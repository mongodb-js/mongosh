<%
const path = require('path');

const NODE_JS_VERSION_20 = require('./node-20-latest.json').version;
const NODE_JS_VERSION_16 = require('./node-16-latest.json').version;

const MONGODB_VERSIONS = [
  { shortName: '42xc', versionSpec: '4.2.x' },
  { shortName: '42xe', versionSpec: '4.2.x-enterprise' },
  { shortName: '44xc', versionSpec: '4.4.x' },
  { shortName: '44xe', versionSpec: '4.4.x-enterprise' },
  { shortName: '50xc', versionSpec: '5.0.x' },
  { shortName: '50xe', versionSpec: '5.0.x-enterprise' },
  { shortName: '60xc', versionSpec: '6.0.x' },
  { shortName: '60xe', versionSpec: '6.0.x-enterprise' },
  { shortName: '70xc', versionSpec: '7.0.x' },
  { shortName: '70xe', versionSpec: '7.0.x-enterprise' },
  { shortName: '80xc', versionSpec: '>= 8.0.0-rc15' },
  { shortName: '80xe', versionSpec: '>= 8.0.0-rc15-enterprise' },
  { shortName: 'latest', versionSpec: 'latest-alpha-enterprise' }
];
const NODE_VERSIONS = [
  { shortName: '20', versionSpec: NODE_JS_VERSION_20, skipNodeVersionCheck: '' },
  { shortName: '16', versionSpec: NODE_JS_VERSION_16, skipNodeVersionCheck: '' }
];

const pathToPackages = path.join(__dirname, '..', 'packages');
const MONGOSH_PACKAGES = fs.readdirSync(pathToPackages, { withFileTypes: true })
  .filter(d => d.isDirectory() && fs.existsSync(path.join(pathToPackages, d.name, 'package.json')))
  .map(d => ({
    name: d.name,
    ...(JSON.parse(fs.readFileSync(path.join(pathToPackages, d.name, 'package.json'))).mongosh || {})
  }));

const ALL_UNIT_TESTS = [];
for (const packageInfo of MONGOSH_PACKAGES) {
  for (const { shortName: nShort, versionSpec: nVersion, skipNodeVersionCheck } of NODE_VERSIONS) {
    const defaultVariants = ['darwin', 'linux', 'win32'];
    if (packageInfo.unitTestsOnly) {
      const id = `n${nShort}_${packageInfo.name.replace(/-/g, '_')}`;
      ALL_UNIT_TESTS.push({
        id, nShort, nVersion, skipNodeVersionCheck,
        packageName: packageInfo.name,
        variants: packageInfo.variants ?? defaultVariants
      });
    } else {
      for (const { shortName: mShort, versionSpec: mVersion } of MONGODB_VERSIONS) {
        let variants = packageInfo.variants ?? defaultVariants;
        variants = (mShort === '42xe') ?
          // The MongoDB 4.2 enterprise server does not work on Ubuntu 20.04
          variants.filter(v => v !== 'linux') :
          variants;
        const id = `m${mShort}_n${nShort}_${packageInfo.name.replace(/-/g, '_')}`;
        ALL_UNIT_TESTS.push({
          id, nShort, nVersion, mShort, mVersion, skipNodeVersionCheck,
          packageName: packageInfo.name,
          variants
        });
      }
    }
  }
}

const ALL_UNIT_TEST_BUILD_VARIANTS = ['darwin_unit', 'linux_unit', 'win32_unit'];

const { RELEASE_PACKAGE_MATRIX } = require('../config/release-package-matrix');

%>
exec_timeout_secs: 10800

post_error_fails_task: true
post:
  - command: shell.exec
    params:
      shell: bash
      script: |
        mkdir -p npm-logs
        tar cvzf npm-logs.tgz npm-logs

        if [ -d "src/tmp/mongodb-runner/logs" ]; then
          tar cvzf mongodb-runner-logs.tgz -C src/tmp/mongodb-runner logs
        else
          echo "Directory src/tmp/logs does not exist. Skipping."
        fi

        if [ -d "$HOME/.mongodb/mongosh" ]; then
          TARGET="$PWD/mongosh-logs.tgz"
          (cd $HOME/.mongodb && tar cvzf "$TARGET" mongosh/*_log)
        else
          echo "Directory ~/.mongodb/mongosh does not exist. Skipping."
        fi
  - command: s3.put
    params:
      aws_key: ${aws_key}
      aws_secret: ${aws_secret}
      local_file: npm-logs.tgz
      remote_file: mongosh/binaries/${revision}/${revision_order_id}/npm-logs-${build_variant}-${task_name}-${task_id}.tgz
      bucket: mciuploads
      permissions: private
      visibility: signed
      content_type: application/x-gzip
  - command: s3.put
    params:
      aws_key: ${aws_key}
      aws_secret: ${aws_secret}
      local_file: mongosh-logs.tgz
      remote_file: mongosh/binaries/${revision}/${revision_order_id}/mongosh-logs-${build_variant}-${task_name}-${task_id}.tgz
      bucket: mciuploads
      permissions: private
      visibility: signed
      content_type: application/x-gzip
      optional: true
  - command: s3.put
    params:
      aws_key: ${aws_key}
      aws_secret: ${aws_secret}
      local_file: mongodb-runner-logs.tgz
      remote_file: mongosh/binaries/${revision}/${revision_order_id}/mongodb-runner-logs-${build_variant}-${task_name}-${task_id}.tgz
      bucket: mciuploads
      permissions: private
      visibility: signed
      content_type: application/x-gzip
      optional: true


# Functions are any command that can be run.
#
# Current functions:
#   checkout - Checks out the project from git.
#   compile_ts - Installs Node and all dependencies, and run all prepublish scripts.
#   install - Installs Node and all dependencies, and download the result of running all prepublish scripts.
#   check - Performs linter and dependency checks.
#   test - Runs all tests for a specific package.
#   test_vscode - Clones the vscode extension repository and runs its tests.
#   test_connectivity - Runs extra connectivity tests.
#   test_apistrict - Runs shell API and CLI tests with --apiStrict --apiDeprecationErrors.
#   compile_artifact - Compile the release binary.
#   package_artifact - Upload the release binary together with other files to S3.
#   sign_artifact - Get a package file from S3, sign it, put it back into S3.
#   verify_artifact - Verify if the package was successfully signed using Garasign.
#   test_linux_artifact - Test that the built artifact works where we expect it to.
#                         We use this to verify that e.g. the Ubuntu-built release
#                         binary also works on RHEL and Debian.
#   generate_license_and_vulnerability_report - Generates a report of vulnerabilities affecting the bundled application.
#   release_publish - Publishes the npm packages and uploads the tarballs.
functions:
  checkout:
    - command: git.get_project
      type: system
      params:
        directory: src
  compile_ts:
    - command: expansions.write
      type: system
      params:
        file: tmp/expansions.yaml
        redacted: true
    - command: shell.exec
      type: setup
      params:
        working_dir: src
        shell: bash
        env:
          NODE_JS_VERSION: ${node_js_version}
          DISTRO_ID: ${distro_id}
          MONOGDB_DRIVER_VERSION_OVERRIDE: ${mongodb_driver_version_override}
        script: |
          source .evergreen/install-node.sh
          source .evergreen/install-npm-deps.sh
    - command: shell.exec
      params:
        working_dir: src
        shell: bash
        env:
          NODE_JS_VERSION: ${node_js_version}
        script: |
          source .evergreen/setup-env.sh
          npm run compile
          tar cvzf compiled-ts.tgz packages/*/{lib,dist}
    - command: s3.put
      params:
        aws_key: ${aws_key}
        aws_secret: ${aws_secret}
        local_file: src/compiled-ts.tgz
        remote_file: mongosh/binaries/${revision}/${revision_order_id}/compiled-ts.tgz
        bucket: mciuploads
        permissions: public-read
        content_type: application/x-gzip
  install:
    - command: expansions.write
      type: system
      params:
        file: tmp/expansions.yaml
        redacted: true
    - command: shell.exec
      type: setup
      params:
        working_dir: src
        shell: bash
        env:
          NODE_JS_VERSION: ${node_js_version}
          DISTRO_ID: ${distro_id}
          MONOGDB_DRIVER_VERSION_OVERRIDE: ${mongodb_driver_version_override}
        script: |
          source .evergreen/install-node.sh
          source .evergreen/install-npm-deps.sh
    - command: s3.get
      type: setup
      params:
        aws_key: ${aws_key}
        aws_secret: ${aws_secret}
        local_file: src/compiled-ts.tgz
        remote_file: mongosh/binaries/${revision}/${revision_order_id}/compiled-ts.tgz
        bucket: mciuploads
    - command: shell.exec
      type: setup
      params:
        working_dir: src
        shell: bash
        script: |
          tar xvzf compiled-ts.tgz
  check:
    - command: shell.exec
      params:
        working_dir: src
        shell: bash
        env:
          NODE_JS_VERSION: ${node_js_version}
        script: |
          set -e
          {
          source .evergreen/setup-env.sh
          npm run check-ci
          }
  test:
    - command: expansions.write
      type: system
      params:
        file: tmp/expansions.yaml
        redacted: true
    - command: shell.exec
      params:
        working_dir: src
        shell: bash
        script: |
          set -e
          {
          source .evergreen/setup-env.sh
          npm run test-ci
          echo "Archiving current coverage result..."
          tar cvzf nyc-output.tgz .nyc_output
          }
        env:
          NODE_JS_VERSION: ${node_js_version}
          MONGOSH_RUN_ONLY_IN_PACKAGE: ${mongosh_run_only_in_package}
          AWS_AUTH_IAM_ACCESS_KEY_ID: ${devtools_ci_aws_key}
          AWS_AUTH_IAM_SECRET_ACCESS_KEY: ${devtools_ci_aws_secret}
    - command: s3.put
      params:
        aws_key: ${aws_key}
        aws_secret: ${aws_secret}
        local_file: src/nyc-output.tgz
        remote_file: mongosh/binaries/${revision}/${revision_order_id}/nyc-output-${build_variant}-${mongosh_test_id}.tgz
        bucket: mciuploads
        permissions: private
        visibility: signed
        content_type: application/x-gzip

  check_coverage:
    <% for (let buildVariant of ALL_UNIT_TEST_BUILD_VARIANTS) {
        for (let unitTest of ALL_UNIT_TESTS.filter(t => t.variants.includes(buildVariant.replace(/_unit$/, '')))) { %>
    - command: s3.get
      params:
        aws_key: ${aws_key}
        aws_secret: ${aws_secret}
        local_file: src/nyc-output-<% out(buildVariant) %>-<% out(unitTest.id) %>.tgz
        remote_file: mongosh/binaries/${revision}/${revision_order_id}/nyc-output-<% out(buildVariant) %>-<% out(unitTest.id) %>.tgz
        bucket: mciuploads
    - command: shell.exec
      params:
        working_dir: src
        shell: bash
        script: |
          set -e
          tar xvzf nyc-output-<% out(buildVariant) %>-<% out(unitTest.id) %>.tgz
    <% } } %>
    - command: shell.exec
      params:
        working_dir: src
        shell: bash
        script: |
          set -e
          tar cvzf full-nyc-output.tgz .nyc_output
    - command: s3.put
      params:
        aws_key: ${aws_key}
        aws_secret: ${aws_secret}
        local_file: src/full-nyc-output.tgz
        remote_file: mongosh/binaries/${revision}/${revision_order_id}/full-nyc-output.tgz
        bucket: mciuploads
        permissions: private
        visibility: signed
        content_type: application/x-gzip
    - command: shell.exec
      params:
        working_dir: src
        shell: bash
        env:
          NODE_JS_VERSION: ${node_js_version}
        script: |
          set -e
          {
          source .evergreen/setup-env.sh
          npm run report-coverage-ci
          echo "Creating coverage tarball..."
          tar cvzf coverage.tgz coverage
          }
    - command: s3.put
      params:
        aws_key: ${aws_key}
        aws_secret: ${aws_secret}
        local_file: src/coverage.tgz
        remote_file: mongosh/binaries/${revision}/${revision_order_id}/coverage.tgz
        bucket: mciuploads
        permissions: private
        visibility: signed
        content_type: application/x-gzip
    - command: shell.exec
      params:
        working_dir: src
        shell: bash
        env:
          NODE_JS_VERSION: ${node_js_version}
        script: |
          set -e
          {
          source .evergreen/setup-env.sh
          npm run check-coverage
          }

  test_vscode:
    - command: shell.exec
      params:
        working_dir: src
        shell: bash
        env:
          NODE_JS_VERSION: ${node_js_version}
        script: |
          set -e
          {
          source .evergreen/setup-env.sh
          (cd scripts/docker && docker build -t ubuntu22.04-xvfb -f ubuntu22.04-xvfb.Dockerfile .)
          docker run \
            --rm -v $PWD:/tmp/build ubuntu22.04-xvfb \
            -c 'cd /tmp/build && ./testing/test-vscode.sh'
          }
  test_connectivity:
    - command: expansions.write
      type: system
      params:
        file: tmp/expansions.yaml
        redacted: true
    - command: shell.exec
      params:
        working_dir: src
        shell: bash
        env:
          NODE_JS_VERSION: ${node_js_version}
          TEST_MONGOSH_EXECUTABLE: ${test_mongosh_executable|}
          KERBEROS_JUMPHOST_DOCKERFILE: ${kerberos_jumphost_dockerfile|}
        script: |
          set -e
          {
          source .evergreen/setup-env.sh
          npm run test-connectivity
          }
  test_apistrict:
    - command: expansions.write
      type: system
      params:
        file: tmp/expansions.yaml
        redacted: true
    - command: shell.exec
      params:
        working_dir: src
        shell: bash
        env:
          NODE_JS_VERSION: ${node_js_version}
        script: |
          set -e
          {
          source .evergreen/setup-env.sh
          npm run test-apistrict-ci
          }

  ###
  # ARTIFACT COMPILATION
  #
  # compile_artifact generates the executable binary and uploads it as TGZ to S3 for later use.
  # Use download_compiled_artifact to download the TGZ from S3.
  #
  # Both functions expect the following arguments:
  # - executable_os_id
  ###
  compile_artifact:
    - command: expansions.write
      type: system
      params:
        file: tmp/expansions.yaml
        redacted: true
    - command: subprocess.exec
      params:
        working_dir: src
        binary: bash .evergreen/compile-artifact.sh
        env:
          DISTRO_ID: ${distro_id}
          NODE_JS_VERSION: ${node_js_version}
          MONGOSH_SHARED_OPENSSL: ${mongosh_shared_openssl}
          GITHUB_PR_NUMBER: ${github_pr_number}
  upload_sbom:
    - command: s3.put
      params:
        aws_key: ${aws_key}
        aws_secret: ${aws_secret}
        local_file: src/dist/.sbom.json
        remote_file: mongosh/binaries/${revision}/${revision_order_id}/mongosh-${executable_os_id}${extra_upload_tag}-sbom.json
        bucket: mciuploads
        permissions: public-read
        content_type: application/json
    - command: s3.put
      params:
        aws_key: ${aws_key}
        aws_secret: ${aws_secret}
        local_file: src/dist/.purls.txt
        remote_file: mongosh/binaries/${revision}/${revision_order_id}/mongosh-${executable_os_id}${extra_upload_tag}-purls.txt
        bucket: mciuploads
        permissions: public-read
        content_type: text/plain
  upload_compiled_artifact:
    - command: shell.exec
      params:
        working_dir: src
        shell: bash
        env:
          DISTRO_ID: ${distro_id}
        script: |
          set -e
          set -x
          tar cvzf dist.tgz dist
          bash .evergreen/compilation-context-expansions.sh
    - command: expansions.update
      params:
        ignore_missing_file: false
        file: tmp/compiling-context.yml
    - command: s3.put
      params:
        aws_key: ${aws_key}
        aws_secret: ${aws_secret}
        local_file: src/dist.tgz
        remote_file: mongosh/binaries/${revision}/${revision_order_id}/mongosh-${executable_os_id}${extra_upload_tag}.tgz
        bucket: mciuploads
        permissions: public-read
        content_type: application/x-gzip
  upload_first_party_deps_list:
    - command: s3.put
      params:
        aws_key: ${aws_key}
        aws_secret: ${aws_secret}
        local_file: src/.sbom/first-party-deps.json
        remote_file: mongosh/binaries/${revision}/${revision_order_id}/mongosh-${executable_os_id}${extra_upload_tag}-first-party-deps.json
        bucket: mciuploads
        permissions: public-read
        content_type: application/json
  download_compiled_artifact:
    - command: s3.get
      type: setup
      params:
        aws_key: ${aws_key}
        aws_secret: ${aws_secret}
        local_file: src/dist.tgz
        remote_file: mongosh/binaries/${revision}/${revision_order_id}/mongosh-${executable_os_id}${extra_upload_tag}.tgz
        bucket: mciuploads
    - command: shell.exec
      params:
        working_dir: src
        shell: bash
        script: |
          set -e
          tar xvzf dist.tgz

  ###
  # E2E TEST EXECUTION
  #
  # Runs the E2E tests against the compiled artifact, i.e. expects the compiled artifact to be already present.
  ###
  run_e2e_tests:
    - command: expansions.write
      type: system
      params:
        file: tmp/expansions.yaml
        redacted: true
    - command: subprocess.exec
      params:
        working_dir: src
        binary: bash .evergreen/run-e2e-tests.sh
        env:
          NODE_JS_VERSION: ${node_js_version}
          AWS_AUTH_IAM_ACCESS_KEY_ID: ${devtools_ci_aws_key}
          AWS_AUTH_IAM_SECRET_ACCESS_KEY: ${devtools_ci_aws_secret}
          DISABLE_OPENSSL_SHARED_CONFIG_FOR_BUNDLED_OPENSSL: ${disable_openssl_shared_config_for_bundled_openssl}
          E2E_TASK_NAME: ${task_name}

  ###
  # PACKAGING AND UPLOADING
  #
  # package_artifact generates a distributable package out of the compiled artifact,
  # i.e. it expects it to have been downloaded already. The distributable package will be uploaded
  # to a specifc Evergreen S3 bucket for later use.
  # sign_artifact signs and/or notarizes the distributable package as appropriate.
  #
  # The URL to download the distributable package can be retrieved by get_artifact_url.
  #
  # package_artifact expects the following arguments:
  # - distro_id
  # - package_variant
  # - executable_os_id
  #
  # get_artifact_url and put_artifact_url expects the following arguments:
  # - package_variant
  # - signature_tag (either 'signed' or 'unsigned')
  ###
  add_crypt_shared_and_sbom:
    - command: subprocess.exec
      params:
        working_dir: src
        binary: bash .evergreen/download-crypt-shared-and-generate-sbom.sh
        env:
          NODE_JS_VERSION: ${node_js_version}
          DISTRO_ID_OVERRIDE: ${distro_id}
          PACKAGE_VARIANT: ${package_variant}
          ARTIFACTORY_USERNAME: ${artifactory_username}
          ARTIFACTORY_PASSWORD: ${artifactory_password}
          # for Silk SBOM integration
          SILK_ASSET_GROUP: mongosh-${executable_os_id}
          SILK_CLIENT_ID: ${silk_client_id}
          SILK_CLIENT_SECRET: ${silk_client_secret}
  create_static_analysis_report:
  <%
  let firstPartyDepsFilenames = [];
  for (const { executableOsId, packages } of RELEASE_PACKAGE_MATRIX) {
        const filename = `mongosh-${executableOsId}-first-party-deps.json`;
        firstPartyDepsFilenames.push(filename); %>
    - command: s3.get
      params:
        aws_key: ${aws_key}
        aws_secret: ${aws_secret}
        local_file: src/.sbom/<% out(filename) %>
        remote_file: mongosh/binaries/${revision}/${revision_order_id}/<% out(filename) %>
        bucket: mciuploads
  <% } %>
    - command: shell.exec
      params:
        working_dir: src
        shell: bash
        script: |
          set -e
          export NODE_JS_VERSION=${node_js_version}
          source .evergreen/setup-env.sh
          .evergreen/create-static-analysis-report.sh
        env:
          NODE_JS_VERSION: ${node_js_version}
          FIRST_PARTY_DEPENDENCY_FILENAMES: <% out(firstPartyDepsFilenames.map(f => `.sbom/${f}`).join(',')) %>
          GITHUB_TOKEN: ${github_token}
          GITHUB_PR_NUMBER: ${github_pr_number}
    - command: s3.put
      params:
        aws_key: ${aws_key}
        aws_secret: ${aws_secret}
        local_file: src/static-analysis-report.tgz
        remote_file: mongosh/binaries/${revision}/${revision_order_id}/mongosh-static-analysis-report.tgz
        bucket: mciuploads
        permissions: private
        visibility: signed
        content_type: application/x-gzip
  package_artifact:
    - command: expansions.write
      type: setup
      params:
        file: tmp/expansions.yaml
        redacted: true
    - command: subprocess.exec
      params:
        working_dir: src
        binary: bash .evergreen/package-and-upload-artifact.sh
        env:
          NODE_JS_VERSION: ${node_js_version}
          DISTRO_ID_OVERRIDE: ${distro_id}
          PACKAGE_VARIANT: ${package_variant}
          ARTIFACT_URL_EXTRA_TAG: unsigned
  sign_artifact:
    - command: expansions.write
      type: setup
      params:
        file: tmp/expansions.yaml
        redacted: true
    - command: subprocess.exec
      params:
        working_dir: src
        binary: bash .evergreen/sign-packaged-artifact.sh
        env:
          NODE_JS_VERSION: ${node_js_version}
          DISTRO_ID_OVERRIDE: ${distro_id}
          PACKAGE_VARIANT: ${package_variant}
          MACOS_NOTARY_KEY: ${macos_notary_key}
          MACOS_NOTARY_SECRET: ${macos_notary_secret}
  verify_artifact:
    - command: expansions.write
      type: setup
      params:
        file: tmp/expansions.yaml
        redacted: true
    - command: shell.exec
      params:
        working_dir: src
        shell: bash
        script: |
          set -e
          .evergreen/verify-packaged-artifact.sh
  put_artifact_url:
    - command: s3.put
      params:
        aws_key: ${aws_key}
        aws_secret: ${aws_secret}
        local_file: artifact-url.txt
        remote_file: mongosh/binaries/${revision}/${revision_order_id}/artifact-url-${package_variant}-${signature_tag}.txt
        bucket: mciuploads
        permissions: public-read
        content_type: application/x-gzip
  get_artifact_url:
    - command: s3.get
      type: setup
      params:
        aws_key: ${aws_key}
        aws_secret: ${aws_secret}
        local_file: artifact-url.txt
        remote_file: mongosh/binaries/${revision}/${revision_order_id}/artifact-url-${package_variant}-${signature_tag}.txt
        bucket: mciuploads

  write_preload_script:
    - command: shell.exec
      # silent: true
      type: setup
      params:
        working_dir: src
        shell: bash
        env:
          connectivity_test_atlas_username: ${connectivity_test_atlas_username}
          connectivity_test_atlas_password: ${connectivity_test_atlas_password}
          connectivity_test_atlas_hostname: ${connectivity_test_atlas_hostname}
        script: |
          set -e
          .evergreen/create-preload-script.sh
  spawn_host:
    - command: host.create
      type: setup
      params:
        provider: ec2
        distro: ${distro}
        security_group_ids:
          - sg-097bff6dd0d1d31d0 # Magic string that's needed for SSH'ing.
    - command: host.list
      type: setup
      params:
        num_hosts: 1
        path: buildhosts.yml # Write the host information to disk.
        timeout_seconds: 1200
        wait: true
  run_pkg_tests_through_ssh:
    - command: shell.exec
      # silent: true
      type: setup
      params:
        working_dir: src
        shell: bash
        env:
          __project_aws_ssh_key_value: ${__project_aws_ssh_key_value}
        script: |
          set -e
          .evergreen/setup-ssh-key.sh
    - command: subprocess.exec
      params:
        working_dir: src
        binary: bash .evergreen/run-on-ssh-host.sh
        env:
          ADMIN_USER_NAME: ${admin_user_name}
          ONHOST_SCRIPT_PATH: ${onhost_script_path}
          PRELOAD_SCRIPT_PATH: ${preload_script_path}
  test_artifact_docker:
    - command: shell.exec
      type: setup
      params:
        working_dir: src
        shell: bash
        env:
          NODE_JS_VERSION: ${node_js_version}
        script: |
          set -e
          set -x
          {
          . .evergreen/setup-env.sh
          . preload.sh
          ./scripts/docker/build.sh ${dockerfile}
          }
    - command: shell.exec
      params:
        working_dir: src
        shell: bash
        env:
          NODE_JS_VERSION: ${node_js_version}
        script: |
          set -e
          set -x
          {
          . .evergreen/setup-env.sh
          . preload.sh
          ./scripts/docker/run.sh ${dockerfile} --smokeTests
          }
  test_artifact_macos:
    - command: shell.exec
      type: setup
      params:
        working_dir: src
        shell: bash
        script: |
          set -e
          set -x
          {
          . preload.sh
          curl -sSfL "$ARTIFACT_URL" > mongosh.zip
          unzip mongosh.zip
          }
    - command: shell.exec
      params:
        working_dir: src
        shell: bash
        script: |
          set -e
          set -x
          {
          system_profiler SPSoftwareDataType # for debugging
          . preload.sh
          ./mongosh-*/bin/mongosh --smokeTests
          }
  test_artifact_rpmextract:
    - command: shell.exec
      type: setup
      params:
        working_dir: src
        shell: bash
        script: |
          set -e
          set -x
          {
          . preload.sh
          curl -sSfL "$ARTIFACT_URL" > mongosh.rpm
          rpm2cpio mongosh.rpm | cpio -idmv
          }
    - command: shell.exec
      params:
        working_dir: src
        shell: bash
        script: |
          set -e
          set -x
          {
          . preload.sh
          ./usr/bin/mongosh --smokeTests
          }
  test_artifact_debextract:
    - command: shell.exec
      type: setup
      params:
        working_dir: src
        shell: bash
        script: |
          set -e
          set -x
          {
          . preload.sh
          curl -sSfL "$ARTIFACT_URL" > mongosh.deb
          dpkg -x mongosh.deb .
          }
    - command: shell.exec
      params:
        working_dir: src
        shell: bash
        script: |
          set -e
          set -x
          {
          . preload.sh
          ./usr/bin/mongosh --smokeTests
          }

  generate_license_and_vulnerability_report:
    - command: shell.exec
      params:
        working_dir: src
        shell: bash
        env:
          NODE_JS_VERSION: ${node_js_version}
          EVERGREEN_IS_PATCH: ${is_patch}
          SNYK_TOKEN: ${snyk_token}
          EVERGREEN_TASK_URL: https://evergreen.mongodb.com/task/${task_id}
          JIRA_API_TOKEN: ${jira_api_token}
        script: |
          set -e
          source .evergreen/setup-env.sh

          # validate licenses, we first remove THIRD_PARTY_NOTICES.md, so we are sure
          # that we would only upload the newly generated file in case of success.
          rm THIRD_PARTY_NOTICES.md
          npm run update-third-party-notices

          # generate vulnerability report
          set +e
          npm run generate-vulnerability-report
          return_code=$?
          set -e

          # if on main and not triggered by a tag, also create a ticket for each vulnerability found
          if [[ "${requester}" == "commit" ]]; then
            export JIRA_BASE_URL="https://jira.mongodb.org"
            export JIRA_PROJECT="MONGOSH"
            export JIRA_VULNERABILITY_BUILD_INFO="- [Evergreen task|$EVERGREEN_TASK_URL]"
            npm run create-vulnerability-tickets
          else
            cat .sbom/vulnerability-report.md
          fi

          if [[ "${is_patch}" != "true" ]]; then
            # Run `snyk monitor` to keep `main` tracked
            npx snyk monitor --org=dcd6db53-1532-4e65-beca-55db83f2cd52 --file=package-lock.json
            # Fails if the report failed and is not a patch, including during releases:
            exit $return_code
          fi

    - command: s3.put
      params:
        aws_key: ${aws_key}
        aws_secret: ${aws_secret}
        bucket: mciuploads
        permissions: private
        visibility: signed
        local_file: src/.sbom/dependencies.json
        remote_file: ${project}/${revision}_${revision_order_id}/dependencies.json
        content_type: application/json
        optional: true
    - command: s3.put
      params:
        aws_key: ${aws_key}
        aws_secret: ${aws_secret}
        bucket: mciuploads
        permissions: private
        visibility: signed
        local_file: src/.sbom/snyk-test-result.json
        remote_file: ${project}/${revision}_${revision_order_id}/snyk-test-result.json
        content_type: application/json
        optional: true
    - command: s3.put
      params:
        aws_key: ${aws_key}
        aws_secret: ${aws_secret}
        bucket: mciuploads
        permissions: private
        visibility: signed
        local_file: src/.sbom/snyk-test-result.html
        remote_file: ${project}/${revision}_${revision_order_id}/snyk-test-result.html
        content_type: text/html
        optional: true
    - command: s3.put
      params:
        aws_key: ${aws_key}
        aws_secret: ${aws_secret}
        bucket: mciuploads
        permissions: private
        visibility: signed
        local_file: src/.sbom/vulnerability-report.md
        remote_file: ${project}/${revision}_${revision_order_id}/vulnerability-report.md
        content_type: text/markdown
        optional: true
    - command: s3.put
      params:
        aws_key: ${aws_key}
        aws_secret: ${aws_secret}
        bucket: mciuploads
        permissions: private
        visibility: signed
        local_file: src/THIRD_PARTY_NOTICES.md
        remote_file: ${project}/${revision}_${revision_order_id}/THIRD_PARTY_NOTICES.md
        content_type: text/markdown
        optional: true

  papertrail_trace:
    - command: shell.exec
      params:
        working_dir: src
        shell: bash
        script: |
          set -e
          set -x
          ls -lh dist/
          if [ x"${triggered_by_git_tag}" == x"" ]; then
            tag=$(git describe --tags --always --dirty)
          else
            tag="${triggered_by_git_tag}"
          fi
          echo "Setting version for papertrail to $tag, with product ${product}"
          version="$(echo $tag | sed -e 's/^[vr]//')"
          cat <<EOT > trace-expansions.yml
          release_version: "$version"
          EOT
          cat trace-expansions.yml
    - command: expansions.update
      params:
        file: src/trace-expansions.yml
    - command: papertrail.trace
      params:
        key_id: ${papertrail_key_id}
        secret_key: ${papertrail_secret_key}
        product: ${product}
        version: ${release_version}
        filenames:
          - "src/dist/*"

  release_draft:
    - command: expansions.write
      type: system
      params:
        file: tmp/expansions.yaml
        redacted: true
    - command: shell.exec
      params:
        working_dir: src
        shell: bash
        script: |
          set -e
          {
          export NODE_JS_VERSION=${node_js_version}
          source .evergreen/setup-env.sh
          export PUPPETEER_SKIP_CHROMIUM_DOWNLOAD="true"
          npm run evergreen-release draft
          }

  release_publish_download_and_list_artifacts:
    - command: expansions.write
      type: system
      params:
        file: tmp/expansions.yaml
        redacted: true
    - command: shell.exec
      params:
        working_dir: src
        shell: bash
        env:
          node_js_version: ${node_js_version}
        script: |
          set -e
          export PUPPETEER_SKIP_CHROMIUM_DOWNLOAD="true"
          .evergreen/run-evergreen-release.sh download-and-list-artifacts
    - command: shell.exec
      params:
        working_dir: src
        shell: bash
        script: |
          set -e
          set -x
          ls -lh dist/
          cat -n dist/SHASUMS1.txt
          cat -n dist/SHASUMS256.txt

  release_publish_dry_run:
    - command: expansions.write
      type: system
      params:
        file: tmp/expansions.yaml
        redacted: true
    - command: shell.exec
      # silent: true
      params:
        working_dir: src
        shell: bash
        env:
          devtoolsbot_npm_token: ${devtoolsbot_npm_token}
          node_js_version: ${node_js_version}
        script: |
          set -e
          export PUPPETEER_SKIP_CHROMIUM_DOWNLOAD="true"
          .evergreen/run-evergreen-release.sh publish -- --dry-run

  release_publish:
    - command: expansions.write
      type: system
      params:
        file: tmp/expansions.yaml
        redacted: true
    - command: shell.exec
      # silent: true
      params:
        working_dir: src
        shell: bash
        env:
          devtoolsbot_npm_token: ${devtoolsbot_npm_token}
          node_js_version: ${node_js_version}
        script: |
          set -e
          export PUPPETEER_SKIP_CHROMIUM_DOWNLOAD="true"
          .evergreen/run-evergreen-release.sh publish

  run_perf_tests:
    - command: shell.exec
      params:
        working_dir: src
        shell: bash
        script: |
          set -e
          set -x
          # fix rh-allow-sha1-signatures error, see run-e2e-tests.sh
          export OPENSSL_CONF=""
          npx -y mongodb-runner exec -t standalone --version=7.0.x-enterprise -- \
            sh -c 'MONGOSH_SMOKE_TEST_SERVER="$MONGODB_URI" ./dist/mongosh --perfTests > perf_results.json'
        env:
          DISTRO_ID: ${distro_id}
    - command: perf.send
      params:
        file: src/perf_results.json

# Tasks will show up as the individual blocks in the Evergreen UI that can
# pass or fail.
#
# Current tasks:
#   compile_ts - Do the initial compilation of TS sources.
#   check - Performs linter and dependency checks.
#   check_coverage - Performs coverage check by merging all NYC outputs first
#   test_{version} - Runs all tests, against a specified mongod version.
#   test_vscode - Run the vscode extension integration tests.
#   test_connectivity - Runs extra connectivity tests.
#   test_apistrict - Runs shell API and CLI tests with --apiStrict --apiDeprecationErrors.
#   compile_artifact - Compile the release binary.
#   package_artifact - Upload the release binary together with other files to S3.
#   sign_artifact - Get a package file from S3, sign it, put it back into S3.
#   test_linux_artifact - Test that the built artifact works where we expect it to.
#   release_publish - Publishes the npm packages and uploads the tarballs.
#   generate_license_and_vulnerability_report - Generates a report of vulnerabilities affecting the bundled application.
#   pkg_test_* - Run tests on the release packages
tasks:
  - name: compile_ts
    commands:
      - func: checkout
      - func: compile_ts
        vars:
          node_js_version: "<% out(NODE_JS_VERSION_20) %>"

  - name: check
    depends_on:
      - name: compile_ts
        variant: linux_unit
    commands:
      - func: checkout
      - func: install
        vars:
          node_js_version: "<% out(NODE_JS_VERSION_20) %>"
      - func: check
        vars:
          node_js_version: "<% out(NODE_JS_VERSION_20) %>"

  - name: check_coverage
    depends_on:
      - name: ".unit-test"
        variant: "*"
    commands:
      - func: checkout
      - func: install
        vars:
          node_js_version: "<% out(NODE_JS_VERSION_20) %>"
      - func: check_coverage
        vars:
          node_js_version: "<% out(NODE_JS_VERSION_20) %>"

  ###
  # UNIT TESTS
  # E.g. test_m60xc_n16 stands for mongod 6.0.x, community edition, Node.js 16
  ###
  <% for (const { id, nShort, nVersion, mShort, mVersion, skipNodeVersionCheck, packageName } of ALL_UNIT_TESTS) { %>
  - name: test_<% out(id) %>
    tags: <% out(["unit-test", ...(mShort === 'latest' ? ["mlatest"] : [])]) %>
    depends_on:
      - name: compile_ts
        variant: linux_unit
    commands:
      - func: checkout
      - func: install
        vars:
          node_js_version: "<% out(nVersion) %>"
      - func: test
        vars:
          mongosh_server_test_version: "<% out(mVersion || '') %>"
          node_js_version: "<% out(nVersion) %>"
          mongosh_skip_node_version_check: "<% out(skipNodeVersionCheck) %>"
          mongosh_test_id: "<% out(id) %>"
          mongosh_run_only_in_package: "<% out(packageName) %>"
  <% } %>

  ###
  # INTEGRATION TESTS
  ###
  - name: test_vscode
    depends_on:
      - name: compile_ts
        variant: linux_unit
    commands:
      - func: checkout
      - func: install
        vars:
          node_js_version: "<% out(NODE_JS_VERSION_20) %>"
      - func: test_vscode
        vars:
          node_js_version: "<% out(NODE_JS_VERSION_20) %>"
  - name: test_connectivity
    tags: ["extra-integration-test"]
    depends_on:
      - name: compile_ts
        variant: linux_unit
    commands:
      - func: checkout
      - func: install
        vars:
          node_js_version: "<% out(NODE_JS_VERSION_20) %>"
      - func: test_connectivity
        vars:
          node_js_version: "<% out(NODE_JS_VERSION_20) %>"
  - name: test_apistrict
    tags: ["extra-integration-test"]
    depends_on:
      - name: compile_ts
        variant: linux_unit
    commands:
      - func: checkout
      - func: install
        vars:
          node_js_version: "<% out(NODE_JS_VERSION_20) %>"
      - func: test_apistrict
        vars:
          node_js_version: "<% out(NODE_JS_VERSION_20) %>"
          mongosh_server_test_version: "latest-alpha-enterprise"
          mongosh_test_force_api_strict: "1"
  - name: compile_artifact
    tags: ["compile-artifact"]
    depends_on:
      - name: compile_ts
        variant: linux_unit
    commands:
      - func: checkout
      - func: install
        vars:
          node_js_version: "<% out(NODE_JS_VERSION_20) %>"
      - func: compile_artifact
        vars:
          node_js_version: "<% out(NODE_JS_VERSION_20) %>"
      - func: upload_compiled_artifact
        vars:
          node_js_version: "<% out(NODE_JS_VERSION_20) %>"
      - func: upload_first_party_deps_list
        vars:
          node_js_version: "<% out(NODE_JS_VERSION_20) %>"

  - name: generate_license_and_vulnerability_report
    tags: ["extra-integration-test"]
    depends_on:
      - name: compile_ts
        variant: linux_unit
    commands:
      - func: checkout
      - func: install
        vars:
          node_js_version: "<% out(NODE_JS_VERSION_20) %>"
      - func: generate_license_and_vulnerability_report
        vars:
          node_js_version: "<% out(NODE_JS_VERSION_20) %>"

  ###
  # E2E TESTS
  ###
  <% for (const { executableOsId, compileBuildVariant } of RELEASE_PACKAGE_MATRIX) {
    for (const mVersion of ['stable', '8.0.0-rc15', '6.0.x']) {
      for (const fipsVariant of ['fips', 'nofips']) {
    %>
  - name: e2e_tests_<% out(executableOsId.replace(/-/g, '_')) %><% out(mVersion === 'stable' ? '' : '_' + mVersion.replace(/[^a-zA-Z0-9]/g, '')) %><% out(fipsVariant === 'fips' ? '_fips' : '') %>
    tags: ["e2e-test"]
    depends_on:
      - name: compile_artifact
        variant: <% out(compileBuildVariant) %>
    commands:
      - func: checkout
      - func: install
        vars:
          node_js_version: "<% out(NODE_JS_VERSION_20) %>"
      - func: download_compiled_artifact
        vars:
          executable_os_id: <% out(executableOsId) %>
      - func: run_e2e_tests
        vars:
          node_js_version: "<% out(NODE_JS_VERSION_20) %>"
          mongosh_server_test_version: "<% out(mVersion) %>-enterprise"
          mongosh_test_e2e_force_fips: "<% out(fipsVariant === 'fips' ? '1' : '') %>"
          disable_openssl_shared_config_for_bundled_openssl: ${disable_openssl_shared_config_for_bundled_openssl|false}
  <% } } %>
  - name: perf_tests_<% out(executableOsId.replace(/-/g, '_')) %>
    tags: ["perf-test"]
    depends_on:
      - name: compile_artifact
        variant: <% out(compileBuildVariant) %>
    commands:
      - func: checkout
      - func: install
        vars:
          node_js_version: "<% out(NODE_JS_VERSION_20) %>"
      - func: download_compiled_artifact
        vars:
          executable_os_id: <% out(executableOsId) %>
      - func: run_perf_tests
  <% } %>

  ###
  # EXECUTABLE CONNECTIVITY TESTS
  ###
  <% const executableConnectivityTests = [];
  for (const { executableOsId, compileBuildVariant, kerberosConnectivityTestDockerfiles = [] } of RELEASE_PACKAGE_MATRIX) {
    for (const dockerFile of kerberosConnectivityTestDockerfiles) {
      const taskName = `executable_connectivity_test_${executableOsId.replace(/-/g, '_')}_${dockerFile.replace(/-/g, '_')}`;
      executableConnectivityTests.push({ executableOsId, taskName });
    %>
  - name: <% out(taskName) %>
    tags: ["connectivity-test"]
    depends_on:
      - name: compile_artifact
        variant: <% out(compileBuildVariant) %>
    commands:
      - func: checkout
      - func: install
        vars:
          node_js_version: "<% out(NODE_JS_VERSION_20) %>"
      - func: download_compiled_artifact
        vars:
          executable_os_id: <% out(executableOsId) %>
      - func: test_connectivity
        vars:
          node_js_version: "<% out(NODE_JS_VERSION_20) %>"
          test_mongosh_executable: dist/mongosh
          kerberos_jumphost_dockerfile: "Dockerfile.<% out(dockerFile) %>"
  <% } } %>

  ###
  # PACKAGING
  ###
  <% for (const { executableOsId, compileBuildVariant, packages } of RELEASE_PACKAGE_MATRIX) {
       for (const { name: packageVariant } of packages) { %>
  - name: add_crypt_shared_and_sbom_<% out(packageVariant.replace(/-/g, '_')) %>
    tags: ["add-sbom-task"]
    depends_on:
      - name: compile_artifact
        variant: <% out(compileBuildVariant) %>
    commands:
      - func: checkout
      - func: install
        vars:
          node_js_version: "<% out(NODE_JS_VERSION_20) %>"
      - func: download_compiled_artifact
        vars:
          executable_os_id: <% out(executableOsId) %>
      - func: add_crypt_shared_and_sbom
        vars:
          package_variant: <% out(packageVariant) %>
          executable_os_id: <% out(executableOsId) %>
      - func: upload_sbom
        vars:
          executable_os_id: <% out(executableOsId) %>
          extra_upload_tag: -<% out(packageVariant) %>-sbom
      - func: upload_compiled_artifact
        vars:
          executable_os_id: <% out(executableOsId) %>
          extra_upload_tag: -<% out(packageVariant) %>-complete
  - name: package_artifact_<% out(packageVariant.replace(/-/g, '_')) %>
    depends_on:
      - name: add_crypt_shared_and_sbom_<% out(packageVariant.replace(/-/g, '_')) %>
        variant: linux_package
    commands:
      - func: checkout
      - func: install
        vars:
          node_js_version: "<% out(NODE_JS_VERSION_20) %>"
      - func: download_compiled_artifact
        vars:
          executable_os_id: <% out(executableOsId) %>
          extra_upload_tag: -<% out(packageVariant) %>-complete
      - func: package_artifact
        vars:
          node_js_version: "<% out(NODE_JS_VERSION_20) %>"
          package_variant: <% out(packageVariant) %>
          executable_os_id: <% out(executableOsId) %>
      - func: put_artifact_url
        vars:
          package_variant: <% out(packageVariant) %>
          signature_tag: unsigned
  - name: sign_artifact_<% out(packageVariant.replace(/-/g, '_')) %>
    depends_on:
      - name: package_artifact_<% out(packageVariant.replace(/-/g, '_')) %>
        variant: "*"
    commands:
      - func: checkout
      - func: install
        vars:
          node_js_version: "<% out(NODE_JS_VERSION_20) %>"
      - func: get_artifact_url
        vars:
          package_variant: <% out(packageVariant) %>
          signature_tag: unsigned
      - func: sign_artifact
        vars:
          node_js_version: "<% out(NODE_JS_VERSION_20) %>"
          package_variant: <% out(packageVariant) %>
      - func: papertrail_trace
        vars:
          product: "mongosh-dev"
      - func: put_artifact_url
        vars:
          package_variant: <% out(packageVariant) %>
          signature_tag: signed
  - name: verify_artifact_<% out(packageVariant.replace(/-/g, '_')) %>
    tags: ["smoke-test"]
    depends_on:
      - name: sign_artifact_<% out(packageVariant.replace(/-/g, '_')) %>
        variant: "*"
    commands:
      - func: checkout
      - func: get_artifact_url
        vars:
          package_variant: <% out(packageVariant) %>
          signature_tag: signed
      - func: verify_artifact
  <% } } %>

  ###
  # SMOKE TESTS
  ###
  <%
  const packageSmokeTestTasks = [];
  for (const { packages, executableOsId } of RELEASE_PACKAGE_MATRIX) {
       for (const { name, packageOn, smokeTestKind, smokeTestDockerfiles } of packages) if (smokeTestKind !== 'none') {
        for (const dockerfile of smokeTestDockerfiles || ['']) {
          const taskName = `pkg_test_${smokeTestKind}_${name}${dockerfile ? `_${dockerfile}` : ''}`.replace(/[-.]/g, '_');
          packageSmokeTestTasks.push({taskName, executableOsId}); %>
  - name: <% out(taskName) %>
    tags: ["smoke-test"]
    depends_on:
      - name: sign_artifact_<% out(name.replace(/-/g, '_')) %>
        variant: "*"
    commands:
      - func: checkout
      - func: get_artifact_url
        vars:
          package_variant: <% out(name) %>
          signature_tag: signed
      - func: write_preload_script
    <% switch (smokeTestKind) {
      case 'ssh': { %>
      - func: spawn_host
        vars:
          distro: windows-vsCurrent-small
      - func: run_pkg_tests_through_ssh
        vars:
          admin_user_name: Administrator
          onhost_script_path: .evergreen/test-package-win32.sh
          preload_script_path: preload.sh
    <% }; break;
       case 'docker': { %>
      - func: install
        vars:
          node_js_version: "<% out(NODE_JS_VERSION_20) %>"
      - func: test_artifact_docker
        vars:
          node_js_version: "<% out(NODE_JS_VERSION_20) %>"
          dockerfile: <% out(dockerfile) %>
    <% }; break;
    // We don't have docker for platforms other than x64, so for those we just
    // extract the archives locally.
       case 'macos':
       case 'rpmextract':
       case 'debextract': { %>
      - func: test_artifact_<% out(smokeTestKind) %>
    <% }; break;
      default:
        throw new Error(`pkg ${name} is missing a valid smoke test indicator`);
    } %>
  <% } } } %>
  - name: create_static_analysis_report
    tags: ["extra-integration-test"]
    depends_on:
      - name: ".compile-artifact"
        variant: "*"
    commands:
      - func: checkout
      - func: install
        vars:
          node_js_version: "<% out(NODE_JS_VERSION_20) %>"
      - func: create_static_analysis_report
        vars:
          node_js_version: "<% out(NODE_JS_VERSION_20) %>"

  ###
  # RELEASE TASKS
  ###
  - name: release_draft
    git_tag_only: true
    depends_on:
      - name: ".smoke-test"
        variant: "*"
      - name: ".extra-integration-test"
        variant: "*"
      - name: ".e2e-test"
        variant: "*"
      - name: ".connectivity-test"
        variant: "*"
      - name: check
        variant: "*"
      - name: ".unit-test"
        variant: "*"
    commands:
      - func: checkout
      - func: install
        vars:
          node_js_version: "<% out(NODE_JS_VERSION_20) %>"
      - func: release_draft
        vars:
          node_js_version: "<% out(NODE_JS_VERSION_20) %>"
  - name: release_publish_dry_run
    git_tag_only: true
    exec_timeout_secs: 86400
    depends_on:
      - name: release_draft
    commands:
      - func: checkout
      - func: install
        vars:
          node_js_version: "<% out(NODE_JS_VERSION_20) %>"
      - func: release_publish_download_and_list_artifacts
        vars:
          node_js_version: "<% out(NODE_JS_VERSION_20) %>"
      - func: papertrail_trace
        vars:
          product: "mongosh-draft"
      - func: release_publish_dry_run
        vars:
          node_js_version: "<% out(NODE_JS_VERSION_20) %>"
  - name: release_publish
    tags: ["publish"]
    git_tag_only: true
    exec_timeout_secs: 86400
    depends_on:
      - name: compile_ts
        variant: linux_unit
    commands:
      - func: checkout
      - func: install
        vars:
          node_js_version: "<% out(NODE_JS_VERSION_20) %>"
      - func: release_publish_download_and_list_artifacts
        vars:
          node_js_version: "<% out(NODE_JS_VERSION_20) %>"
      - func: papertrail_trace
        vars:
          product: "mongosh"
      - func: release_publish
        vars:
          node_js_version: "<% out(NODE_JS_VERSION_20) %>"

# Need to run builds for every possible build variant.
buildvariants:
  - name: darwin_unit
    display_name: "MacOS Big Sur (Unit tests)"
    run_on: macos-1100
    expansions:
      executable_os_id: darwin-x64
    tasks:
      - name: check
      <% for (const test of ALL_UNIT_TESTS.filter(t => t.variants.includes('darwin'))) { %>
      - name: test_<% out(test.id) %>
      <% } %>
  - name: darwin
    display_name: "MacOS Big Sur"
    run_on: macos-1100
    expansions:
      executable_os_id: darwin-x64
    tasks:
      - name: compile_artifact
      - name: e2e_tests_darwin_x64
      - name: package_artifact_darwin_x64
      - name: sign_artifact_darwin_x64
      - name: package_artifact_darwin_arm64
      - name: sign_artifact_darwin_arm64
  - name: darwin_arm64
    display_name: "MacOS Big Sur (arm64)"
    run_on: macos-1100-arm64
    expansions:
      executable_os_id: darwin-arm64
    tasks:
      - name: compile_artifact
      - name: e2e_tests_darwin_arm64

  - name: linux_unit
    display_name: "Ubuntu 20.04 x64 (Unit tests)"
    run_on: ubuntu2004-small
    tags: ["nightly-driver"]
    tasks:
      - name: compile_ts
      - name: check
      <% for (const test of ALL_UNIT_TESTS.filter(t => t.variants.includes('linux'))) { %>
      - name: test_<% out(test.id) %>
      <% } %>
      - name: test_vscode
      - name: test_connectivity
      - name: test_apistrict
  - name: linux_coverage
    display_name: "Coverage and Static Analysis Check"
    run_on: ubuntu2004-small
    tasks:
      - name: check_coverage
      - name: create_static_analysis_report
  - name: linux_package
    display_name: "Ubuntu 20.04 x64 (Packaging)"
    run_on: ubuntu2004-small
    tags: ["nightly-driver"]
    tasks:
      <% for (const { executableOsId, packages } of RELEASE_PACKAGE_MATRIX) {
          for (const { name: packageVariant } of packages) { %>
      - name: add_crypt_shared_and_sbom_<% out(packageVariant.replace(/-/g, '_')) %>
      <%
            if (executableOsId.startsWith('linux')) { %>
      - name: package_artifact_<% out(packageVariant.replace(/-/g, '_')) %>
      - name: sign_artifact_<% out(packageVariant.replace(/-/g, '_')) %>
      <% if (packageVariant.startsWith('deb')) { %>
      - name: verify_artifact_<% out(packageVariant.replace(/-/g, '_')) %>
      <% } %>
      <% } } } %>
      - name: sign_artifact_win32_x64
      - name: sign_artifact_win32msi_x64
  - name: verify_rhel_artifact
    display_name: "RHEL (Signature Verification)"
    run_on: rhel80-small
    tasks:
      <% for (const { packages } of RELEASE_PACKAGE_MATRIX) {
          for (const { name: packageVariant } of packages) {
            if (packageVariant.startsWith('rpm')) { %>
      - name: verify_artifact_<% out(packageVariant.replace(/-/g, '_')) %>
      <% } } } %>
  - name: verify_windows_artifact
    display_name: "Windows (Signature Verification)"
    run_on: windows-vsCurrent-small
    tasks:
      - name: verify_artifact_win32_x64
      - name: verify_artifact_win32msi_x64
  - name: verify_mac_artifact
    display_name: "MacOS (Signature Verification)"
    run_on: macos-1100
    tasks:
      - name: verify_artifact_darwin_arm64
      - name: verify_artifact_darwin_x64
  - name: linux_x64_build
    display_name: "RHEL 7.0 x64 (build)"
    run_on: rhel70-build
    expansions:
      executable_os_id: linux-x64
    tags: ["nightly-driver"]
    tasks:
      - name: compile_artifact
  - name: linux_x64_build_rhel8
    display_name: "RHEL 8.0 x64 (build)"
    run_on: rhel80-build
    expansions:
      executable_os_id: linux-x64
    tags: ["nightly-driver"]
    tasks:
      - name: compile_artifact
  - name: linux_x64_build_openssl11
    display_name: "RHEL 7.0 x64 (build, shared OpenSSL 1.1)"
    run_on: rhel70-build
    expansions:
      executable_os_id: linux-x64-openssl11
      mongosh_shared_openssl: openssl11
    tags: ["nightly-driver"]
    tasks:
      - name: compile_artifact
  - name: linux_x64_build_openssl11_rhel8
    display_name: "RHEL 8.0 x64 (build, shared OpenSSL 1.1)"
    run_on: rhel80-build
    expansions:
      executable_os_id: linux-x64-openssl11
      mongosh_shared_openssl: openssl11
    tags: ["nightly-driver"]
    tasks:
      - name: compile_artifact
  - name: linux_x64_build_openssl3
    display_name: "RHEL 7.0 x64 (build, shared OpenSSL 3)"
    run_on: rhel70-build
    expansions:
      executable_os_id: linux-x64-openssl3
      mongosh_shared_openssl: openssl3
    tags: ["nightly-driver"]
    tasks:
      - name: compile_artifact
  - name: linux_x64_build_openssl3_rhel8
    display_name: "RHEL 8.0 x64 (build, shared OpenSSL 3)"
    run_on: rhel80-build
    expansions:
      executable_os_id: linux-x64-openssl3
      mongosh_shared_openssl: openssl3
    tags: ["nightly-driver"]
    tasks:
      - name: compile_artifact
  - name: linux_arm64_build
    display_name: "Amazon 2 arm64 (build)"
    run_on: amazon2-arm64-large
    expansions:
      executable_os_id: linux-arm64
    tasks:
      - name: compile_artifact
  - name: linux_arm64_build_openssl11
    display_name: "Amazon 2 arm64 (build, shared OpenSSL 1.1)"
    run_on: amazon2-arm64-large
    expansions:
      executable_os_id: linux-arm64-openssl11
      mongosh_shared_openssl: openssl11
    tasks:
      - name: compile_artifact
  - name: linux_arm64_build_openssl3
    display_name: "Amazon 2 arm64 (build, shared OpenSSL 3)"
    run_on: amazon2-arm64-large
    expansions:
      executable_os_id: linux-arm64-openssl3
      mongosh_shared_openssl: openssl3
    tasks:
      - name: compile_artifact
  - name: linux_ppc64le_build
    display_name: "RHEL 8.1 PPC (build)"
    run_on: rhel81-power8-small
    expansions:
      executable_os_id: linux-ppc64le
    tasks:
      - name: compile_artifact
  - name: linux_s390x_build
    display_name: "RHEL 7.2 s390x (build)"
    run_on: rhel72-zseries-large
    expansions:
      executable_os_id: linux-s390x
    tasks:
      - name: compile_artifact
  - name: e2e_rhel80_x64
    display_name: "RHEL 8.0 x64 (E2E Tests)"
    run_on: rhel80-small
    tags: ["nightly-driver"]
    tasks:
      - name: e2e_tests_linux_x64
  - name: e2e_rhel90_x64
    display_name: "RHEL 9.0 x64 (E2E Tests)"
    run_on: rhel90-small
    expansions:
      disable_openssl_shared_config_for_bundled_openssl: true
    tags: ["nightly-driver"]
    tasks:
      - name: e2e_tests_linux_x64
  - name: e2e_rhel83_x64
    display_name: "RHEL 8.3 x64 (E2E Tests, FIPS-available OS)"
    run_on: rhel83-fips
    tags: ["nightly-driver"]
    tasks:
      - name: e2e_tests_linux_x64
      - name: e2e_tests_linux_x64_openssl11
      - name: e2e_tests_linux_x64_openssl11_fips
  - name: e2e_rhel92_x64
    display_name: "RHEL 9.2 x64 (E2E Tests, FIPS-available OS)"
    run_on: rhel92-fips
    tags: ["nightly-driver"]
    tasks:
      - name: e2e_tests_linux_x64
      - name: e2e_tests_linux_x64_openssl3
      - name: e2e_tests_linux_x64_openssl3_fips
  - name: e2e_ubuntu1804_x64
    display_name: "Ubuntu 18.04 x64 (E2E Tests)"
    run_on: ubuntu1804-large
    tags: ["nightly-driver"]
    tasks:
      - name: e2e_tests_linux_x64_60x
  - name: e2e_ubuntu2004_x64
    display_name: "Ubuntu 20.04 x64 (E2E Tests)"
    run_on: ubuntu2004-small
    tags: ["nightly-driver"]
    tasks:
      - name: e2e_tests_linux_x64
      - name: e2e_tests_linux_x64_openssl11
  - name: e2e_ubuntu2204_x64
    display_name: "Ubuntu 22.04 x64 (E2E Tests)"
    run_on: ubuntu2204-small
    tags: ["nightly-driver"]
    tasks:
      - name: e2e_tests_linux_x64
      - name: e2e_tests_linux_x64_openssl3
  - name: e2e_ubuntu2404_x64
    display_name: "Ubuntu 24.04 x64 (E2E Tests)"
    run_on: ubuntu2404-small
    tags: ["nightly-driver"]
    tasks:
      - name: e2e_tests_linux_x64_800rc15
      - name: e2e_tests_linux_x64_openssl3_800rc15
  - name: e2e_debian10_x64
    display_name: "Debian 10 x64 (E2E Tests)"
    run_on: debian10-small
    tags: ["nightly-driver"]
    tasks:
      - name: e2e_tests_linux_x64_60x
      - name: e2e_tests_linux_x64_openssl11_60x
  - name: e2e_debian11_x64
    display_name: "Debian 11 x64 (E2E Tests)"
    run_on: debian11-small
    tags: ["nightly-driver"]
    tasks:
      - name: e2e_tests_linux_x64
      - name: e2e_tests_linux_x64_openssl11
  - name: e2e_amazon2023_x64
    display_name: "Amazon Linux 2023 x64 (E2E Tests)"
    run_on: amazon2023.0-small
    expansions:
      disable_openssl_shared_config_for_bundled_openssl: true
    tags: ["nightly-driver"]
    tasks:
      - name: e2e_tests_linux_x64
  - name: e2e_suse15_x64
    display_name: "SLES 15 x64 (E2E Tests)"
    run_on: suse15sp4-small
    tags: ["nightly-driver"]
    tasks:
      - name: e2e_tests_linux_x64
  - name: e2e_ubuntu2004_arm64
    display_name: "Ubuntu 20.04 arm64 (E2E Tests)"
    run_on: ubuntu2004-arm64-small
    tasks:
      - name: e2e_tests_linux_arm64
      - name: e2e_tests_linux_arm64_openssl11
  - name: e2e_ubuntu2204_arm64
    display_name: "Ubuntu 22.04 arm64 (E2E Tests)"
    run_on: ubuntu2204-arm64-small
    tasks:
      - name: e2e_tests_linux_arm64
      - name: e2e_tests_linux_arm64_openssl3
<<<<<<< HEAD
=======
  - name: e2e_ubuntu2404_arm64
    display_name: "Ubuntu 24.04 arm64 (E2E Tests)"
    run_on: ubuntu2404-arm64-small
    tasks:
      - name: e2e_tests_linux_arm64_800rc15
      - name: e2e_tests_linux_arm64_openssl3_800rc15
  - name: e2e_amazon2_arm64
    display_name: "Amazon Linux 2 arm64 (E2E Tests)"
    run_on: amazon2-arm64-large
    tasks:
      - name: e2e_tests_linux_arm64
>>>>>>> ea12beef
  - name: e2e_amazon2023_arm64
    display_name: "Amazon Linux 2023 arm64 (E2E Tests)"
    run_on: amazon2023.0-arm64-small
    expansions:
      disable_openssl_shared_config_for_bundled_openssl: true
    tasks:
      - name: e2e_tests_linux_arm64
  - name: e2e_rhel82_arm64
    display_name: "RHEL 8.2 arm64 (E2E Tests)"
    run_on: rhel82-arm64-small
    tasks:
      - name: e2e_tests_linux_arm64
  - name: e2e_rhel90_arm64
    display_name: "RHEL 9.0 arm64 (E2E Tests)"
    run_on: rhel90-arm64-small
    expansions:
      disable_openssl_shared_config_for_bundled_openssl: true
    tasks:
      - name: e2e_tests_linux_arm64
      - name: e2e_tests_linux_arm64_openssl3
  - name: e2e_rhel81_ppc64le
    display_name: "RHEL 8.1 PPC (E2E Tests)"
    run_on: rhel81-power8-small
    tasks:
      - name: e2e_tests_linux_ppc64le
  - name: e2e_rhel72_s390x
    display_name: "RHEL 7.2 s390x (E2E Tests)"
    run_on: rhel72-zseries-large
    tasks:
      - name: e2e_tests_linux_s390x_60x
  - name: e2e_rhel83_s390x
    display_name: "RHEL 8.3 s390x (E2E Tests)"
    run_on: rhel83-zseries-small
    tasks:
      - name: e2e_tests_linux_s390x
  - name: e2e_macos14_x64
    display_name: "MacOS 14 x64 (E2E Tests)"
    run_on: macos-14
    expansions:
      executable_os_id: darwin-x64
    tasks:
      - name: e2e_tests_darwin_x64
  - name: e2e_macos14_arm64
    display_name: "MacOS 14 arm64 (E2E Tests)"
    run_on: macos-14-arm64
    expansions:
      executable_os_id: darwin-arm64
    tasks:
      - name: e2e_tests_darwin_arm64

  - name: win32_unit
    display_name: "Windows (Unit tests)"
    run_on: windows-vsCurrent-small
    expansions:
      executable_os_id: win32
    tasks:
      - name: check
      <% for (const test of ALL_UNIT_TESTS.filter(t => t.variants.includes('win32'))) { %>
      - name: test_<% out(test.id) %>
      <% } %>
  - name: win32
    display_name: "Windows VS 2022"
    run_on: windows-vsCurrent-small
    expansions:
      executable_os_id: win32
    tasks:
      - name: e2e_tests_win32
      - name: package_artifact_win32_x64
      - name: package_artifact_win32msi_x64
  - name: win32_build
    display_name: "Windows VS 2022 (build)"
    run_on: windows-vsCurrent-large
    expansions:
      executable_os_id: win32
    tasks:
      - name: compile_artifact

  - name: pkg_smoke_tests_docker_x64
    display_name: "package smoke (x64 Docker)"
    run_on: ubuntu2004-small
    tags: ["nightly-driver"]
    tasks:
  <% for (const { taskName, executableOsId } of packageSmokeTestTasks) {
      if (executableOsId.includes('linux-x64')) { %>
      - name: <% out(taskName) %>
  <% } } %>
  - name: pkg_smoke_tests_docker_arm64
    display_name: "package smoke (arm64 Docker)"
    run_on: ubuntu2004-arm64-small
    tags: ["nightly-driver"]
    tasks:
  <% for (const { taskName, executableOsId } of packageSmokeTestTasks) {
      if (executableOsId.includes('linux-arm64')) { %>
      - name: <% out(taskName) %>
  <% } } %>
  - name: exec_connectitivty_tests_docker_x64_openssl11
    display_name: "executable connectivity tests (x64 Docker for OpenSSL 1.1 base OS)"
    run_on: ubuntu2004-small
    tags: ["nightly-driver"]
    tasks:
  <% for (const { taskName, executableOsId } of executableConnectivityTests) {
      if (executableOsId.includes('linux-x64') && !taskName.includes('openssl3')) { %>
      - name: <% out(taskName) %>
  <% } } %>
  - name: exec_connectitivty_tests_docker_arm64_openssl11
    display_name: "executable connectivity tests (arm64 Docker for OpenSSL 1.1 base OS)"
    run_on: ubuntu2004-arm64-small
    tasks:
  <% for (const { taskName, executableOsId } of executableConnectivityTests) {
      if (executableOsId.includes('linux-arm64') && !taskName.includes('openssl3')) { %>
      - name: <% out(taskName) %>
  <% } } %>
  - name: exec_connectitivty_tests_docker_x64_openssl3
    display_name: "executable connectivity tests (x64 Docker for OpenSSL 3 base OS)"
    run_on: ubuntu2204-small
    tags: ["nightly-driver"]
    tasks:
  <% for (const { taskName, executableOsId } of executableConnectivityTests) {
      if (executableOsId.includes('linux-x64') && !taskName.includes('openssl11')) { %>
      - name: <% out(taskName) %>
  <% } } %>
  - name: exec_connectitivty_tests_docker_arm64_openssl3
    display_name: "executable connectivity tests (arm64 Docker for OpenSSL 3 base OS)"
    run_on: ubuntu2204-arm64-small
    tasks:
  <% for (const { taskName, executableOsId } of executableConnectivityTests) {
      if (executableOsId.includes('linux-arm64') && !taskName.includes('openssl11')) { %>
      - name: <% out(taskName) %>
  <% } } %>
  - name: pkg_smoke_tests_win32
    display_name: "package smoke tests (win32)"
    run_on: ubuntu2004-small
    tasks:
      - name: pkg_test_ssh_win32_x64
      - name: pkg_test_ssh_win32msi_x64
  - name: pkg_smoke_tests_macos_1100_x64
    display_name: "package smoke tests (macos 11.00 x64)"
    run_on: macos-1100
    tasks:
      - name: pkg_test_macos_darwin_x64
  - name: pkg_smoke_tests_macos_1100_arm64
    display_name: "package smoke tests (macos 11.00 arm64)"
    run_on: macos-1100-arm64
    tasks:
      - name: pkg_test_macos_darwin_arm64
  - name: pkg_smoke_tests_macos_1300_arm64
    display_name: "package smoke tests (macos 13.00 arm64)"
    run_on: macos-1300-arm64
    tasks:
      - name: pkg_test_macos_darwin_arm64
  - name: pkg_smoke_tests_macos_1400_x64
    display_name: "package smoke tests (macos 14.00 x64)"
    run_on: macos-14
    tasks:
      - name: pkg_test_macos_darwin_x64
  - name: pkg_smoke_tests_macos_1400_arm64
    display_name: "package smoke tests (macos 14.00 arm64)"
    run_on: macos-14-arm64
    tasks:
      - name: pkg_test_macos_darwin_arm64
  - name: pkg_smoke_tests_rhel72_s390x
    display_name: "package smoke tests (RHEL 7.2 s390x)"
    run_on: rhel72-zseries-small
    tasks:
      - name: pkg_test_rpmextract_rpm_s390x
  - name: pkg_smoke_tests_rhel83_s390x
    display_name: "package smoke tests (RHEL 8.3 s390x)"
    run_on: rhel83-zseries-small
    tasks:
      - name: pkg_test_rpmextract_rpm_s390x
  - name: pkg_smoke_tests_rhel81_ppc64le
    display_name: "package smoke tests (RHEL 8.1 ppc64le)"
    run_on: rhel81-power8-small
    tasks:
      - name: pkg_test_rpmextract_rpm_ppc64le

  - name: draft_publish_release
    display_name: "Draft/Publish Release"
    run_on: ubuntu2004-small
    tasks:
      - name: release_draft
      - name: release_publish_dry_run
      - name: release_publish

  - name: generate_license_and_vulnerability_report
    display_name: "License and Vulnerability Report"
    run_on: ubuntu2004-small
    tasks:
      - name: generate_license_and_vulnerability_report

  - name: perf_tests
    display_name: "Performance Tests"
    run_on: rhel90-dbx-perf-large
    tasks:
      - name: perf_tests_linux_x64<|MERGE_RESOLUTION|>--- conflicted
+++ resolved
@@ -1664,6 +1664,19 @@
       executable_os_id: linux-s390x
     tasks:
       - name: compile_artifact
+
+  - name: e2e_rhel70_x64
+    display_name: "RHEL 7.0 x64 (E2E Tests)"
+    run_on: rhel70-large
+    tags: ["nightly-driver"]
+    tasks:
+      - name: e2e_tests_linux_x64
+  - name: e2e_rhel76_x64
+    display_name: "RHEL 7.6 x64 (E2E Tests)"
+    run_on: rhel76-large
+    tags: ["nightly-driver"]
+    tasks:
+      - name: e2e_tests_linux_x64
   - name: e2e_rhel80_x64
     display_name: "RHEL 8.0 x64 (E2E Tests)"
     run_on: rhel80-small
@@ -1735,11 +1748,23 @@
     tasks:
       - name: e2e_tests_linux_x64
       - name: e2e_tests_linux_x64_openssl11
+  - name: e2e_amazon2_x64
+    display_name: "Amazon Linux 2 x64 (E2E Tests)"
+    run_on: amazon2-large
+    tags: ["nightly-driver"]
+    tasks:
+      - name: e2e_tests_linux_x64
   - name: e2e_amazon2023_x64
     display_name: "Amazon Linux 2023 x64 (E2E Tests)"
     run_on: amazon2023.0-small
     expansions:
       disable_openssl_shared_config_for_bundled_openssl: true
+    tags: ["nightly-driver"]
+    tasks:
+      - name: e2e_tests_linux_x64
+  - name: e2e_suse12_x64
+    display_name: "SLES 12 x64 (E2E Tests)"
+    run_on: suse12-sp5-large
     tags: ["nightly-driver"]
     tasks:
       - name: e2e_tests_linux_x64
@@ -1749,6 +1774,11 @@
     tags: ["nightly-driver"]
     tasks:
       - name: e2e_tests_linux_x64
+  - name: e2e_ubuntu1804_arm64
+    display_name: "Ubuntu 18.04 arm64 (E2E Tests)"
+    run_on: ubuntu1804-arm64-large
+    tasks:
+      - name: e2e_tests_linux_arm64_60x
   - name: e2e_ubuntu2004_arm64
     display_name: "Ubuntu 20.04 arm64 (E2E Tests)"
     run_on: ubuntu2004-arm64-small
@@ -1761,8 +1791,6 @@
     tasks:
       - name: e2e_tests_linux_arm64
       - name: e2e_tests_linux_arm64_openssl3
-<<<<<<< HEAD
-=======
   - name: e2e_ubuntu2404_arm64
     display_name: "Ubuntu 24.04 arm64 (E2E Tests)"
     run_on: ubuntu2404-arm64-small
@@ -1774,7 +1802,6 @@
     run_on: amazon2-arm64-large
     tasks:
       - name: e2e_tests_linux_arm64
->>>>>>> ea12beef
   - name: e2e_amazon2023_arm64
     display_name: "Amazon Linux 2023 arm64 (E2E Tests)"
     run_on: amazon2023.0-arm64-small
