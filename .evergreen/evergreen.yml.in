<%
const path = require('path');

const NODE_JS_VERSION_20 = require('./node-20-latest.json').version;
const NODE_JS_VERSION_16 = require('./node-16-latest.json').version;

const MONGODB_VERSIONS = [
  { shortName: '42xc', versionSpec: '4.2.x' },
  { shortName: '42xe', versionSpec: '4.2.x-enterprise' },
  { shortName: '44xc', versionSpec: '4.4.x' },
  { shortName: '44xe', versionSpec: '4.4.x-enterprise' },
  { shortName: '50xc', versionSpec: '5.0.x' },
  { shortName: '50xe', versionSpec: '5.0.x-enterprise' },
  { shortName: '60xc', versionSpec: '6.0.x' },
  { shortName: '60xe', versionSpec: '6.0.x-enterprise' },
  { shortName: '70xc', versionSpec: '7.0.x' },
  { shortName: '70xe', versionSpec: '7.0.x-enterprise' },
  { shortName: '80xc', versionSpec: '>= 8.0.0-rc4' },
  { shortName: '80xe', versionSpec: '>= 8.0.0-rc4-enterprise' },
  { shortName: 'latest', versionSpec: 'latest-alpha-enterprise' }
];
const NODE_VERSIONS = [
  { shortName: '20', versionSpec: NODE_JS_VERSION_20, skipNodeVersionCheck: '' },
  { shortName: '16', versionSpec: NODE_JS_VERSION_16, skipNodeVersionCheck: '' }
];

const pathToPackages = path.join(__dirname, '..', 'packages');
const MONGOSH_PACKAGES = fs.readdirSync(pathToPackages, { withFileTypes: true })
  .filter(d => d.isDirectory() && fs.existsSync(path.join(pathToPackages, d.name, 'package.json')))
  .map(d => ({
    name: d.name,
    ...(JSON.parse(fs.readFileSync(path.join(pathToPackages, d.name, 'package.json'))).mongosh || {})
  }));

const ALL_UNIT_TESTS = [];
for (const packageInfo of MONGOSH_PACKAGES) {
  for (const { shortName: nShort, versionSpec: nVersion, skipNodeVersionCheck } of NODE_VERSIONS) {
    const defaultVariants = ['darwin', 'linux', 'win32'];
    if (packageInfo.unitTestsOnly) {
      const id = `n${nShort}_${packageInfo.name.replace(/-/g, '_')}`;
      ALL_UNIT_TESTS.push({
        id, nShort, nVersion, skipNodeVersionCheck,
        packageName: packageInfo.name,
        variants: packageInfo.variants ?? defaultVariants
      });
    } else {
      for (const { shortName: mShort, versionSpec: mVersion } of MONGODB_VERSIONS) {
        let variants = packageInfo.variants ?? defaultVariants;
        variants = (mShort === '42xe') ?
          // The MongoDB 4.2 enterprise server does not work on Ubuntu 20.04
          variants.filter(v => v !== 'linux') :
          variants;
        const id = `m${mShort}_n${nShort}_${packageInfo.name.replace(/-/g, '_')}`;
        ALL_UNIT_TESTS.push({
          id, nShort, nVersion, mShort, mVersion, skipNodeVersionCheck,
          packageName: packageInfo.name,
          variants
        });
      }
    }
  }
}

const ALL_UNIT_TEST_BUILD_VARIANTS = ['darwin_unit', 'linux_unit', 'win32_unit'];

const { RELEASE_PACKAGE_MATRIX } = require('../config/release-package-matrix');

%>
exec_timeout_secs: 10800

post_error_fails_task: true
post:
  - command: shell.exec
    params:
      shell: bash
      script: |
        mkdir -p npm-logs
        tar cvzf npm-logs.tgz npm-logs

        if [ -d "src/tmp/mongodb-runner/logs" ]; then
            tar cvzf mongodb-runner-logs.tgz -C src/tmp/mongodb-runner logs
        else
            echo "Directory src/tmp/logs does not exist. Skipping."
        fi
  - command: s3.put
    params:
      aws_key: ${aws_key}
      aws_secret: ${aws_secret}
      local_file: npm-logs.tgz
      remote_file: mongosh/binaries/${revision}/${revision_order_id}/npm-logs-${build_variant}-${task_name}-${task_id}.tgz
      bucket: mciuploads
      permissions: private
      visibility: signed
      content_type: application/x-gzip
  - command: s3.put
    params:
      aws_key: ${aws_key}
      aws_secret: ${aws_secret}
      local_file: mongodb-runner-logs.tgz
      remote_file: mongosh/binaries/${revision}/${revision_order_id}/mongodb-runner-logs-${build_variant}-${task_name}-${task_id}.tgz
      bucket: mciuploads
      permissions: private
      visibility: signed
      content_type: application/x-gzip
      optional: true


# Functions are any command that can be run.
#
# Current functions:
#   checkout - Checks out the project from git.
#   compile_ts - Installs Node and all dependencies, and run all prepublish scripts.
#   install - Installs Node and all dependencies, and download the result of running all prepublish scripts.
#   check - Performs linter and dependency checks.
#   test - Runs all tests for a specific package.
#   test_vscode - Clones the vscode extension repository and runs its tests.
#   test_connectivity - Runs extra connectivity tests.
#   test_apistrict - Runs shell API and CLI tests with --apiStrict --apiDeprecationErrors.
#   compile_artifact - Compile the release binary.
#   package_artifact - Upload the release binary together with other files to S3.
#   sign_artifact - Get a package file from S3, sign it, put it back into S3.
#   verify_artifact - Verify if the package was successfully signed using Garasign.
#   test_linux_artifact - Test that the built artifact works where we expect it to.
#                         We use this to verify that e.g. the Ubuntu-built release
#                         binary also works on RHEL and Debian.
#   generate_license_and_vulnerability_report - Generates a report of vulnerabilities affecting the bundled application.
#   release_publish - Publishes the npm packages and uploads the tarballs.
functions:
  checkout:
    - command: git.get_project
      type: system
      params:
        directory: src
  compile_ts:
    - command: expansions.write
      type: system
      params:
        file: tmp/expansions.yaml
        redacted: true
    - command: shell.exec
      type: setup
      params:
        working_dir: src
        shell: bash
        env:
          NODE_JS_VERSION: ${node_js_version}
          DISTRO_ID: ${distro_id}
          MONOGDB_DRIVER_VERSION_OVERRIDE: ${mongodb_driver_version_override}
        script: |
          source .evergreen/install-node.sh
          source .evergreen/install-npm-deps.sh
    - command: shell.exec
      params:
        working_dir: src
        shell: bash
        env:
          NODE_JS_VERSION: ${node_js_version}
        script: |
          source .evergreen/setup-env.sh
          npm run compile
          tar cvzf compiled-ts.tgz packages/*/{lib,dist}
    - command: s3.put
      params:
        aws_key: ${aws_key}
        aws_secret: ${aws_secret}
        local_file: src/compiled-ts.tgz
        remote_file: mongosh/binaries/${revision}/${revision_order_id}/compiled-ts.tgz
        bucket: mciuploads
        permissions: public-read
        content_type: application/x-gzip
  install:
    - command: expansions.write
      type: system
      params:
        file: tmp/expansions.yaml
        redacted: true
    - command: shell.exec
      type: setup
      params:
        working_dir: src
        shell: bash
        env:
          NODE_JS_VERSION: ${node_js_version}
          DISTRO_ID: ${distro_id}
          MONOGDB_DRIVER_VERSION_OVERRIDE: ${mongodb_driver_version_override}
        script: |
          source .evergreen/install-node.sh
          source .evergreen/install-npm-deps.sh
    - command: s3.get
      type: setup
      params:
        aws_key: ${aws_key}
        aws_secret: ${aws_secret}
        local_file: src/compiled-ts.tgz
        remote_file: mongosh/binaries/${revision}/${revision_order_id}/compiled-ts.tgz
        bucket: mciuploads
    - command: shell.exec
      type: setup
      params:
        working_dir: src
        shell: bash
        script: |
          tar xvzf compiled-ts.tgz
  check:
    - command: shell.exec
      params:
        working_dir: src
        shell: bash
        env:
          NODE_JS_VERSION: ${node_js_version}
        script: |
          set -e
          {
          source .evergreen/setup-env.sh
          npm run check-ci
          }
  test:
    - command: expansions.write
      type: system
      params:
        file: tmp/expansions.yaml
        redacted: true
    - command: shell.exec
      params:
        working_dir: src
        shell: bash
        script: |
          set -e
          {
          source .evergreen/setup-env.sh
          npm run test-ci
          echo "Archiving current coverage result..."
          tar cvzf nyc-output.tgz .nyc_output
          }
        env:
          NODE_JS_VERSION: ${node_js_version}
          MONGOSH_RUN_ONLY_IN_PACKAGE: ${mongosh_run_only_in_package}
          AWS_AUTH_IAM_ACCESS_KEY_ID: ${devtools_ci_aws_key}
          AWS_AUTH_IAM_SECRET_ACCESS_KEY: ${devtools_ci_aws_secret}
    - command: s3.put
      params:
        aws_key: ${aws_key}
        aws_secret: ${aws_secret}
        local_file: src/nyc-output.tgz
        remote_file: mongosh/binaries/${revision}/${revision_order_id}/nyc-output-${build_variant}-${mongosh_test_id}.tgz
        bucket: mciuploads
        permissions: private
        visibility: signed
        content_type: application/x-gzip

  check_coverage:
    <% for (let buildVariant of ALL_UNIT_TEST_BUILD_VARIANTS) {
        for (let unitTest of ALL_UNIT_TESTS.filter(t => t.variants.includes(buildVariant.replace(/_unit$/, '')))) { %>
    - command: s3.get
      params:
        aws_key: ${aws_key}
        aws_secret: ${aws_secret}
        local_file: src/nyc-output-<% out(buildVariant) %>-<% out(unitTest.id) %>.tgz
        remote_file: mongosh/binaries/${revision}/${revision_order_id}/nyc-output-<% out(buildVariant) %>-<% out(unitTest.id) %>.tgz
        bucket: mciuploads
    - command: shell.exec
      params:
        working_dir: src
        shell: bash
        script: |
          set -e
          tar xvzf nyc-output-<% out(buildVariant) %>-<% out(unitTest.id) %>.tgz
    <% } } %>
    - command: shell.exec
      params:
        working_dir: src
        shell: bash
        script: |
          set -e
          tar cvzf full-nyc-output.tgz .nyc_output
    - command: s3.put
      params:
        aws_key: ${aws_key}
        aws_secret: ${aws_secret}
        local_file: src/full-nyc-output.tgz
        remote_file: mongosh/binaries/${revision}/${revision_order_id}/full-nyc-output.tgz
        bucket: mciuploads
        permissions: private
        visibility: signed
        content_type: application/x-gzip
    - command: shell.exec
      params:
        working_dir: src
        shell: bash
        env:
          NODE_JS_VERSION: ${node_js_version}
        script: |
          set -e
          {
          source .evergreen/setup-env.sh
          npm run report-coverage-ci
          echo "Creating coverage tarball..."
          tar cvzf coverage.tgz coverage
          }
    - command: s3.put
      params:
        aws_key: ${aws_key}
        aws_secret: ${aws_secret}
        local_file: src/coverage.tgz
        remote_file: mongosh/binaries/${revision}/${revision_order_id}/coverage.tgz
        bucket: mciuploads
        permissions: private
        visibility: signed
        content_type: application/x-gzip
    - command: shell.exec
      params:
        working_dir: src
        shell: bash
        env:
          NODE_JS_VERSION: ${node_js_version}
        script: |
          set -e
          {
          source .evergreen/setup-env.sh
          npm run check-coverage
          }

  test_vscode:
    - command: shell.exec
      params:
        working_dir: src
        shell: bash
        env:
          NODE_JS_VERSION: ${node_js_version}
        script: |
          set -e
          {
          source .evergreen/setup-env.sh
          (cd scripts/docker && docker build -t ubuntu22.04-xvfb -f ubuntu22.04-xvfb.Dockerfile .)
          docker run \
            --rm -v $PWD:/tmp/build ubuntu22.04-xvfb \
            -c 'cd /tmp/build && ./testing/test-vscode.sh'
          }
  test_connectivity:
    - command: expansions.write
      type: system
      params:
        file: tmp/expansions.yaml
        redacted: true
    - command: shell.exec
      params:
        working_dir: src
        shell: bash
        env:
          NODE_JS_VERSION: ${node_js_version}
          TEST_MONGOSH_EXECUTABLE: ${test_mongosh_executable|}
          KERBEROS_JUMPHOST_DOCKERFILE: ${kerberos_jumphost_dockerfile|}
        script: |
          set -e
          {
          source .evergreen/setup-env.sh
          npm run test-connectivity
          }
  test_apistrict:
    - command: expansions.write
      type: system
      params:
        file: tmp/expansions.yaml
        redacted: true
    - command: shell.exec
      params:
        working_dir: src
        shell: bash
        env:
          NODE_JS_VERSION: ${node_js_version}
        script: |
          set -e
          {
          source .evergreen/setup-env.sh
          npm run test-apistrict-ci
          }

  ###
  # ARTIFACT COMPILATION
  #
  # compile_artifact generates the executable binary and uploads it as TGZ to S3 for later use.
  # Use download_compiled_artifact to download the TGZ from S3.
  #
  # Both functions expect the following arguments:
  # - executable_os_id
  ###
  compile_artifact:
    - command: expansions.write
      type: system
      params:
        file: tmp/expansions.yaml
        redacted: true
    - command: subprocess.exec
      params:
        working_dir: src
        binary: bash .evergreen/compile-artifact.sh
        env:
          DISTRO_ID: ${distro_id}
          NODE_JS_VERSION: ${node_js_version}
          MONGOSH_SHARED_OPENSSL: ${mongosh_shared_openssl}
          GITHUB_PR_NUMBER: ${github_pr_number}
  upload_sbom:
    - command: s3.put
      params:
        aws_key: ${aws_key}
        aws_secret: ${aws_secret}
        local_file: src/dist/.sbom.json
        remote_file: mongosh/binaries/${revision}/${revision_order_id}/mongosh-${executable_os_id}${extra_upload_tag}-sbom.json
        bucket: mciuploads
        permissions: public-read
        content_type: application/json
    - command: s3.put
      params:
        aws_key: ${aws_key}
        aws_secret: ${aws_secret}
        local_file: src/dist/.purls.txt
        remote_file: mongosh/binaries/${revision}/${revision_order_id}/mongosh-${executable_os_id}${extra_upload_tag}-purls.txt
        bucket: mciuploads
        permissions: public-read
        content_type: text/plain
  upload_compiled_artifact:
    - command: shell.exec
      params:
        working_dir: src
        shell: bash
        env:
          DISTRO_ID: ${distro_id}
        script: |
          set -e
          set -x
          tar cvzf dist.tgz dist
          bash .evergreen/compilation-context-expansions.sh
    - command: expansions.update
      params:
        ignore_missing_file: false
        file: tmp/compiling-context.yml
    - command: s3.put
      params:
        aws_key: ${aws_key}
        aws_secret: ${aws_secret}
        local_file: src/dist.tgz
        remote_file: mongosh/binaries/${revision}/${revision_order_id}/mongosh-${executable_os_id}${extra_upload_tag}.tgz
        bucket: mciuploads
        permissions: public-read
        content_type: application/x-gzip
  upload_first_party_deps_list:
    - command: s3.put
      params:
        aws_key: ${aws_key}
        aws_secret: ${aws_secret}
        local_file: src/.sbom/first-party-deps.json
        remote_file: mongosh/binaries/${revision}/${revision_order_id}/mongosh-${executable_os_id}${extra_upload_tag}-first-party-deps.json
        bucket: mciuploads
        permissions: public-read
        content_type: application/json
  download_compiled_artifact:
    - command: s3.get
      type: setup
      params:
        aws_key: ${aws_key}
        aws_secret: ${aws_secret}
        local_file: src/dist.tgz
        remote_file: mongosh/binaries/${revision}/${revision_order_id}/mongosh-${executable_os_id}${extra_upload_tag}.tgz
        bucket: mciuploads
    - command: shell.exec
      params:
        working_dir: src
        shell: bash
        script: |
          set -e
          tar xvzf dist.tgz

  ###
  # E2E TEST EXECUTION
  #
  # Runs the E2E tests against the compiled artifact, i.e. expects the compiled artifact to be already present.
  ###
  run_e2e_tests:
    - command: expansions.write
      type: system
      params:
        file: tmp/expansions.yaml
        redacted: true
    - command: subprocess.exec
      params:
        working_dir: src
        binary: bash .evergreen/run-e2e-tests.sh
        env:
          NODE_JS_VERSION: ${node_js_version}
          AWS_AUTH_IAM_ACCESS_KEY_ID: ${devtools_ci_aws_key}
          AWS_AUTH_IAM_SECRET_ACCESS_KEY: ${devtools_ci_aws_secret}
          DISABLE_OPENSSL_SHARED_CONFIG_FOR_BUNDLED_OPENSSL: ${disable_openssl_shared_config_for_bundled_openssl}
          E2E_TASK_NAME: ${task_name}

  ###
  # PACKAGING AND UPLOADING
  #
  # package_artifact generates a distributable package out of the compiled artifact,
  # i.e. it expects it to have been downloaded already. The distributable package will be uploaded
  # to a specifc Evergreen S3 bucket for later use.
  # sign_artifact signs and/or notarizes the distributable package as appropriate.
  #
  # The URL to download the distributable package can be retrieved by get_artifact_url.
  #
  # package_artifact expects the following arguments:
  # - distro_id
  # - package_variant
  # - executable_os_id
  #
  # get_artifact_url and put_artifact_url expects the following arguments:
  # - package_variant
  # - signature_tag (either 'signed' or 'unsigned')
  ###
  add_crypt_shared_and_sbom:
    - command: subprocess.exec
      params:
        working_dir: src
        binary: bash .evergreen/download-crypt-shared-and-generate-sbom.sh
        env:
          NODE_JS_VERSION: ${node_js_version}
          DISTRO_ID_OVERRIDE: ${distro_id}
          PACKAGE_VARIANT: ${package_variant}
          ARTIFACTORY_USERNAME: ${artifactory_username}
          ARTIFACTORY_PASSWORD: ${artifactory_password}
  create_static_analysis_report:
  <%
  let firstPartyDepsFilenames = []; 
  for (const { executableOsId, packages } of RELEASE_PACKAGE_MATRIX) {
        const filename = `mongosh-${executableOsId}-first-party-deps.json`;
        firstPartyDepsFilenames.push(filename); %>
    - command: s3.get
      params:
        aws_key: ${aws_key}
        aws_secret: ${aws_secret}
        local_file: src/.sbom/<% out(filename) %>
        remote_file: mongosh/binaries/${revision}/${revision_order_id}/<% out(filename) %>
        bucket: mciuploads
  <% } %>
    - command: shell.exec
      params:
        working_dir: src
        shell: bash
        script: |
          set -e
          export NODE_JS_VERSION=${node_js_version}
          source .evergreen/setup-env.sh
          .evergreen/create-static-analysis-report.sh
        env:
          NODE_JS_VERSION: ${node_js_version}
          FIRST_PARTY_DEPENDENCY_FILENAMES: <% out(firstPartyDepsFilenames.map(f => `.sbom/${f}`).join(',')) %>
          GITHUB_TOKEN: ${github_token}
          GITHUB_PR_NUMBER: ${github_pr_number}
<<<<<<< HEAD
          # for Silk SBOM integration
          SILK_ASSET_GROUP: mongosh-${executable_os_id}
          SILK_CLIENT_ID: ${silk_client_id}
          SILK_CLIENT_SECRET: ${silk_client_secret}
=======
    - command: s3.put
      params:
        aws_key: ${aws_key}
        aws_secret: ${aws_secret}
        local_file: src/static-analysis-report.tgz
        remote_file: mongosh/binaries/${revision}/${revision_order_id}/mongosh-static-analysis-report.tgz
        bucket: mciuploads
        permissions: private
        visibility: signed
        content_type: application/x-gzip
>>>>>>> 3631e427
  package_artifact:
    - command: expansions.write
      type: setup
      params:
        file: tmp/expansions.yaml
        redacted: true
    - command: subprocess.exec
      params:
        working_dir: src
        binary: bash .evergreen/package-and-upload-artifact.sh
        env:
          NODE_JS_VERSION: ${node_js_version}
          DISTRO_ID_OVERRIDE: ${distro_id}
          PACKAGE_VARIANT: ${package_variant}
          ARTIFACT_URL_EXTRA_TAG: unsigned
  sign_artifact:
    - command: expansions.write
      type: setup
      params:
        file: tmp/expansions.yaml
        redacted: true
    - command: subprocess.exec
      params:
        working_dir: src
        binary: bash .evergreen/sign-packaged-artifact.sh
        env:
          NODE_JS_VERSION: ${node_js_version}
          DISTRO_ID_OVERRIDE: ${distro_id}
          PACKAGE_VARIANT: ${package_variant}
          MACOS_NOTARY_KEY: ${macos_notary_key}
          MACOS_NOTARY_SECRET: ${macos_notary_secret}
  verify_artifact:
    - command: expansions.write
      type: setup
      params:
        file: tmp/expansions.yaml
        redacted: true
    - command: shell.exec
      params:
        working_dir: src
        shell: bash
        script: |
          set -e
          .evergreen/verify-packaged-artifact.sh
  put_artifact_url:
    - command: s3.put
      params:
        aws_key: ${aws_key}
        aws_secret: ${aws_secret}
        local_file: artifact-url.txt
        remote_file: mongosh/binaries/${revision}/${revision_order_id}/artifact-url-${package_variant}-${signature_tag}.txt
        bucket: mciuploads
        permissions: public-read
        content_type: application/x-gzip
  get_artifact_url:
    - command: s3.get
      type: setup
      params:
        aws_key: ${aws_key}
        aws_secret: ${aws_secret}
        local_file: artifact-url.txt
        remote_file: mongosh/binaries/${revision}/${revision_order_id}/artifact-url-${package_variant}-${signature_tag}.txt
        bucket: mciuploads

  write_preload_script:
    - command: shell.exec
      # silent: true
      type: setup
      params:
        working_dir: src
        shell: bash
        env:
          connectivity_test_atlas_username: ${connectivity_test_atlas_username}
          connectivity_test_atlas_password: ${connectivity_test_atlas_password}
          connectivity_test_atlas_hostname: ${connectivity_test_atlas_hostname}
        script: |
          set -e
          .evergreen/create-preload-script.sh
  spawn_host:
    - command: host.create
      type: setup
      params:
        provider: ec2
        distro: ${distro}
        security_group_ids:
          - sg-097bff6dd0d1d31d0 # Magic string that's needed for SSH'ing.
    - command: host.list
      type: setup
      params:
        num_hosts: 1
        path: buildhosts.yml # Write the host information to disk.
        timeout_seconds: 1200
        wait: true
  run_pkg_tests_through_ssh:
    - command: shell.exec
      # silent: true
      type: setup
      params:
        working_dir: src
        shell: bash
        env:
          __project_aws_ssh_key_value: ${__project_aws_ssh_key_value}
        script: |
          set -e
          .evergreen/setup-ssh-key.sh
    - command: subprocess.exec
      params:
        working_dir: src
        binary: bash .evergreen/run-on-ssh-host.sh
        env:
          ADMIN_USER_NAME: ${admin_user_name}
          ONHOST_SCRIPT_PATH: ${onhost_script_path}
          PRELOAD_SCRIPT_PATH: ${preload_script_path}
  test_artifact_docker:
    - command: shell.exec
      type: setup
      params:
        working_dir: src
        shell: bash
        env:
          NODE_JS_VERSION: ${node_js_version}
        script: |
          set -e
          set -x
          {
          . .evergreen/setup-env.sh
          . preload.sh
          ./scripts/docker/build.sh ${dockerfile}
          }
    - command: shell.exec
      params:
        working_dir: src
        shell: bash
        env:
          NODE_JS_VERSION: ${node_js_version}
        script: |
          set -e
          set -x
          {
          . .evergreen/setup-env.sh
          . preload.sh
          ./scripts/docker/run.sh ${dockerfile} --smokeTests
          }
  test_artifact_macos:
    - command: shell.exec
      type: setup
      params:
        working_dir: src
        shell: bash
        script: |
          set -e
          set -x
          {
          . preload.sh
          curl -sSfL "$ARTIFACT_URL" > mongosh.zip
          unzip mongosh.zip
          }
    - command: shell.exec
      params:
        working_dir: src
        shell: bash
        script: |
          set -e
          set -x
          {
          system_profiler SPSoftwareDataType # for debugging
          . preload.sh
          ./mongosh-*/bin/mongosh --smokeTests
          }
  test_artifact_rpmextract:
    - command: shell.exec
      type: setup
      params:
        working_dir: src
        shell: bash
        script: |
          set -e
          set -x
          {
          . preload.sh
          curl -sSfL "$ARTIFACT_URL" > mongosh.rpm
          rpm2cpio mongosh.rpm | cpio -idmv
          }
    - command: shell.exec
      params:
        working_dir: src
        shell: bash
        script: |
          set -e
          set -x
          {
          . preload.sh
          ./usr/bin/mongosh --smokeTests
          }
  test_artifact_debextract:
    - command: shell.exec
      type: setup
      params:
        working_dir: src
        shell: bash
        script: |
          set -e
          set -x
          {
          . preload.sh
          curl -sSfL "$ARTIFACT_URL" > mongosh.deb
          dpkg -x mongosh.deb .
          }
    - command: shell.exec
      params:
        working_dir: src
        shell: bash
        script: |
          set -e
          set -x
          {
          . preload.sh
          ./usr/bin/mongosh --smokeTests
          }

  generate_license_and_vulnerability_report:
    - command: shell.exec
      params:
        working_dir: src
        shell: bash
        env:
          NODE_JS_VERSION: ${node_js_version}
          EVERGREEN_IS_PATCH: ${is_patch}
          SNYK_TOKEN: ${snyk_token}
          EVERGREEN_TASK_URL: https://evergreen.mongodb.com/task/${task_id}
          JIRA_API_TOKEN: ${jira_api_token}
        script: |
          set -e
          source .evergreen/setup-env.sh

          # validate licenses, we first remove THIRD_PARTY_NOTICES.md, so we are sure
          # that we would only upload the newly generated file in case of success.
          rm THIRD_PARTY_NOTICES.md
          npm run update-third-party-notices

          # generate vulnerability report
          set +e
          npm run generate-vulnerability-report
          return_code=$?
          set -e

          # if on main and not triggered by a tag, also create a ticket for each vulnerability found
          if [[ "${requester}" == "commit" ]]; then
            export JIRA_BASE_URL="https://jira.mongodb.org"
            export JIRA_PROJECT="MONGOSH"
            export JIRA_VULNERABILITY_BUILD_INFO="- [Evergreen task|$EVERGREEN_TASK_URL]"
            npm run create-vulnerability-tickets
          else
            cat .sbom/vulnerability-report.md
          fi

          # Fails if the report failed and is not a patch, including during releases:
          if [[ "${is_patch}" != "true" ]]; then
            exit $return_code
          fi

    - command: s3.put
      params:
        aws_key: ${aws_key}
        aws_secret: ${aws_secret}
        bucket: mciuploads
        permissions: private
        visibility: signed
        local_file: src/.sbom/dependencies.json
        remote_file: ${project}/${revision}_${revision_order_id}/dependencies.json
        content_type: application/json
        optional: true
    - command: s3.put
      params:
        aws_key: ${aws_key}
        aws_secret: ${aws_secret}
        bucket: mciuploads
        permissions: private
        visibility: signed
        local_file: src/.sbom/snyk-test-result.json
        remote_file: ${project}/${revision}_${revision_order_id}/snyk-test-result.json
        content_type: application/json
        optional: true
    - command: s3.put
      params:
        aws_key: ${aws_key}
        aws_secret: ${aws_secret}
        bucket: mciuploads
        permissions: private
        visibility: signed
        local_file: src/.sbom/snyk-test-result.html
        remote_file: ${project}/${revision}_${revision_order_id}/snyk-test-result.html
        content_type: text/html
        optional: true
    - command: s3.put
      params:
        aws_key: ${aws_key}
        aws_secret: ${aws_secret}
        bucket: mciuploads
        permissions: private
        visibility: signed
        local_file: src/.sbom/vulnerability-report.md
        remote_file: ${project}/${revision}_${revision_order_id}/vulnerability-report.md
        content_type: text/markdown
        optional: true
    - command: s3.put
      params:
        aws_key: ${aws_key}
        aws_secret: ${aws_secret}
        bucket: mciuploads
        permissions: private
        visibility: signed
        local_file: src/THIRD_PARTY_NOTICES.md
        remote_file: ${project}/${revision}_${revision_order_id}/THIRD_PARTY_NOTICES.md
        content_type: text/markdown
        optional: true

  papertrail_trace:
    - command: shell.exec
      params:
        working_dir: src
        shell: bash
        script: |
          set -e
          set -x
          ls -lh dist/
          if [ x"${triggered_by_git_tag}" == x"" ]; then
            tag=$(git describe --tags --always --dirty)
          else
            tag="${triggered_by_git_tag}"
          fi
          echo "Setting version for papertrail to $tag, with product ${product}"
          version="$(echo $tag | sed -e 's/^[vr]//')"
          cat <<EOT > trace-expansions.yml
          release_version: "$version"
          EOT
          cat trace-expansions.yml
    - command: expansions.update
      params:
        file: src/trace-expansions.yml
    - command: papertrail.trace
      params:
        key_id: ${papertrail_key_id}
        secret_key: ${papertrail_secret_key}
        product: ${product}
        version: ${release_version}
        filenames:
          - "src/dist/*"

  release_draft:
    - command: expansions.write
      type: system
      params:
        file: tmp/expansions.yaml
        redacted: true
    - command: shell.exec
      params:
        working_dir: src
        shell: bash
        script: |
          set -e
          {
          export NODE_JS_VERSION=${node_js_version}
          source .evergreen/setup-env.sh
          export PUPPETEER_SKIP_CHROMIUM_DOWNLOAD="true"
          npm run evergreen-release draft
          }

  release_publish_download_and_list_artifacts:
    - command: expansions.write
      type: system
      params:
        file: tmp/expansions.yaml
        redacted: true
    - command: shell.exec
      params:
        working_dir: src
        shell: bash
        env:
          node_js_version: ${node_js_version}
        script: |
          set -e
          export PUPPETEER_SKIP_CHROMIUM_DOWNLOAD="true"
          .evergreen/run-evergreen-release.sh download-and-list-artifacts
    - command: shell.exec
      params:
        working_dir: src
        shell: bash
        script: |
          set -e
          set -x
          ls -lh dist/
          cat -n dist/SHASUMS1.txt
          cat -n dist/SHASUMS256.txt

  release_publish_dry_run:
    - command: expansions.write
      type: system
      params:
        file: tmp/expansions.yaml
        redacted: true
    - command: shell.exec
      # silent: true
      params:
        working_dir: src
        shell: bash
        env:
          devtoolsbot_npm_token: ${devtoolsbot_npm_token}
          node_js_version: ${node_js_version}
        script: |
          set -e
          export PUPPETEER_SKIP_CHROMIUM_DOWNLOAD="true"
          .evergreen/run-evergreen-release.sh publish -- --dry-run

  release_publish:
    - command: expansions.write
      type: system
      params:
        file: tmp/expansions.yaml
        redacted: true
    - command: shell.exec
      # silent: true
      params:
        working_dir: src
        shell: bash
        env:
          devtoolsbot_npm_token: ${devtoolsbot_npm_token}
          node_js_version: ${node_js_version}
        script: |
          set -e
          export PUPPETEER_SKIP_CHROMIUM_DOWNLOAD="true"
          .evergreen/run-evergreen-release.sh publish

  run_perf_tests:
    - command: shell.exec
      params:
        working_dir: src
        shell: bash
        script: |
          set -e
          set -x
          # fix rh-allow-sha1-signatures error, see run-e2e-tests.sh
          export OPENSSL_CONF=""
          npx -y mongodb-runner exec -t standalone --version=7.0.x-enterprise -- \
            sh -c 'MONGOSH_SMOKE_TEST_SERVER="$MONGODB_URI" ./dist/mongosh --perfTests > perf_results.json'
        env:
          DISTRO_ID: ${distro_id}
    - command: perf.send
      params:
        file: src/perf_results.json

# Tasks will show up as the individual blocks in the Evergreen UI that can
# pass or fail.
#
# Current tasks:
#   compile_ts - Do the initial compilation of TS sources.
#   check - Performs linter and dependency checks.
#   check_coverage - Performs coverage check by merging all NYC outputs first
#   test_{version} - Runs all tests, against a specified mongod version.
#   test_vscode - Run the vscode extension integration tests.
#   test_connectivity - Runs extra connectivity tests.
#   test_apistrict - Runs shell API and CLI tests with --apiStrict --apiDeprecationErrors.
#   compile_artifact - Compile the release binary.
#   package_artifact - Upload the release binary together with other files to S3.
#   sign_artifact - Get a package file from S3, sign it, put it back into S3.
#   test_linux_artifact - Test that the built artifact works where we expect it to.
#   release_publish - Publishes the npm packages and uploads the tarballs.
#   generate_license_and_vulnerability_report - Generates a report of vulnerabilities affecting the bundled application.
#   pkg_test_* - Run tests on the release packages
tasks:
  - name: compile_ts
    commands:
      - func: checkout
      - func: compile_ts
        vars:
          node_js_version: "<% out(NODE_JS_VERSION_20) %>"

  - name: check
    depends_on:
      - name: compile_ts
        variant: linux_unit
    commands:
      - func: checkout
      - func: install
        vars:
          node_js_version: "<% out(NODE_JS_VERSION_20) %>"
      - func: check
        vars:
          node_js_version: "<% out(NODE_JS_VERSION_20) %>"

  - name: check_coverage
    depends_on:
      - name: ".unit-test"
        variant: "*"
    commands:
      - func: checkout
      - func: install
        vars:
          node_js_version: "<% out(NODE_JS_VERSION_20) %>"
      - func: check_coverage
        vars:
          node_js_version: "<% out(NODE_JS_VERSION_20) %>"

  ###
  # UNIT TESTS
  # E.g. test_m60xc_n16 stands for mongod 6.0.x, community edition, Node.js 16
  ###
  <% for (const { id, nShort, nVersion, mShort, mVersion, skipNodeVersionCheck, packageName } of ALL_UNIT_TESTS) { %>
  - name: test_<% out(id) %>
    tags: <% out(["unit-test", ...(mShort === 'latest' ? ["mlatest"] : [])]) %>
    depends_on:
      - name: compile_ts
        variant: linux_unit
    commands:
      - func: checkout
      - func: install
        vars:
          node_js_version: "<% out(nVersion) %>"
      - func: test
        vars:
          mongosh_server_test_version: "<% out(mVersion || '') %>"
          node_js_version: "<% out(nVersion) %>"
          mongosh_skip_node_version_check: "<% out(skipNodeVersionCheck) %>"
          mongosh_test_id: "<% out(id) %>"
          mongosh_run_only_in_package: "<% out(packageName) %>"
  <% } %>

  ###
  # INTEGRATION TESTS
  ###
  - name: test_vscode
    depends_on:
      - name: compile_ts
        variant: linux_unit
    commands:
      - func: checkout
      - func: install
        vars:
          node_js_version: "<% out(NODE_JS_VERSION_20) %>"
      - func: test_vscode
        vars:
          node_js_version: "<% out(NODE_JS_VERSION_20) %>"
  - name: test_connectivity
    tags: ["extra-integration-test"]
    depends_on:
      - name: compile_ts
        variant: linux_unit
    commands:
      - func: checkout
      - func: install
        vars:
          node_js_version: "<% out(NODE_JS_VERSION_20) %>"
      - func: test_connectivity
        vars:
          node_js_version: "<% out(NODE_JS_VERSION_20) %>"
  - name: test_apistrict
    tags: ["extra-integration-test"]
    depends_on:
      - name: compile_ts
        variant: linux_unit
    commands:
      - func: checkout
      - func: install
        vars:
          node_js_version: "<% out(NODE_JS_VERSION_20) %>"
      - func: test_apistrict
        vars:
          node_js_version: "<% out(NODE_JS_VERSION_20) %>"
          mongosh_server_test_version: "latest-alpha-enterprise"
          mongosh_test_force_api_strict: "1"
  - name: compile_artifact
    tags: ["compile-artifact"]
    depends_on:
      - name: compile_ts
        variant: linux_unit
    commands:
      - func: checkout
      - func: install
        vars:
          node_js_version: "<% out(NODE_JS_VERSION_20) %>"
      - func: compile_artifact
        vars:
          node_js_version: "<% out(NODE_JS_VERSION_20) %>"
      - func: upload_compiled_artifact
        vars:
          node_js_version: "<% out(NODE_JS_VERSION_20) %>"
      - func: upload_first_party_deps_list
        vars:
          node_js_version: "<% out(NODE_JS_VERSION_20) %>"

  - name: generate_license_and_vulnerability_report
    tags: ["extra-integration-test"]
    depends_on:
      - name: compile_ts
        variant: linux_unit
    commands:
      - func: checkout
      - func: install
        vars:
          node_js_version: "<% out(NODE_JS_VERSION_20) %>"
      - func: generate_license_and_vulnerability_report
        vars:
          node_js_version: "<% out(NODE_JS_VERSION_20) %>"

  ###
  # E2E TESTS
  ###
  <% for (const { executableOsId, compileBuildVariant } of RELEASE_PACKAGE_MATRIX) {
    for (const mVersion of ['stable', '6.0.x']) {
      for (const fipsVariant of ['fips', 'nofips']) {
    %>
  - name: e2e_tests_<% out(executableOsId.replace(/-/g, '_')) %><% out(mVersion === 'stable' ? '' : '_' + mVersion.replace(/[^a-zA-Z0-9]/g, '')) %><% out(fipsVariant === 'fips' ? '_fips' : '') %>
    tags: ["e2e-test"]
    depends_on:
      - name: compile_artifact
        variant: <% out(compileBuildVariant) %>
    commands:
      - func: checkout
      - func: install
        vars:
          node_js_version: "<% out(NODE_JS_VERSION_20) %>"
      - func: download_compiled_artifact
        vars:
          executable_os_id: <% out(executableOsId) %>
      - func: run_e2e_tests
        vars:
          node_js_version: "<% out(NODE_JS_VERSION_20) %>"
          mongosh_server_test_version: "<% out(mVersion) %>-enterprise"
          mongosh_test_e2e_force_fips: "<% out(fipsVariant === 'fips' ? '1' : '') %>"
          disable_openssl_shared_config_for_bundled_openssl: ${disable_openssl_shared_config_for_bundled_openssl|false}
  <% } } %>
  - name: perf_tests_<% out(executableOsId.replace(/-/g, '_')) %>
    tags: ["perf-test"]
    depends_on:
      - name: compile_artifact
        variant: <% out(compileBuildVariant) %>
    commands:
      - func: checkout
      - func: install
        vars:
          node_js_version: "<% out(NODE_JS_VERSION_20) %>"
      - func: download_compiled_artifact
        vars:
          executable_os_id: <% out(executableOsId) %>
      - func: run_perf_tests
  <% } %>

  ###
  # EXECUTABLE CONNECTIVITY TESTS
  ###
  <% const executableConnectivityTests = [];
  for (const { executableOsId, compileBuildVariant, kerberosConnectivityTestDockerfiles = [] } of RELEASE_PACKAGE_MATRIX) {
    for (const dockerFile of kerberosConnectivityTestDockerfiles) {
      const taskName = `executable_connectivity_test_${executableOsId.replace(/-/g, '_')}_${dockerFile.replace(/-/g, '_')}`;
      executableConnectivityTests.push({ executableOsId, taskName });
    %>
  - name: <% out(taskName) %>
    tags: ["connectivity-test"]
    depends_on:
      - name: compile_artifact
        variant: <% out(compileBuildVariant) %>
    commands:
      - func: checkout
      - func: install
        vars:
          node_js_version: "<% out(NODE_JS_VERSION_20) %>"
      - func: download_compiled_artifact
        vars:
          executable_os_id: <% out(executableOsId) %>
      - func: test_connectivity
        vars:
          node_js_version: "<% out(NODE_JS_VERSION_20) %>"
          test_mongosh_executable: dist/mongosh
          kerberos_jumphost_dockerfile: "Dockerfile.<% out(dockerFile) %>"
  <% } } %>

  ###
  # PACKAGING
  ###
  <% for (const { executableOsId, compileBuildVariant, packages } of RELEASE_PACKAGE_MATRIX) {
       for (const { name: packageVariant } of packages) { %>
  - name: add_crypt_shared_and_sbom_<% out(packageVariant.replace(/-/g, '_')) %>
    tags: ["add-sbom-task"]
    depends_on:
      - name: compile_artifact
        variant: <% out(compileBuildVariant) %>
    commands:
      - func: checkout
      - func: install
        vars:
          node_js_version: "<% out(NODE_JS_VERSION_20) %>"
      - func: download_compiled_artifact
        vars:
          executable_os_id: <% out(executableOsId) %>
      - func: add_crypt_shared_and_sbom
        vars:
          package_variant: <% out(packageVariant) %>
          executable_os_id: <% out(executableOsId) %>
      - func: upload_sbom
        vars:
          executable_os_id: <% out(executableOsId) %>
          extra_upload_tag: -<% out(packageVariant) %>-sbom
      - func: upload_compiled_artifact
        vars:
          executable_os_id: <% out(executableOsId) %>
          extra_upload_tag: -<% out(packageVariant) %>-complete
  - name: package_artifact_<% out(packageVariant.replace(/-/g, '_')) %>
    depends_on:
      - name: add_crypt_shared_and_sbom_<% out(packageVariant.replace(/-/g, '_')) %>
        variant: linux_package
    commands:
      - func: checkout
      - func: install
        vars:
          node_js_version: "<% out(NODE_JS_VERSION_20) %>"
      - func: download_compiled_artifact
        vars:
          executable_os_id: <% out(executableOsId) %>
          extra_upload_tag: -<% out(packageVariant) %>-complete
      - func: package_artifact
        vars:
          node_js_version: "<% out(NODE_JS_VERSION_20) %>"
          package_variant: <% out(packageVariant) %>
          executable_os_id: <% out(executableOsId) %>
      - func: put_artifact_url
        vars:
          package_variant: <% out(packageVariant) %>
          signature_tag: unsigned
  - name: sign_artifact_<% out(packageVariant.replace(/-/g, '_')) %>
    depends_on:
      - name: package_artifact_<% out(packageVariant.replace(/-/g, '_')) %>
        variant: "*"
    commands:
      - func: checkout
      - func: install
        vars:
          node_js_version: "<% out(NODE_JS_VERSION_20) %>"
      - func: get_artifact_url
        vars:
          package_variant: <% out(packageVariant) %>
          signature_tag: unsigned
      - func: sign_artifact
        vars:
          node_js_version: "<% out(NODE_JS_VERSION_20) %>"
          package_variant: <% out(packageVariant) %>
      - func: papertrail_trace
        vars:
          product: "mongosh-dev"
      - func: put_artifact_url
        vars:
          package_variant: <% out(packageVariant) %>
          signature_tag: signed
  - name: verify_artifact_<% out(packageVariant.replace(/-/g, '_')) %>
    tags: ["smoke-test"]
    depends_on:
      - name: sign_artifact_<% out(packageVariant.replace(/-/g, '_')) %>
        variant: "*"
    commands:
      - func: checkout
      - func: get_artifact_url
        vars:
          package_variant: <% out(packageVariant) %>
          signature_tag: signed
      - func: verify_artifact
  <% } } %>

  ###
  # SMOKE TESTS
  ###
  <%
  const packageSmokeTestTasks = [];
  for (const { packages, executableOsId } of RELEASE_PACKAGE_MATRIX) {
       for (const { name, packageOn, smokeTestKind, smokeTestDockerfiles } of packages) if (smokeTestKind !== 'none') {
        for (const dockerfile of smokeTestDockerfiles || ['']) {
          const taskName = `pkg_test_${smokeTestKind}_${name}${dockerfile ? `_${dockerfile}` : ''}`.replace(/[-.]/g, '_');
          packageSmokeTestTasks.push({taskName, executableOsId}); %>
  - name: <% out(taskName) %>
    tags: ["smoke-test"]
    depends_on:
      - name: sign_artifact_<% out(name.replace(/-/g, '_')) %>
        variant: "*"
    commands:
      - func: checkout
      - func: get_artifact_url
        vars:
          package_variant: <% out(name) %>
          signature_tag: signed
      - func: write_preload_script
    <% switch (smokeTestKind) {
      case 'ssh': { %>
      - func: spawn_host
        vars:
          distro: windows-vsCurrent-small
      - func: run_pkg_tests_through_ssh
        vars:
          admin_user_name: Administrator
          onhost_script_path: .evergreen/test-package-win32.sh
          preload_script_path: preload.sh
    <% }; break;
       case 'docker': { %>
      - func: install
        vars:
          node_js_version: "<% out(NODE_JS_VERSION_20) %>"
      - func: test_artifact_docker
        vars:
          node_js_version: "<% out(NODE_JS_VERSION_20) %>"
          dockerfile: <% out(dockerfile) %>
    <% }; break;
    // We don't have docker for platforms other than x64, so for those we just
    // extract the archives locally.
       case 'macos':
       case 'rpmextract':
       case 'debextract': { %>
      - func: test_artifact_<% out(smokeTestKind) %>
    <% }; break;
      default:
        throw new Error(`pkg ${name} is missing a valid smoke test indicator`);
    } %>
  <% } } } %>
  - name: create_static_analysis_report
    tags: ["extra-integration-test"]
    depends_on:
      - name: ".compile-artifact"
        variant: "*"
    commands:
      - func: checkout
      - func: install
        vars:
          node_js_version: "<% out(NODE_JS_VERSION_20) %>"
      - func: create_static_analysis_report 
        vars:
          node_js_version: "<% out(NODE_JS_VERSION_20) %>"

  ###
  # RELEASE TASKS
  ###
  - name: release_draft
    git_tag_only: true
    depends_on:
      - name: ".smoke-test"
        variant: "*"
      - name: ".extra-integration-test"
        variant: "*"
      - name: ".e2e-test"
        variant: "*"
      - name: ".connectivity-test"
        variant: "*"
      - name: check
        variant: "*"
      - name: ".unit-test"
        variant: "*"
    commands:
      - func: checkout
      - func: install
        vars:
          node_js_version: "<% out(NODE_JS_VERSION_20) %>"
      - func: release_draft
        vars:
          node_js_version: "<% out(NODE_JS_VERSION_20) %>"
  - name: release_publish_dry_run
    git_tag_only: true
    exec_timeout_secs: 86400
    depends_on:
      - name: release_draft
    commands:
      - func: checkout
      - func: install
        vars:
          node_js_version: "<% out(NODE_JS_VERSION_20) %>"
      - func: release_publish_download_and_list_artifacts
        vars:
          node_js_version: "<% out(NODE_JS_VERSION_20) %>"
      - func: papertrail_trace
        vars:
          product: "mongosh-draft"
      - func: release_publish_dry_run
        vars:
          node_js_version: "<% out(NODE_JS_VERSION_20) %>"
  - name: release_publish
    tags: ["publish"]
    git_tag_only: true
    exec_timeout_secs: 86400
    depends_on:
      - name: compile_ts
        variant: linux_unit
    commands:
      - func: checkout
      - func: install
        vars:
          node_js_version: "<% out(NODE_JS_VERSION_20) %>"
      - func: release_publish_download_and_list_artifacts
        vars:
          node_js_version: "<% out(NODE_JS_VERSION_20) %>"
      - func: papertrail_trace
        vars:
          product: "mongosh"
      - func: release_publish
        vars:
          node_js_version: "<% out(NODE_JS_VERSION_20) %>"

# Need to run builds for every possible build variant.
buildvariants:
  - name: darwin_unit
    display_name: "MacOS Big Sur (Unit tests)"
    run_on: macos-1100
    expansions:
      executable_os_id: darwin-x64
    tasks:
      - name: check
      <% for (const test of ALL_UNIT_TESTS.filter(t => t.variants.includes('darwin'))) { %>
      - name: test_<% out(test.id) %>
      <% } %>
  - name: darwin
    display_name: "MacOS Big Sur"
    run_on: macos-1100
    expansions:
      executable_os_id: darwin-x64
    tasks:
      - name: compile_artifact
      - name: e2e_tests_darwin_x64
      - name: package_artifact_darwin_x64
      - name: sign_artifact_darwin_x64
      - name: package_artifact_darwin_arm64
      - name: sign_artifact_darwin_arm64
  - name: darwin_arm64
    display_name: "MacOS Big Sur (arm64)"
    run_on: macos-1100-arm64
    expansions:
      executable_os_id: darwin-arm64
    tasks:
      - name: compile_artifact
      - name: e2e_tests_darwin_arm64

  - name: linux_unit
    display_name: "Ubuntu 20.04 x64 (Unit tests)"
    run_on: ubuntu2004-small
    tags: ["nightly-driver"]
    tasks:
      - name: compile_ts
      - name: check
      <% for (const test of ALL_UNIT_TESTS.filter(t => t.variants.includes('linux'))) { %>
      - name: test_<% out(test.id) %>
      <% } %>
      - name: test_vscode
      - name: test_connectivity
      - name: test_apistrict
  - name: linux_coverage
    display_name: "Coverage and Static Analysis Check"
    run_on: ubuntu2004-small
    tasks:
      - name: check_coverage
      - name: create_static_analysis_report
  - name: linux_package
    display_name: "Ubuntu 20.04 x64 (Packaging)"
    run_on: ubuntu2004-small
    tags: ["nightly-driver"]
    tasks:
      <% for (const { executableOsId, packages } of RELEASE_PACKAGE_MATRIX) {
          for (const { name: packageVariant } of packages) { %>
      - name: add_crypt_shared_and_sbom_<% out(packageVariant.replace(/-/g, '_')) %>
      <%
            if (executableOsId.startsWith('linux')) { %>
      - name: package_artifact_<% out(packageVariant.replace(/-/g, '_')) %>
      - name: sign_artifact_<% out(packageVariant.replace(/-/g, '_')) %>
      <% if (packageVariant.startsWith('deb')) { %>
      - name: verify_artifact_<% out(packageVariant.replace(/-/g, '_')) %>
      <% } %>
      <% } } } %>
      - name: sign_artifact_win32_x64
      - name: sign_artifact_win32msi_x64
  - name: verify_rhel_artifact
    display_name: "RHEL (Signature Verification)"
    run_on: rhel80-small
    tasks:
      <% for (const { packages } of RELEASE_PACKAGE_MATRIX) {
          for (const { name: packageVariant } of packages) {
            if (packageVariant.startsWith('rpm')) { %>
      - name: verify_artifact_<% out(packageVariant.replace(/-/g, '_')) %>
      <% } } } %>
  - name: verify_windows_artifact
    display_name: "Windows (Signature Verification)"
    run_on: windows-vsCurrent-small
    tasks:
      - name: verify_artifact_win32_x64
      - name: verify_artifact_win32msi_x64
  - name: verify_mac_artifact
    display_name: "MacOS (Signature Verification)"
    run_on: macos-1100
    tasks:
      - name: verify_artifact_darwin_arm64
      - name: verify_artifact_darwin_x64
  - name: linux_x64_build
    display_name: "RHEL 7.0 x64 (build)"
    run_on: rhel70-build
    expansions:
      executable_os_id: linux-x64
    tags: ["nightly-driver"]
    tasks:
      - name: compile_artifact
  - name: linux_x64_build_rhel8
    display_name: "RHEL 8.0 x64 (build)"
    run_on: rhel80-build
    expansions:
      executable_os_id: linux-x64
    tags: ["nightly-driver"]
    tasks:
      - name: compile_artifact
  - name: linux_x64_build_openssl11
    display_name: "RHEL 7.0 x64 (build, shared OpenSSL 1.1)"
    run_on: rhel70-build
    expansions:
      executable_os_id: linux-x64-openssl11
      mongosh_shared_openssl: openssl11
    tags: ["nightly-driver"]
    tasks:
      - name: compile_artifact
  - name: linux_x64_build_openssl11_rhel8
    display_name: "RHEL 8.0 x64 (build, shared OpenSSL 1.1)"
    run_on: rhel80-build
    expansions:
      executable_os_id: linux-x64-openssl11
      mongosh_shared_openssl: openssl11
    tags: ["nightly-driver"]
    tasks:
      - name: compile_artifact
  - name: linux_x64_build_openssl3
    display_name: "RHEL 7.0 x64 (build, shared OpenSSL 3)"
    run_on: rhel70-build
    expansions:
      executable_os_id: linux-x64-openssl3
      mongosh_shared_openssl: openssl3
    tags: ["nightly-driver"]
    tasks:
      - name: compile_artifact
  - name: linux_x64_build_openssl3_rhel8
    display_name: "RHEL 8.0 x64 (build, shared OpenSSL 3)"
    run_on: rhel80-build
    expansions:
      executable_os_id: linux-x64-openssl3
      mongosh_shared_openssl: openssl3
    tags: ["nightly-driver"]
    tasks:
      - name: compile_artifact
  - name: linux_arm64_build
    display_name: "Amazon 2 arm64 (build)"
    run_on: amazon2-arm64-large
    expansions:
      executable_os_id: linux-arm64
    tasks:
      - name: compile_artifact
  - name: linux_arm64_build_openssl11
    display_name: "Amazon 2 arm64 (build, shared OpenSSL 1.1)"
    run_on: amazon2-arm64-large
    expansions:
      executable_os_id: linux-arm64-openssl11
      mongosh_shared_openssl: openssl11
    tasks:
      - name: compile_artifact
  - name: linux_arm64_build_openssl3
    display_name: "Amazon 2 arm64 (build, shared OpenSSL 3)"
    run_on: amazon2-arm64-large
    expansions:
      executable_os_id: linux-arm64-openssl3
      mongosh_shared_openssl: openssl3
    tasks:
      - name: compile_artifact
  - name: linux_ppc64le_build
    display_name: "RHEL 8.1 PPC (build)"
    run_on: rhel81-power8-small
    expansions:
      executable_os_id: linux-ppc64le
    tasks:
      - name: compile_artifact
  - name: linux_s390x_build
    display_name: "RHEL 7.2 s390x (build)"
    run_on: rhel72-zseries-large
    expansions:
      executable_os_id: linux-s390x
    tasks:
      - name: compile_artifact

  - name: e2e_rhel70_x64
    display_name: "RHEL 7.0 x64 (E2E Tests)"
    run_on: rhel70-large
    tags: ["nightly-driver"]
    tasks:
      - name: e2e_tests_linux_x64
  - name: e2e_rhel76_x64
    display_name: "RHEL 7.6 x64 (E2E Tests)"
    run_on: rhel76-large
    tags: ["nightly-driver"]
    tasks:
      - name: e2e_tests_linux_x64
  - name: e2e_rhel80_x64
    display_name: "RHEL 8.0 x64 (E2E Tests)"
    run_on: rhel80-small
    tags: ["nightly-driver"]
    tasks:
      - name: e2e_tests_linux_x64
  - name: e2e_rhel90_x64
    display_name: "RHEL 9.0 x64 (E2E Tests)"
    run_on: rhel90-small
    expansions:
      disable_openssl_shared_config_for_bundled_openssl: true
    tags: ["nightly-driver"]
    tasks:
      - name: e2e_tests_linux_x64
  - name: e2e_rhel83_x64
    display_name: "RHEL 8.3 x64 (E2E Tests, FIPS-available OS)"
    run_on: rhel83-fips
    tags: ["nightly-driver"]
    tasks:
      - name: e2e_tests_linux_x64
      - name: e2e_tests_linux_x64_openssl11
      - name: e2e_tests_linux_x64_openssl11_fips
  - name: e2e_rhel92_x64
    display_name: "RHEL 9.2 x64 (E2E Tests, FIPS-available OS)"
    run_on: rhel92-fips
    tags: ["nightly-driver"]
    tasks:
      - name: e2e_tests_linux_x64
      - name: e2e_tests_linux_x64_openssl3
      - name: e2e_tests_linux_x64_openssl3_fips
  - name: e2e_ubuntu1804_x64
    display_name: "Ubuntu 18.04 x64 (E2E Tests)"
    run_on: ubuntu1804-large
    tags: ["nightly-driver"]
    tasks:
      - name: e2e_tests_linux_x64_60x
  - name: e2e_ubuntu2004_x64
    display_name: "Ubuntu 20.04 x64 (E2E Tests)"
    run_on: ubuntu2004-small
    tags: ["nightly-driver"]
    tasks:
      - name: e2e_tests_linux_x64
      - name: e2e_tests_linux_x64_openssl11
  - name: e2e_ubuntu2204_x64
    display_name: "Ubuntu 22.04 x64 (E2E Tests)"
    run_on: ubuntu2204-small
    tags: ["nightly-driver"]
    tasks:
      - name: e2e_tests_linux_x64
      - name: e2e_tests_linux_x64_openssl3
  - name: e2e_debian10_x64
    display_name: "Debian 10 x64 (E2E Tests)"
    run_on: debian10-small
    tags: ["nightly-driver"]
    tasks:
      - name: e2e_tests_linux_x64_60x
      - name: e2e_tests_linux_x64_openssl11_60x
  - name: e2e_debian11_x64
    display_name: "Debian 11 x64 (E2E Tests)"
    run_on: debian11-small
    tags: ["nightly-driver"]
    tasks:
      - name: e2e_tests_linux_x64
      - name: e2e_tests_linux_x64_openssl11
  - name: e2e_amazon2_x64
    display_name: "Amazon Linux 2 x64 (E2E Tests)"
    run_on: amazon2-large
    tags: ["nightly-driver"]
    tasks:
      - name: e2e_tests_linux_x64
  - name: e2e_amazon2023_x64
    display_name: "Amazon Linux 2023 x64 (E2E Tests)"
    run_on: amazon2023.0-small
    expansions:
      disable_openssl_shared_config_for_bundled_openssl: true
    tags: ["nightly-driver"]
    tasks:
      - name: e2e_tests_linux_x64
  - name: e2e_suse12_x64
    display_name: "SLES 12 x64 (E2E Tests)"
    run_on: suse12-sp5-large
    tags: ["nightly-driver"]
    tasks:
      - name: e2e_tests_linux_x64
  - name: e2e_suse15_x64
    display_name: "SLES 15 x64 (E2E Tests)"
    run_on: suse15sp4-small
    tags: ["nightly-driver"]
    tasks:
      - name: e2e_tests_linux_x64
  - name: e2e_ubuntu1804_arm64
    display_name: "Ubuntu 18.04 arm64 (E2E Tests)"
    run_on: ubuntu1804-arm64-large
    tasks:
      - name: e2e_tests_linux_arm64_60x
  - name: e2e_ubuntu2004_arm64
    display_name: "Ubuntu 20.04 arm64 (E2E Tests)"
    run_on: ubuntu2004-arm64-small
    tasks:
      - name: e2e_tests_linux_arm64
      - name: e2e_tests_linux_arm64_openssl11
  - name: e2e_ubuntu2204_arm64
    display_name: "Ubuntu 22.04 arm64 (E2E Tests)"
    run_on: ubuntu2204-arm64-small
    tasks:
      - name: e2e_tests_linux_arm64
      - name: e2e_tests_linux_arm64_openssl3
  - name: e2e_amazon2_arm64
    display_name: "Amazon Linux 2 arm64 (E2E Tests)"
    run_on: amazon2-arm64-large
    tasks:
      - name: e2e_tests_linux_arm64
  - name: e2e_amazon2023_arm64
    display_name: "Amazon Linux 2023 arm64 (E2E Tests)"
    run_on: amazon2023.0-arm64-small
    expansions:
      disable_openssl_shared_config_for_bundled_openssl: true
    tasks:
      - name: e2e_tests_linux_arm64
  - name: e2e_rhel82_arm64
    display_name: "RHEL 8.2 arm64 (E2E Tests)"
    run_on: rhel82-arm64-small
    tasks:
      - name: e2e_tests_linux_arm64
  - name: e2e_rhel90_arm64
    display_name: "RHEL 9.0 arm64 (E2E Tests)"
    run_on: rhel90-arm64-small
    expansions:
      disable_openssl_shared_config_for_bundled_openssl: true
    tasks:
      - name: e2e_tests_linux_arm64
      - name: e2e_tests_linux_arm64_openssl3
  - name: e2e_rhel81_ppc64le
    display_name: "RHEL 8.1 PPC (E2E Tests)"
    run_on: rhel81-power8-small
    tasks:
      - name: e2e_tests_linux_ppc64le
  - name: e2e_rhel72_s390x
    display_name: "RHEL 7.2 s390x (E2E Tests)"
    run_on: rhel72-zseries-large
    tasks:
      - name: e2e_tests_linux_s390x_60x
  - name: e2e_rhel83_s390x
    display_name: "RHEL 8.3 s390x (E2E Tests)"
    run_on: rhel83-zseries-small
    tasks:
      - name: e2e_tests_linux_s390x

  - name: win32_unit
    display_name: "Windows (Unit tests)"
    run_on: windows-vsCurrent-small
    expansions:
      executable_os_id: win32
    tasks:
      - name: check
      <% for (const test of ALL_UNIT_TESTS.filter(t => t.variants.includes('win32'))) { %>
      - name: test_<% out(test.id) %>
      <% } %>
  - name: win32
    display_name: "Windows VS 2019"
    run_on: windows-64-vs2019-small
    expansions:
      executable_os_id: win32
    tasks:
      - name: e2e_tests_win32
      - name: package_artifact_win32_x64
      - name: package_artifact_win32msi_x64
  - name: win32_build
    display_name: "Windows VS 2019 (build)"
    run_on: windows-64-vs2019-build
    expansions:
      executable_os_id: win32
    tasks:
      - name: compile_artifact

  - name: pkg_smoke_tests_docker_x64
    display_name: "package smoke (x64 Docker)"
    run_on: ubuntu2004-small
    tags: ["nightly-driver"]
    tasks:
  <% for (const { taskName, executableOsId } of packageSmokeTestTasks) {
      if (executableOsId.includes('linux-x64')) { %>
      - name: <% out(taskName) %>
  <% } } %>
  - name: pkg_smoke_tests_docker_arm64
    display_name: "package smoke (arm64 Docker)"
    run_on: ubuntu2004-arm64-small
    tags: ["nightly-driver"]
    tasks:
  <% for (const { taskName, executableOsId } of packageSmokeTestTasks) {
      if (executableOsId.includes('linux-arm64')) { %>
      - name: <% out(taskName) %>
  <% } } %>
  - name: exec_connectitivty_tests_docker_x64_openssl11
    display_name: "executable connectivity tests (x64 Docker for OpenSSL 1.1 base OS)"
    run_on: ubuntu2004-small
    tags: ["nightly-driver"]
    tasks:
  <% for (const { taskName, executableOsId } of executableConnectivityTests) {
      if (executableOsId.includes('linux-x64') && !taskName.includes('openssl3')) { %>
      - name: <% out(taskName) %>
  <% } } %>
  - name: exec_connectitivty_tests_docker_arm64_openssl11
    display_name: "executable connectivity tests (arm64 Docker for OpenSSL 1.1 base OS)"
    run_on: ubuntu2004-arm64-small
    tasks:
  <% for (const { taskName, executableOsId } of executableConnectivityTests) {
      if (executableOsId.includes('linux-arm64') && !taskName.includes('openssl3')) { %>
      - name: <% out(taskName) %>
  <% } } %>
  - name: exec_connectitivty_tests_docker_x64_openssl3
    display_name: "executable connectivity tests (x64 Docker for OpenSSL 3 base OS)"
    run_on: ubuntu2204-small
    tags: ["nightly-driver"]
    tasks:
  <% for (const { taskName, executableOsId } of executableConnectivityTests) {
      if (executableOsId.includes('linux-x64') && !taskName.includes('openssl11')) { %>
      - name: <% out(taskName) %>
  <% } } %>
  - name: exec_connectitivty_tests_docker_arm64_openssl3
    display_name: "executable connectivity tests (arm64 Docker for OpenSSL 3 base OS)"
    run_on: ubuntu2204-arm64-small
    tasks:
  <% for (const { taskName, executableOsId } of executableConnectivityTests) {
      if (executableOsId.includes('linux-arm64') && !taskName.includes('openssl11')) { %>
      - name: <% out(taskName) %>
  <% } } %>
  - name: pkg_smoke_tests_win32
    display_name: "package smoke tests (win32)"
    run_on: ubuntu2004-small
    tasks:
      - name: pkg_test_ssh_win32_x64
      - name: pkg_test_ssh_win32msi_x64
  - name: pkg_smoke_tests_macos_1100_x64
    display_name: "package smoke tests (macos 11.00 x64)"
    run_on: macos-1100
    tasks:
      - name: pkg_test_macos_darwin_x64
  - name: pkg_smoke_tests_macos_1100_arm64
    display_name: "package smoke tests (macos 11.00 arm64)"
    run_on: macos-1100-arm64
    tasks:
      - name: pkg_test_macos_darwin_arm64
  - name: pkg_smoke_tests_macos_1300_arm64
    display_name: "package smoke tests (macos 13.00 arm64)"
    run_on: macos-1300-arm64
    tasks:
      - name: pkg_test_macos_darwin_arm64
  - name: pkg_smoke_tests_rhel72_s390x
    display_name: "package smoke tests (RHEL 7.2 s390x)"
    run_on: rhel72-zseries-small
    tasks:
      - name: pkg_test_rpmextract_rpm_s390x
  - name: pkg_smoke_tests_rhel83_s390x
    display_name: "package smoke tests (RHEL 8.3 s390x)"
    run_on: rhel83-zseries-small
    tasks:
      - name: pkg_test_rpmextract_rpm_s390x
  - name: pkg_smoke_tests_rhel81_ppc64le
    display_name: "package smoke tests (RHEL 8.1 ppc64le)"
    run_on: rhel81-power8-small
    tasks:
      - name: pkg_test_rpmextract_rpm_ppc64le

  - name: draft_publish_release
    display_name: "Draft/Publish Release"
    run_on: ubuntu2004-small
    tasks:
      - name: release_draft
      - name: release_publish_dry_run
      - name: release_publish

  - name: generate_license_and_vulnerability_report
    display_name: "License and Vulnerability Report"
    run_on: ubuntu2004-small
    tasks:
      - name: generate_license_and_vulnerability_report

  - name: perf_tests
    display_name: "Performance Tests"
    run_on: rhel90-dbx-perf-large
    tasks:
      - name: perf_tests_linux_x64<|MERGE_RESOLUTION|>--- conflicted
+++ resolved
@@ -522,9 +522,13 @@
           PACKAGE_VARIANT: ${package_variant}
           ARTIFACTORY_USERNAME: ${artifactory_username}
           ARTIFACTORY_PASSWORD: ${artifactory_password}
+          # for Silk SBOM integration
+          SILK_ASSET_GROUP: mongosh-${executable_os_id}
+          SILK_CLIENT_ID: ${silk_client_id}
+          SILK_CLIENT_SECRET: ${silk_client_secret}
   create_static_analysis_report:
   <%
-  let firstPartyDepsFilenames = []; 
+  let firstPartyDepsFilenames = [];
   for (const { executableOsId, packages } of RELEASE_PACKAGE_MATRIX) {
         const filename = `mongosh-${executableOsId}-first-party-deps.json`;
         firstPartyDepsFilenames.push(filename); %>
@@ -550,23 +554,6 @@
           FIRST_PARTY_DEPENDENCY_FILENAMES: <% out(firstPartyDepsFilenames.map(f => `.sbom/${f}`).join(',')) %>
           GITHUB_TOKEN: ${github_token}
           GITHUB_PR_NUMBER: ${github_pr_number}
-<<<<<<< HEAD
-          # for Silk SBOM integration
-          SILK_ASSET_GROUP: mongosh-${executable_os_id}
-          SILK_CLIENT_ID: ${silk_client_id}
-          SILK_CLIENT_SECRET: ${silk_client_secret}
-=======
-    - command: s3.put
-      params:
-        aws_key: ${aws_key}
-        aws_secret: ${aws_secret}
-        local_file: src/static-analysis-report.tgz
-        remote_file: mongosh/binaries/${revision}/${revision_order_id}/mongosh-static-analysis-report.tgz
-        bucket: mciuploads
-        permissions: private
-        visibility: signed
-        content_type: application/x-gzip
->>>>>>> 3631e427
   package_artifact:
     - command: expansions.write
       type: setup
@@ -1396,7 +1383,7 @@
       - func: install
         vars:
           node_js_version: "<% out(NODE_JS_VERSION_20) %>"
-      - func: create_static_analysis_report 
+      - func: create_static_analysis_report
         vars:
           node_js_version: "<% out(NODE_JS_VERSION_20) %>"
 
