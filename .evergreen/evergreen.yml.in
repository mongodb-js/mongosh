--- conflicted
+++ resolved
@@ -117,11 +117,7 @@
         shell: bash
         script: |
           export NODE_JS_VERSION=${node_js_version}
-<<<<<<< HEAD
-          export NPM_DEPS_MODE=cli_build
           export DISTRO_ID=${distro_id}
-=======
->>>>>>> e9201fea
           source .evergreen/install-node.sh
           source .evergreen/install-npm-deps.sh
           npm run compile
@@ -146,11 +142,7 @@
         shell: bash
         script: |
           export NODE_JS_VERSION=${node_js_version}
-<<<<<<< HEAD
-          export NPM_DEPS_MODE=${npm_deps_mode}
           export DISTRO_ID=${distro_id}
-=======
->>>>>>> e9201fea
           source .evergreen/install-node.sh
           source .evergreen/install-npm-deps.sh
     - command: s3.get
@@ -754,12 +746,7 @@
       - func: checkout
       - func: install
         vars:
-<<<<<<< HEAD
-          node_js_version: "<% out(NODE_JS_VERSION_20) %>"
-          npm_deps_mode: all
-=======
-          node_js_version: "<% out(NODE_JS_VERSION_16) %>"
->>>>>>> e9201fea
+          node_js_version: "<% out(NODE_JS_VERSION_20) %>"
       - func: check
         vars:
           node_js_version: "<% out(NODE_JS_VERSION_20) %>"
@@ -772,12 +759,7 @@
       - func: checkout
       - func: install
         vars:
-<<<<<<< HEAD
-          node_js_version: "<% out(NODE_JS_VERSION_20) %>"
-          npm_deps_mode: cli_build
-=======
-          node_js_version: "<% out(NODE_JS_VERSION_16) %>"
->>>>>>> e9201fea
+          node_js_version: "<% out(NODE_JS_VERSION_20) %>"
       - func: check_coverage
         vars:
           node_js_version: "<% out(NODE_JS_VERSION_20) %>"
@@ -818,12 +800,7 @@
       - func: checkout
       - func: install
         vars:
-<<<<<<< HEAD
-          node_js_version: "<% out(NODE_JS_VERSION_20) %>"
-          npm_deps_mode: all
-=======
-          node_js_version: "<% out(NODE_JS_VERSION_16) %>"
->>>>>>> e9201fea
+          node_js_version: "<% out(NODE_JS_VERSION_20) %>"
       - func: test_vscode
         vars:
           node_js_version: "<% out(NODE_JS_VERSION_20) %>"
@@ -836,12 +813,7 @@
       - func: checkout
       - func: install
         vars:
-<<<<<<< HEAD
-          node_js_version: "<% out(NODE_JS_VERSION_20) %>"
-          npm_deps_mode: all
-=======
-          node_js_version: "<% out(NODE_JS_VERSION_16) %>"
->>>>>>> e9201fea
+          node_js_version: "<% out(NODE_JS_VERSION_20) %>"
       - func: test_connectivity
         vars:
           node_js_version: "<% out(NODE_JS_VERSION_20) %>"
@@ -854,12 +826,7 @@
       - func: checkout
       - func: install
         vars:
-<<<<<<< HEAD
-          node_js_version: "<% out(NODE_JS_VERSION_20) %>"
-          npm_deps_mode: cli_build
-=======
-          node_js_version: "<% out(NODE_JS_VERSION_16) %>"
->>>>>>> e9201fea
+          node_js_version: "<% out(NODE_JS_VERSION_20) %>"
       - func: test_apistrict
         vars:
           node_js_version: "<% out(NODE_JS_VERSION_20) %>"
@@ -873,12 +840,7 @@
       - func: checkout
       - func: install
         vars:
-<<<<<<< HEAD
-          node_js_version: "<% out(NODE_JS_VERSION_20) %>"
-          npm_deps_mode: cli_build
-=======
-          node_js_version: "<% out(NODE_JS_VERSION_16) %>"
->>>>>>> e9201fea
+          node_js_version: "<% out(NODE_JS_VERSION_20) %>"
       - func: compile_artifact
         vars:
           node_js_version: "<% out(NODE_JS_VERSION_20) %>"
@@ -891,12 +853,7 @@
       - func: checkout
       - func: install
         vars:
-<<<<<<< HEAD
-          node_js_version: "<% out(NODE_JS_VERSION_20) %>"
-          npm_deps_mode: cli_build
-=======
-          node_js_version: "<% out(NODE_JS_VERSION_16) %>"
->>>>>>> e9201fea
+          node_js_version: "<% out(NODE_JS_VERSION_20) %>"
       - func: generate_license_and_vulnerability_report
         vars:
           node_js_version: "<% out(NODE_JS_VERSION_20) %>"
@@ -917,12 +874,7 @@
       - func: checkout
       - func: install
         vars:
-<<<<<<< HEAD
-          node_js_version: "<% out(NODE_JS_VERSION_20) %>"
-          npm_deps_mode: cli_build
-=======
-          node_js_version: "<% out(NODE_JS_VERSION_16) %>"
->>>>>>> e9201fea
+          node_js_version: "<% out(NODE_JS_VERSION_20) %>"
       - func: download_compiled_artifact
         vars:
           executable_os_id: <% out(executableOsId) %>
@@ -947,12 +899,7 @@
       - func: checkout
       - func: install
         vars:
-<<<<<<< HEAD
-          npm_deps_mode: cli_build
-          node_js_version: "<% out(NODE_JS_VERSION_20) %>"
-=======
-          node_js_version: "<% out(NODE_JS_VERSION_16) %>"
->>>>>>> e9201fea
+          node_js_version: "<% out(NODE_JS_VERSION_20) %>"
       - func: package_and_upload_artifact
         vars:
           node_js_version: "<% out(NODE_JS_VERSION_20) %>"
@@ -991,12 +938,7 @@
        case 'docker': { %>
       - func: install
         vars:
-<<<<<<< HEAD
-          node_js_version: "<% out(NODE_JS_VERSION_20) %>"
-          npm_deps_mode: cli_build
-=======
-          node_js_version: "<% out(NODE_JS_VERSION_16) %>"
->>>>>>> e9201fea
+          node_js_version: "<% out(NODE_JS_VERSION_20) %>"
       - func: test_artifact_docker
         vars:
           node_js_version: "<% out(NODE_JS_VERSION_20) %>"
@@ -1034,12 +976,7 @@
       - func: checkout
       - func: install
         vars:
-<<<<<<< HEAD
-          node_js_version: "<% out(NODE_JS_VERSION_20) %>"
-          npm_deps_mode: all
-=======
-          node_js_version: "<% out(NODE_JS_VERSION_16) %>"
->>>>>>> e9201fea
+          node_js_version: "<% out(NODE_JS_VERSION_20) %>"
       - func: release_draft
         vars:
           node_js_version: "<% out(NODE_JS_VERSION_20) %>"
@@ -1052,12 +989,7 @@
       - func: checkout
       - func: install
         vars:
-<<<<<<< HEAD
-          node_js_version: "<% out(NODE_JS_VERSION_20) %>"
-          npm_deps_mode: all
-=======
-          node_js_version: "<% out(NODE_JS_VERSION_16) %>"
->>>>>>> e9201fea
+          node_js_version: "<% out(NODE_JS_VERSION_20) %>"
       - func: release_publish_dry_run
         vars:
           node_js_version: "<% out(NODE_JS_VERSION_20) %>"
@@ -1072,12 +1004,7 @@
       - func: checkout
       - func: install
         vars:
-<<<<<<< HEAD
-          node_js_version: "<% out(NODE_JS_VERSION_20) %>"
-          npm_deps_mode: all
-=======
-          node_js_version: "<% out(NODE_JS_VERSION_16) %>"
->>>>>>> e9201fea
+          node_js_version: "<% out(NODE_JS_VERSION_20) %>"
       - func: release_publish
         vars:
           node_js_version: "<% out(NODE_JS_VERSION_20) %>"
