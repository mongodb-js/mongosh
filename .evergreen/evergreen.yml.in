# Regenerate using `npm run update-evergreen-config`
<%
const path = require('path');

const NODE_JS_VERSION_20 = require('./node-20-latest.json').version;
const NODE_JS_VERSION_16 = require('./node-16-latest.json').version;

const MONGODB_VERSIONS = [
  { shortName: '40xc', versionSpec: '4.0.x-community' },
  { shortName: '40xe', versionSpec: '4.0.x' },
  { shortName: '42xc', versionSpec: '4.2.x-community' },
  { shortName: '42xe', versionSpec: '4.2.x' },
  { shortName: '44xc', versionSpec: '4.4.x-community' },
  { shortName: '44xe', versionSpec: '4.4.x' },
  { shortName: '50xc', versionSpec: '5.0.x-community' },
  { shortName: '50xe', versionSpec: '5.0.x' },
  { shortName: '60xc', versionSpec: '6.0.x-community' },
  { shortName: '60xe', versionSpec: '6.0.x' },
  { shortName: 'latest', versionSpec: 'latest-alpha-enterprise' }
];
const NODE_VERSIONS = [
  { shortName: '20', versionSpec: NODE_JS_VERSION_20, skipNodeVersionCheck: '' },
  { shortName: '16', versionSpec: NODE_JS_VERSION_16, skipNodeVersionCheck: '' }
];

const pathToPackages = path.join(__dirname, '..', 'packages');
const MONGOSH_PACKAGES = fs.readdirSync(pathToPackages, { withFileTypes: true })
  .filter(d => d.isDirectory() && fs.existsSync(path.join(pathToPackages, d.name, 'package.json')))
  .map(d => ({
    name: d.name,
    ...(JSON.parse(fs.readFileSync(path.join(pathToPackages, d.name, 'package.json'))).mongosh || {})
  }));

const ALL_UNIT_TESTS = [];
for (const packageInfo of MONGOSH_PACKAGES) {
  for (const { shortName: nShort, versionSpec: nVersion, skipNodeVersionCheck } of NODE_VERSIONS) {
    if (packageInfo.unitTestsOnly) {
      const id = `n${nShort}_${packageInfo.name.replace(/-/g, '_')}`;
      ALL_UNIT_TESTS.push({
        id, nShort, nVersion, skipNodeVersionCheck,
        packageName: packageInfo.name,
        variants: packageInfo.variants
      });
    } else {
      for (const { shortName: mShort, versionSpec: mVersion } of MONGODB_VERSIONS) {
        const id = `m${mShort}_n${nShort}_${packageInfo.name.replace(/-/g, '_')}`;
        ALL_UNIT_TESTS.push({
          id, nShort, nVersion, mShort, mVersion, skipNodeVersionCheck,
          packageName: packageInfo.name,
          variants: packageInfo.variants
        });
      }
    }
  }
}

const ALL_UNIT_TEST_BUILD_VARIANTS = ['darwin_unit', 'linux_unit', 'win32_unit'];

const { RELEASE_PACKAGE_MATRIX } = require('../config/release-package-matrix');

%>
exec_timeout_secs: 3600

post_error_fails_task: true
post:
  - command: shell.exec
    params:
      shell: bash
      script: |
        mkdir -p npm-logs
        tar cvzf npm-logs.tgz npm-logs
  - command: s3.put
    params:
      aws_key: ${aws_key}
      aws_secret: ${aws_secret}
      local_file: npm-logs.tgz
      remote_file: mongosh/binaries/${revision}/${revision_order_id}/npm-logs-${build_variant}-${task_name}-${task_id}.tgz
      bucket: mciuploads
      permissions: private
      visibility: signed
      content_type: application/x-gzip

# Functions are any command that can be run.
#
# Current functions:
#   checkout - Checks out the project from git.
#   compile_ts - Installs Node and all dependencies, and run all prepublish scripts.
#   install - Installs Node and all dependencies, and download the result of running all prepublish scripts.
#   check - Performs linter and dependency checks.
#   test - Runs all tests for a specific package.
#   test_vscode - Clones the vscode extension repository and runs its tests.
#   test_connectivity - Runs extra connectivity tests.
#   test_apistrict - Runs shell API and CLI tests with --apiStrict --apiDeprecationErrors.
#   compile_artifact - Compile the release binary.
#   package_and_upload_artifact - Upload the release binary to S3.
#   test_linux_artifact - Test that the built artifact works where we expect it to.
#                         We use this to verify that e.g. the Ubuntu-built release
#                         binary also works on RHEL and Debian.
#   generate_license_and_vulnerability_report - Generates a report of vulnerabilities affecting the bundled application.
#   release_publish - Publishes the npm packages and uploads the tarballs.
functions:
  checkout:
    - command: git.get_project
      params:
        directory: src
  compile_ts:
    - command: expansions.write
      params:
        file: tmp/expansions.yaml
        redacted: true
    - command: shell.exec
      params:
        working_dir: src
        shell: bash
        script: |
          export NODE_JS_VERSION=${node_js_version}
          export NPM_DEPS_MODE=cli_build
          export DISTRO_ID=${distro_id}
          source .evergreen/install-node.sh
          source .evergreen/install-npm-deps.sh
          npm run bootstrap-ci
          npm run compile
          tar cvzf compiled-ts.tgz packages/*/{lib,dist}
    - command: s3.put
      params:
        aws_key: ${aws_key}
        aws_secret: ${aws_secret}
        local_file: src/compiled-ts.tgz
        remote_file: mongosh/binaries/${revision}/${revision_order_id}/compiled-ts.tgz
        bucket: mciuploads
        permissions: public-read
        content_type: application/x-gzip
  install:
    - command: expansions.write
      params:
        file: tmp/expansions.yaml
        redacted: true
    - command: shell.exec
      params:
        working_dir: src
        shell: bash
        script: |
          export NODE_JS_VERSION=${node_js_version}
          export NPM_DEPS_MODE=${npm_deps_mode}
          export DISTRO_ID=${distro_id}
          source .evergreen/install-node.sh
          source .evergreen/install-npm-deps.sh
    - command: s3.get
      params:
        aws_key: ${aws_key}
        aws_secret: ${aws_secret}
        local_file: src/compiled-ts.tgz
        remote_file: mongosh/binaries/${revision}/${revision_order_id}/compiled-ts.tgz
        bucket: mciuploads
    - command: shell.exec
      params:
        working_dir: src
        shell: bash
        script: |
          tar xvzf compiled-ts.tgz
  check:
    - command: shell.exec
      params:
        working_dir: src
        shell: bash
        script: |
          set -e
          {
          export NODE_JS_VERSION=${node_js_version}
          source .evergreen/setup-env.sh
          npm run check-ci
          }
  test:
    - command: expansions.write
      params:
        file: tmp/expansions.yaml
        redacted: true
    - command: shell.exec
      params:
        working_dir: src
        shell: bash
        script: |
          set -e
          {
          export NODE_JS_VERSION=${node_js_version}
          export MONGOSH_RUN_ONLY_IN_PACKAGE=${mongosh_run_only_in_package}
          source .evergreen/setup-env.sh
          npm run test-ci
          echo "Archiving current coverage result..."
          tar cvzf nyc-output.tgz .nyc_output
          }
        env:
          AWS_AUTH_IAM_ACCESS_KEY_ID: ${devtools_ci_aws_key}
          AWS_AUTH_IAM_SECRET_ACCESS_KEY: ${devtools_ci_aws_secret}
    - command: s3.put
      params:
        aws_key: ${aws_key}
        aws_secret: ${aws_secret}
        local_file: src/nyc-output.tgz
        remote_file: mongosh/binaries/${revision}/${revision_order_id}/nyc-output-${build_variant}-${mongosh_test_id}.tgz
        bucket: mciuploads
        permissions: private
        visibility: signed
        content_type: application/x-gzip

  check_coverage:
    <% for (let buildVariant of ALL_UNIT_TEST_BUILD_VARIANTS) {
        for (let unitTest of ALL_UNIT_TESTS.filter(t => !t.variants || t.variants.includes(buildVariant.replace(/_unit$/, '')))) { %>
    - command: s3.get
      params:
        aws_key: ${aws_key}
        aws_secret: ${aws_secret}
        local_file: src/nyc-output-<% out(buildVariant) %>-<% out(unitTest.id) %>.tgz
        remote_file: mongosh/binaries/${revision}/${revision_order_id}/nyc-output-<% out(buildVariant) %>-<% out(unitTest.id) %>.tgz
        bucket: mciuploads
    - command: shell.exec
      params:
        working_dir: src
        shell: bash
        script: |
          set -e
          tar xvzf nyc-output-<% out(buildVariant) %>-<% out(unitTest.id) %>.tgz
    <% } } %>
    - command: shell.exec
      params:
        working_dir: src
        shell: bash
        script: |
          set -e
          tar cvzf full-nyc-output.tgz .nyc_output
    - command: s3.put
      params:
        aws_key: ${aws_key}
        aws_secret: ${aws_secret}
        local_file: src/full-nyc-output.tgz
        remote_file: mongosh/binaries/${revision}/${revision_order_id}/full-nyc-output.tgz
        bucket: mciuploads
        permissions: private
        visibility: signed
        content_type: application/x-gzip
    - command: shell.exec
      params:
        working_dir: src
        shell: bash
        script: |
          set -e
          {
          export NODE_JS_VERSION=${node_js_version}
          source .evergreen/setup-env.sh
          npm run report-coverage-ci
          echo "Creating coverage tarball..."
          tar cvzf coverage.tgz coverage
          }
    - command: s3.put
      params:
        aws_key: ${aws_key}
        aws_secret: ${aws_secret}
        local_file: src/coverage.tgz
        remote_file: mongosh/binaries/${revision}/${revision_order_id}/coverage.tgz
        bucket: mciuploads
        permissions: private
        visibility: signed
        content_type: application/x-gzip
    - command: shell.exec
      params:
        working_dir: src
        shell: bash
        script: |
          set -e
          {
          export NODE_JS_VERSION=${node_js_version}
          source .evergreen/setup-env.sh
          npm run check-coverage
          }

  test_vscode:
    - command: shell.exec
      params:
        working_dir: src
        shell: bash
        script: |
          set -e
          {
          export NODE_JS_VERSION=${node_js_version}
          source .evergreen/setup-env.sh
          (cd scripts/docker && docker build -t ubuntu18.04-xvfb -f ubuntu18.04-xvfb.Dockerfile .)
          docker run \
            --rm -v $PWD:/tmp/build ubuntu18.04-xvfb \
            -c 'cd /tmp/build && ./testing/test-vscode.sh'
          }
  test_connectivity:
    - command: expansions.write
      params:
        file: tmp/expansions.yaml
        redacted: true
    - command: shell.exec
      params:
        working_dir: src
        shell: bash
        script: |
          set -e
          {
          export NODE_JS_VERSION=${node_js_version}
          source .evergreen/setup-env.sh
          npm run test-connectivity
          }
  test_apistrict:
    - command: expansions.write
      params:
        file: tmp/expansions.yaml
        redacted: true
    - command: shell.exec
      params:
        working_dir: src
        shell: bash
        script: |
          set -e
          {
          export NODE_JS_VERSION=${node_js_version}
          source .evergreen/setup-env.sh
          npm run test-apistrict-ci
          }

  ###
  # ARTIFACT COMPILATION
  #
  # compile_artifact generates the executable binary and uploads it as TGZ to S3 for later use.
  # Use download_compiled_artifact to download the TGZ from S3.
  #
  # Both functions expect the following arguments:
  # - executable_os_id
  ###
  compile_artifact:
    - command: expansions.write
      params:
        file: tmp/expansions.yaml
        redacted: true
    - command: subprocess.exec
      params:
        working_dir: src
        binary: bash .evergreen/compile-artifact.sh
        env:
          NODE_JS_VERSION: ${node_js_version}
          MONGOSH_SHARED_OPENSSL: ${mongosh_shared_openssl}
    - command: s3.put
      params:
        aws_key: ${aws_key}
        aws_secret: ${aws_secret}
        local_file: src/dist.tgz
        remote_file: mongosh/binaries/${revision}/${revision_order_id}/mongosh-${executable_os_id}.tgz
        bucket: mciuploads
        permissions: public-read
        content_type: application/x-gzip
  download_compiled_artifact:
    - command: s3.get
      params:
        aws_key: ${aws_key}
        aws_secret: ${aws_secret}
        local_file: src/dist.tgz
        remote_file: mongosh/binaries/${revision}/${revision_order_id}/mongosh-${executable_os_id}.tgz
        bucket: mciuploads

  ###
  # E2E TEST EXECUTION
  #
  # Runs the E2E tests against the compiled artifact, i.e. expects the compiled artifact to be already present.
  ###
  run_e2e_tests:
    - command: expansions.write
      params:
        file: tmp/expansions.yaml
        redacted: true
    - command: subprocess.exec
      params:
        working_dir: src
        binary: bash .evergreen/run-e2e-tests.sh
        env:
          NODE_JS_VERSION: ${node_js_version}
          AWS_AUTH_IAM_ACCESS_KEY_ID: ${devtools_ci_aws_key}
          AWS_AUTH_IAM_SECRET_ACCESS_KEY: ${devtools_ci_aws_secret}

  ###
  # PACKAGING AND UPLOADING
  #
  # package_and_upload_artifact generates a distributable package out of the compiled artifact,
  # i.e. it expects it to have been downloaded already. The distributable package will be uploaded
  # to a specifc Evergreen S3 bucket for later use.
  #
  # The URL to download the distributable package can be retrieved by get_artifact_url.
  #
  # package_and_upload_artifact expects the following arguments:
  # - distro_id
  # - package_variant
  # - executable_os_id
  #
  # get_artifact_url expects the following arguments:
  # - package_variant
  ###
  package_and_upload_artifact:
    - command: expansions.write
      params:
        file: tmp/expansions.yaml
        redacted: true
        # TODO: REPLACE WITH CALLING download_compiled_artifact BEFORE
    - command: s3.get
      params:
        aws_key: ${aws_key}
        aws_secret: ${aws_secret}
        local_file: src/dist.tgz
        remote_file: mongosh/binaries/${revision}/${revision_order_id}/mongosh-${executable_os_id}.tgz
        bucket: mciuploads
    - command: subprocess.exec
      params:
        working_dir: src
        binary: bash .evergreen/package-and-upload-artifact.sh
        env:
          NODE_JS_VERSION: ${node_js_version}
          DISTRO_ID_OVERRIDE: ${distro_id}
          PACKAGE_VARIANT: ${package_variant}
          MACOS_NOTARY_KEY: ${macos_notary_key}
          MACOS_NOTARY_SECRET: ${macos_notary_secret}
    - command: s3.put
      params:
        aws_key: ${aws_key}
        aws_secret: ${aws_secret}
        local_file: src/artifact-url.txt
        remote_file: mongosh/binaries/${revision}/${revision_order_id}/artifact-url-${package_variant}.txt
        bucket: mciuploads
        permissions: public-read
        content_type: application/x-gzip
  get_artifact_url:
    - command: s3.get
      params:
        aws_key: ${aws_key}
        aws_secret: ${aws_secret}
        local_file: artifact-url.txt
        remote_file: mongosh/binaries/${revision}/${revision_order_id}/artifact-url-${source_package_variant}.txt
        bucket: mciuploads

  write_preload_script:
    - command: shell.exec
      params:
        working_dir: src
        shell: bash
        script: |
          set -e
          set +x
          cat <<PRELOAD_SCRIPT > preload.sh
          echo "Preload script starting"
          set -e
          set -x
          export ARTIFACT_URL=$(cat ../artifact-url.txt)
          export IS_CI=1
          set +x
          export MONGOSH_SMOKE_TEST_SERVER="mongodb+srv://${connectivity_test_atlas_username}:${connectivity_test_atlas_password}@${connectivity_test_atlas_hostname}/"
          echo "Preload script done"
          set -x
          PRELOAD_SCRIPT
  spawn_host:
    - command: host.create
      params:
        provider: ec2
        distro: ${distro}
        security_group_ids:
          - sg-097bff6dd0d1d31d0 # Magic string that's needed for SSH'ing.
    - command: host.list
      params:
        num_hosts: 1
        path: buildhosts.yml # Write the host information to disk.
        timeout_seconds: 1200
        wait: true
  run_pkg_tests_through_ssh:
    - command: shell.exec
      params:
        shell: bash
        script: |
          set -e
          {
          set +x
          echo '${__project_aws_ssh_key_value}' > ~/.ssh/mcipacker.pem
          chmod 0600 ~/.ssh/mcipacker.pem
          set -x
          }
    - command: subprocess.exec
      params:
        working_dir: src
        binary: bash .evergreen/run-on-ssh-host.sh
        env:
          ADMIN_USER_NAME: ${admin_user_name}
          ONHOST_SCRIPT_PATH: ${onhost_script_path}
          PRELOAD_SCRIPT_PATH: ${preload_script_path}
  test_artifact_docker:
    - command: shell.exec
      params:
        working_dir: src
        shell: bash
        script: |
          set -e
          set -x
          {
          export NODE_JS_VERSION=${node_js_version}
          . .evergreen/setup-env.sh
          . preload.sh
          ./scripts/docker/build.sh ${dockerfile}
          ./scripts/docker/run.sh ${dockerfile} --smokeTests
          }
  test_artifact_macos:
    - command: shell.exec
      params:
        working_dir: src
        shell: bash
        script: |
          set -e
          set -x
          {
          system_profiler SPSoftwareDataType # for debugging
          . preload.sh
          curl -sSfL "$ARTIFACT_URL" > mongosh.zip
          unzip mongosh.zip
          ./mongosh-*/bin/mongosh --smokeTests
          }
  test_artifact_rpmextract:
    - command: shell.exec
      params:
        working_dir: src
        shell: bash
        script: |
          set -e
          set -x
          {
          . preload.sh
          curl -sSfL "$ARTIFACT_URL" > mongosh.rpm
          rpm2cpio mongosh.rpm | cpio -idmv
          ./usr/bin/mongosh --smokeTests
          }
  test_artifact_debextract:
    - command: shell.exec
      params:
        working_dir: src
        shell: bash
        script: |
          set -e
          set -x
          {
          . preload.sh
          curl -sSfL "$ARTIFACT_URL" > mongosh.deb
          dpkg -x mongosh.deb .
          ./usr/bin/mongosh --smokeTests
          }

  generate_license_and_vulnerability_report:
    - command: expansions.write
      params:
        file: tmp/expansions.yaml
        redacted: true
    - command: shell.exec
      params:
        working_dir: src
        shell: bash
        env:
          NODE_JS_VERSION: ${node_js_version}
          EVERGREEN_IS_PATCH: ${is_patch}
          SNYK_TOKEN: ${snyk_token}
          EVERGREEN_TASK_URL: https://evergreen.mongodb.com/task/${task_id}
          JIRA_API_TOKEN: ${jira_api_token}
        script: |
          set -e
          export NODE_JS_VERSION=${node_js_version}
          source .evergreen/setup-env.sh

          # validate licenses, we first remove THIRD_PARTY_NOTICES.md, so we are sure
          # that we would only upload the newly generated file in case of success.
          rm THIRD_PARTY_NOTICES.md
          npm run update-third-party-notices

          # generate vulnerability report
          set +e
          npm run generate-vulnerability-report
          return_code=$?
          set -e

          # if on main and not triggered by a tag, also create a ticket for each vulnerability found
          if [[ "${requester}" == "commit" ]]; then
            export JIRA_BASE_URL="https://jira.mongodb.org"
            export JIRA_PROJECT="MONGOSH"
            export JIRA_VULNERABILITY_BUILD_INFO="- [Evergreen task|$EVERGREEN_TASK_URL]"
            npm run create-vulnerability-tickets
          else
            cat .sbom/vulnerability-report.md
          fi

          # Fails if the report failed and is not a patch, including during releases:
          if [[ "${is_patch}" != "true" ]]; then
            exit $return_code
          fi

    - command: s3.put
      params:
        aws_key: ${aws_key}
        aws_secret: ${aws_secret}
        bucket: mciuploads
        permissions: private
        visibility: signed
        local_file: src/.sbom/dependencies.json
        remote_file: ${project}/${revision}_${revision_order_id}/dependencies.json
        content_type: application/json
        optional: true
    - command: s3.put
      params:
        aws_key: ${aws_key}
        aws_secret: ${aws_secret}
        bucket: mciuploads
        permissions: private
        visibility: signed
        local_file: src/.sbom/snyk-test-result.json
        remote_file: ${project}/${revision}_${revision_order_id}/snyk-test-result.json
        content_type: application/json
        optional: true
    - command: s3.put
      params:
        aws_key: ${aws_key}
        aws_secret: ${aws_secret}
        bucket: mciuploads
        permissions: private
        visibility: signed
        local_file: src/.sbom/snyk-test-result.html
        remote_file: ${project}/${revision}_${revision_order_id}/snyk-test-result.html
        content_type: text/html
        optional: true
    - command: s3.put
      params:
        aws_key: ${aws_key}
        aws_secret: ${aws_secret}
        bucket: mciuploads
        permissions: private
        visibility: signed
        local_file: src/.sbom/vulnerability-report.md
        remote_file: ${project}/${revision}_${revision_order_id}/vulnerability-report.md
        content_type: text/markdown
        optional: true
    - command: s3.put
      params:
        aws_key: ${aws_key}
        aws_secret: ${aws_secret}
        bucket: mciuploads
        permissions: private
        visibility: signed
        local_file: src/THIRD_PARTY_NOTICES.md
        remote_file: ${project}/${revision}_${revision_order_id}/THIRD_PARTY_NOTICES.md
        content_type: text/markdown
        optional: true

  release_draft:
    - command: expansions.write
      params:
        file: tmp/expansions.yaml
        redacted: true
    - command: shell.exec
      params:
        working_dir: src
        shell: bash
        script: |
          set -e
          {
          export NODE_JS_VERSION=${node_js_version}
          source .evergreen/setup-env.sh
          export PUPPETEER_SKIP_CHROMIUM_DOWNLOAD="true"
          npm run evergreen-release draft
          }

  release_publish_dry_run:
    - command: expansions.write
      params:
        file: tmp/expansions.yaml
        redacted: true
    - command: shell.exec
      params:
        working_dir: src
        shell: bash
        script: |
          set -e
          {
          echo "//registry.npmjs.org/:_authToken=${devtoolsbot_npm_token}" > .npmrc
          export NODE_JS_VERSION=${node_js_version}
          source .evergreen/setup-env.sh
          export PUPPETEER_SKIP_CHROMIUM_DOWNLOAD="true"
          npm run evergreen-release publish -- --dry-run
          }

  release_publish:
    - command: expansions.write
      params:
        file: tmp/expansions.yaml
        redacted: true
    - command: shell.exec
      params:
        working_dir: src
        shell: bash
        script: |
          set -e
          {
          echo "//registry.npmjs.org/:_authToken=${devtoolsbot_npm_token}" > .npmrc
          export NODE_JS_VERSION=${node_js_version}
          source .evergreen/setup-env.sh
          export PUPPETEER_SKIP_CHROMIUM_DOWNLOAD="true"
          npm run evergreen-release publish
          }

# Tasks will show up as the individual blocks in the Evergreen UI that can
# pass or fail.
#
# Current tasks:
#   compile_ts - Do the initial compilation of TS sources.
#   check - Performs linter and dependency checks.
#   check_coverage - Performs coverage check by merging all NYC outputs first
#   test_{version} - Runs all tests, against a specified mongod version.
#   test_vscode - Run the vscode extension integration tests.
#   test_connectivity - Runs extra connectivity tests.
#   test_apistrict - Runs shell API and CLI tests with --apiStrict --apiDeprecationErrors.
#   compile_artifact - Compile the release binary.
#   package_and_upload_artifact - Upload the release binary to S3.
#   test_linux_artifact - Test that the built artifact works where we expect it to.
#   release_publish - Publishes the npm packages and uploads the tarballs.
#   generate_license_and_vulnerability_report - Generates a report of vulnerabilities affecting the bundled application.
#   pkg_test_* - Run tests on the release packages
tasks:
  - name: compile_ts
    commands:
      - func: checkout
      - func: compile_ts
        vars:
          node_js_version: "<% out(NODE_JS_VERSION_20) %>"

  - name: check
    depends_on:
      - name: compile_ts
        variant: linux_unit
    commands:
      - func: checkout
      - func: install
        vars:
          node_js_version: "<% out(NODE_JS_VERSION_20) %>"
          npm_deps_mode: all
      - func: check
        vars:
          node_js_version: "<% out(NODE_JS_VERSION_20) %>"

  - name: check_coverage
    depends_on:
      - name: ".unit-test"
        variant: "*"
    commands:
      - func: checkout
      - func: install
        vars:
          node_js_version: "<% out(NODE_JS_VERSION_20) %>"
          npm_deps_mode: cli_build
      - func: check_coverage
        vars:
          node_js_version: "<% out(NODE_JS_VERSION_20) %>"

  ###
  # UNIT TESTS
  # E.g. test_m40xc_n12 stands for mongod 4.0.x, community edition, Node.js 12
  ###
  <% for (const { id, nShort, nVersion, mShort, mVersion, skipNodeVersionCheck, packageName } of ALL_UNIT_TESTS) { %>
  - name: test_<% out(id) %>
    tags: <% out(["unit-test", ...(mShort === 'latest' ? ["mlatest"] : [])]) %>
    depends_on:
      - name: compile_ts
        variant: linux_unit
    commands:
      - func: checkout
      - func: install
        vars:
          node_js_version: "<% out(nVersion) %>"
          npm_deps_mode: all
      - func: test
        vars:
          mongosh_server_test_version: "<% out(mVersion || '') %>"
          node_js_version: "<% out(nVersion) %>"
          mongosh_skip_node_version_check: "<% out(skipNodeVersionCheck) %>"
          mongosh_test_id: "<% out(id) %>"
          mongosh_run_only_in_package: "<% out(packageName) %>"
  <% } %>

  ###
  # INTEGRATION TESTS
  ###
  - name: test_vscode
    tags: ["extra-integration-test"]
    depends_on:
      - name: compile_ts
        variant: linux_unit
    commands:
      - func: checkout
      - func: install
        vars:
          node_js_version: "<% out(NODE_JS_VERSION_20) %>"
          npm_deps_mode: all
      - func: test_vscode
        vars:
          node_js_version: "<% out(NODE_JS_VERSION_20) %>"
  - name: test_connectivity
    tags: ["extra-integration-test"]
    depends_on:
      - name: compile_ts
        variant: linux_unit
    commands:
      - func: checkout
      - func: install
        vars:
          node_js_version: "<% out(NODE_JS_VERSION_20) %>"
          npm_deps_mode: all
      - func: test_connectivity
        vars:
          node_js_version: "<% out(NODE_JS_VERSION_20) %>"
  - name: test_apistrict
    tags: ["extra-integration-test"]
    depends_on:
      - name: compile_ts
        variant: linux_unit
    commands:
      - func: checkout
      - func: install
        vars:
          node_js_version: "<% out(NODE_JS_VERSION_20) %>"
          npm_deps_mode: cli_build
      - func: test_apistrict
        vars:
          node_js_version: "<% out(NODE_JS_VERSION_20) %>"
          mongosh_server_test_version: "latest-alpha-enterprise"
          mongosh_test_force_api_strict: "1"
  - name: compile_artifact
    depends_on:
      - name: compile_ts
        variant: linux_unit
    commands:
      - func: checkout
      - func: install
        vars:
          node_js_version: "<% out(NODE_JS_VERSION_20) %>"
          npm_deps_mode: cli_build
      - func: compile_artifact
        vars:
          node_js_version: "<% out(NODE_JS_VERSION_20) %>"

  - name: generate_license_and_vulnerability_report
    depends_on:
      - name: compile_ts
        variant: linux_unit
    commands:
      - func: checkout
      - func: install
        vars:
          node_js_version: "<% out(NODE_JS_VERSION_20) %>"
          npm_deps_mode: cli_build
      - func: generate_license_and_vulnerability_report
        vars:
          node_js_version: "<% out(NODE_JS_VERSION_20) %>"

  ###
  # E2E TESTS
  ###
  <% for (const { executableOsId, compileBuildVariant } of RELEASE_PACKAGE_MATRIX) {
<<<<<<< HEAD
    for (const mVersion of ['stable']) {
=======
    // TODO(MONGOSH-1548): Account for 7.0.0 GA release when it happens
    for (const mVersion of ['stable', '5.0.x', '7.0.0-rc10']) {
>>>>>>> 38dcd389
      for (const fipsVariant of ['fips', 'nofips']) {
    %>
  - name: e2e_tests_<% out(executableOsId.replace(/-/g, '_')) %><% out(mVersion === 'stable' ? '' : '_' + mVersion.replace(/[^a-zA-Z0-9]/g, '')) %><% out(fipsVariant === 'fips' ? '_fips' : '') %>
    tags: ["e2e-test"]
    depends_on:
      - name: compile_artifact
        variant: <% out(compileBuildVariant) %>
    commands:
      - func: checkout
      - func: install
        vars:
          node_js_version: "<% out(NODE_JS_VERSION_20) %>"
          npm_deps_mode: cli_build
      - func: download_compiled_artifact
        vars:
          executable_os_id: <% out(executableOsId) %>
      - func: run_e2e_tests
        vars:
          node_js_version: "<% out(NODE_JS_VERSION_20) %>"
          mongosh_server_test_version: "<% out(mVersion) %>-enterprise"
          mongosh_test_e2e_force_fips: "<% out(fipsVariant === 'fips' ? '1' : '') %>"
  <% } } } %>

  ###
  # PACKAGING
  ###
  <% for (const { executableOsId, compileBuildVariant, packages } of RELEASE_PACKAGE_MATRIX) {
       for (const { name: packageVariant } of packages) { %>
  - name: package_and_upload_artifact_<% out(packageVariant.replace(/-/g, '_')) %>
    depends_on:
      - name: compile_artifact
        variant: <% out(compileBuildVariant) %>
    commands:
      - func: checkout
      - func: install
        vars:
          npm_deps_mode: cli_build
          node_js_version: "<% out(NODE_JS_VERSION_20) %>"
      - func: package_and_upload_artifact
        vars:
          node_js_version: "<% out(NODE_JS_VERSION_20) %>"
          package_variant: <% out(packageVariant) %>
          executable_os_id: <% out(executableOsId) %>
  <% } } %>

  ###
  # SMOKE TESTS
  ###
  <% for (const { packages } of RELEASE_PACKAGE_MATRIX) {
       for (const { name, packageOn, smokeTestKind, smokeTestDockerfiles } of packages) if (smokeTestKind !== 'none') {
        for (const dockerfile of smokeTestDockerfiles || ['']) { %>
  - name: pkg_test_<% out(`${smokeTestKind}_${name}${dockerfile ? `_${dockerfile}` : ''}`.replace(/[-.]/g, '_')) %>
    tags: ["smoke-test"]
    depends_on:
      - name: package_and_upload_artifact_<% out(name.replace(/-/g, '_')) %>
        variant: <% out(packageOn) %>
    commands:
      - func: checkout
      - func: get_artifact_url
        vars:
          source_package_variant: <% out(name) %>
      - func: write_preload_script
    <% switch (smokeTestKind) {
      case 'ssh': { %>
      - func: spawn_host
        vars:
          distro: windows-vsCurrent-small
      - func: run_pkg_tests_through_ssh
        vars:
          admin_user_name: Administrator
          onhost_script_path: .evergreen/test-package-win32.sh
          preload_script_path: preload.sh
    <% }; break;
       case 'docker': { %>
      - func: install
        vars:
          node_js_version: "<% out(NODE_JS_VERSION_20) %>"
          npm_deps_mode: cli_build
      - func: test_artifact_docker
        vars:
          node_js_version: "<% out(NODE_JS_VERSION_20) %>"
          dockerfile: <% out(dockerfile) %>
    <% }; break;
    // We don't have docker for platforms other than x64, so for those we just
    // extract the archives locally.
       case 'macos':
       case 'rpmextract':
       case 'debextract': { %>
      - func: test_artifact_<% out(smokeTestKind) %>
    <% }; break;
      default:
        throw new Error(`pkg ${name} is missing a valid smoke test indicator`);
    } %>
  <% } } } %>

  ###
  # RELEASE TASKS
  ###
  - name: release_draft
    git_tag_only: true
    depends_on:
      - name: ".smoke-test"
        variant: "*"
      - name: ".extra-integration-test"
        variant: "*"
      - name: ".e2e-test"
        variant: "*"
      - name: check
        variant: "*"
      - name: ".unit-test"
        variant: "*"
    commands:
      - func: checkout
      - func: install
        vars:
          node_js_version: "<% out(NODE_JS_VERSION_20) %>"
          npm_deps_mode: all
      - func: release_draft
        vars:
          node_js_version: "<% out(NODE_JS_VERSION_20) %>"
  - name: release_publish_dry_run
    git_tag_only: true
    exec_timeout_secs: 86400
    depends_on:
      - name: release_draft
    commands:
      - func: checkout
      - func: install
        vars:
          node_js_version: "<% out(NODE_JS_VERSION_20) %>"
          npm_deps_mode: all
      - func: release_publish_dry_run
        vars:
          node_js_version: "<% out(NODE_JS_VERSION_20) %>"
  - name: release_publish
    tags: ["publish"]
    git_tag_only: true
    exec_timeout_secs: 86400
    depends_on:
      - name: compile_ts
        variant: linux_unit
    commands:
      - func: checkout
      - func: install
        vars:
          node_js_version: "<% out(NODE_JS_VERSION_20) %>"
          npm_deps_mode: all
      - func: release_publish
        vars:
          node_js_version: "<% out(NODE_JS_VERSION_20) %>"

# Need to run builds for every possible build variant.
buildvariants:
  - name: darwin_unit
    display_name: "MacOS Mojave (Unit tests)"
    run_on: macos-1100
    expansions:
      executable_os_id: darwin-x64
    tasks:
      - name: check
      <% for (const test of ALL_UNIT_TESTS.filter(t => !t.variants || t.variants.includes('darwin'))) { %>
      - name: test_<% out(test.id) %>
      <% } %>
  - name: darwin
    display_name: "MacOS Mojave"
    run_on: macos-1100
    expansions:
      executable_os_id: darwin-x64
    tasks:
      - name: compile_artifact
      - name: e2e_tests_darwin_x64
      - name: package_and_upload_artifact_darwin_x64
      - name: package_and_upload_artifact_darwin_arm64
  - name: darwin_1100
    display_name: "MacOS Big Sur"
    run_on: macos-1100
    expansions:
      executable_os_id: darwin-x64
    tasks:
      - name: e2e_tests_darwin_x64
  - name: darwin_arm64
    display_name: "MacOS Big Sur (arm64)"
    run_on: macos-1100-arm64
    expansions:
      executable_os_id: darwin-arm64
    tasks:
      - name: compile_artifact

  - name: linux_unit
    display_name: "Ubuntu 18.04 x64 (Unit tests)"
    run_on: ubuntu1804-large
    tasks:
      - name: compile_ts
      - name: check
      <% for (const test of ALL_UNIT_TESTS.filter(t => !t.variants || t.variants.includes('linux'))) { %>
      - name: test_<% out(test.id) %>
      <% } %>
      - name: test_vscode
      - name: test_connectivity
      - name: test_apistrict
  - name: linux_coverage
    display_name: "Coverage Check"
    run_on: ubuntu1804-small
    tasks:
      - name: check_coverage
  - name: linux_package
    display_name: "Ubuntu 18.04 x64 (Packaging)"
    run_on: ubuntu1804-large
    tasks:
      <% for (const { executableOsId, packages } of RELEASE_PACKAGE_MATRIX) {
          for (const { name: packageVariant } of packages) {
            if (executableOsId.startsWith('linux')) { %>
      - name: package_and_upload_artifact_<% out(packageVariant.replace(/-/g, '_')) %>
      <% } } } %>
  - name: linux_x64_build
    display_name: "RHEL 7.0 x64 (build)"
    run_on: rhel70-build
    expansions:
      executable_os_id: linux-x64
    tasks:
      - name: compile_artifact
  - name: linux_x64_build_openssl11
    display_name: "RHEL 7.0 x64 (build, shared OpenSSL 1.1)"
    run_on: rhel70-build
    expansions:
      executable_os_id: linux-x64-openssl11
      mongosh_shared_openssl: openssl11
    tasks:
      - name: compile_artifact
  - name: linux_x64_build_openssl3
    display_name: "RHEL 7.0 x64 (build, shared OpenSSL 3)"
    run_on: rhel70-build
    expansions:
      executable_os_id: linux-x64-openssl3
      mongosh_shared_openssl: openssl3
    tasks:
      - name: compile_artifact
  - name: linux_arm64_build
    display_name: "Amazon 2 arm64 (build)"
    run_on: amazon2-arm64-large
    expansions:
      executable_os_id: linux-arm64
    tasks:
      - name: compile_artifact
  - name: linux_arm64_build_openssl11
    display_name: "Amazon 2 arm64 (build, shared OpenSSL 1.1)"
    run_on: amazon2-arm64-large
    expansions:
      executable_os_id: linux-arm64-openssl11
      mongosh_shared_openssl: openssl11
    tasks:
      - name: compile_artifact
  - name: linux_ppc64le_build
    display_name: "RHEL 8.1 PPC (build)"
    run_on: rhel81-power8-small
    expansions:
      executable_os_id: linux-ppc64le
    tasks:
      - name: compile_artifact
  - name: linux_s390x_build
    display_name: "RHEL 7.2 s390x (build)"
    run_on: rhel72-zseries-large
    expansions:
      executable_os_id: linux-s390x
    tasks:
      - name: compile_artifact

  - name: e2e_rhel70_x64
    display_name: "RHEL 7.0 x64 (E2E Tests)"
    run_on: rhel70-large
    tasks:
      - name: e2e_tests_linux_x64
  - name: e2e_rhel76_x64
    display_name: "RHEL 7.6 x64 (E2E Tests)"
    run_on: rhel76-large
    tasks:
      - name: e2e_tests_linux_x64
  - name: e2e_rhel80_x64
    display_name: "RHEL 8.0 x64 (E2E Tests)"
    run_on: rhel80-small
    tasks:
      - name: e2e_tests_linux_x64
  - name: e2e_rhel90_x64
    display_name: "RHEL 9.0 x64 (E2E Tests)"
    run_on: rhel90-small
    tasks:
      - name: e2e_tests_linux_x64
  - name: e2e_rhel83_x64
    display_name: "RHEL 8.3 x64 (E2E Tests, FIPS-available OS)"
    run_on: rhel83-fips
    tasks:
      - name: e2e_tests_linux_x64
      - name: e2e_tests_linux_x64_openssl11
      - name: e2e_tests_linux_x64_openssl11_fips
  - name: e2e_rhel92_x64
    display_name: "RHEL 9.2 x64 (E2E Tests, FIPS-available OS)"
    run_on: rhel92-fips
    tasks:
      - name: e2e_tests_linux_x64
      - name: e2e_tests_linux_x64_openssl3
      - name: e2e_tests_linux_x64_openssl3_fips
  - name: e2e_ubuntu1804_x64
    display_name: "Ubuntu 18.04 x64 (E2E Tests)"
    run_on: ubuntu1804-large
    tasks:
      - name: e2e_tests_linux_x64
  - name: e2e_ubuntu2004_x64
    display_name: "Ubuntu 20.04 x64 (E2E Tests)"
    run_on: ubuntu2004-small
    tasks:
      - name: e2e_tests_linux_x64
      - name: e2e_tests_linux_x64_openssl11
<<<<<<< HEAD
=======
  - name: e2e_ubuntu2204_x64
    display_name: "Ubuntu 22.04 x64 (E2E Tests)"
    run_on: ubuntu2204-small
    tasks:
      - name: e2e_tests_linux_x64
      - name: e2e_tests_linux_x64_openssl3
  - name: e2e_debian9_x64
    display_name: "Debian 9 x64 (E2E Tests)"
    run_on: debian92-small
    tasks:
      - name: e2e_tests_linux_x64_50x
>>>>>>> 38dcd389
  - name: e2e_debian10_x64
    display_name: "Debian 10 x64 (E2E Tests)"
    run_on: debian10-small
    tasks:
      - name: e2e_tests_linux_x64
      - name: e2e_tests_linux_x64_openssl11
  - name: e2e_debian11_x64
    display_name: "Debian 11 x64 (E2E Tests)"
    run_on: debian11-small
    tasks:
      - name: e2e_tests_linux_x64
      - name: e2e_tests_linux_x64_openssl11
  - name: e2e_amazon2_x64
    display_name: "Amazon Linux 2 x64 (E2E Tests)"
<<<<<<< HEAD
    run_on: amazon2-large
=======
    run_on: amazon2-small
    tasks:
      - name: e2e_tests_linux_x64
  - name: e2e_amazon2023_x64
    display_name: "Amazon Linux 2023 x64 (E2E Tests)"
    run_on: amazon2023.0-small
    tasks:
      - name: e2e_tests_linux_x64_700rc10
  - name: e2e_suse12_x64
    display_name: "SLES 12 x64 (E2E Tests)"
    run_on: suse12-sp5-small
>>>>>>> 38dcd389
    tasks:
      - name: e2e_tests_linux_x64
  - name: e2e_suse15_x64
    display_name: "SLES 15 x64 (E2E Tests)"
    run_on: suse15sp4-large
    tasks:
      - name: e2e_tests_linux_x64
  - name: e2e_ubuntu1804_arm64
    display_name: "Ubuntu 18.04 arm64 (E2E Tests)"
    run_on: ubuntu1804-arm64-large
    tasks:
      - name: e2e_tests_linux_arm64
  - name: e2e_ubuntu2004_arm64
    display_name: "Ubuntu 20.04 arm64 (E2E Tests)"
    run_on: ubuntu2004-arm64-small
    tasks:
      - name: e2e_tests_linux_arm64
      - name: e2e_tests_linux_arm64_openssl11
  - name: e2e_ubuntu2204_arm64
    display_name: "Ubuntu 22.04 arm64 (E2E Tests)"
    run_on: ubuntu2204-arm64-small
    tasks:
      - name: e2e_tests_linux_arm64
  - name: e2e_amazon2_arm64
    display_name: "Amazon Linux 2 arm64 (E2E Tests)"
    run_on: amazon2-arm64-large
    tasks:
      - name: e2e_tests_linux_arm64
  - name: e2e_amazon2023_arm64
    display_name: "Amazon Linux 2023 arm64 (E2E Tests)"
    run_on: amazon2023.0-arm64-small
    tasks:
      - name: e2e_tests_linux_arm64_700rc10
  - name: e2e_rhel82_arm64
    display_name: "RHEL 8.2 arm64 (E2E Tests)"
    run_on: rhel82-arm64-small
    tasks:
      - name: e2e_tests_linux_arm64
  - name: e2e_rhel90_arm64
    display_name: "RHEL 9.0 arm64 (E2E Tests)"
    run_on: rhel90-arm64-small
    tasks:
      - name: e2e_tests_linux_arm64
  - name: e2e_rhel81_ppc64le
    display_name: "RHEL 8.1 PPC (E2E Tests)"
    run_on: rhel81-power8-small
    tasks:
      - name: e2e_tests_linux_ppc64le
  - name: e2e_rhel72_s390x
    display_name: "RHEL 7.2 s390x (E2E Tests)"
    run_on: rhel72-zseries-large
    tasks:
      - name: e2e_tests_linux_s390x
  - name: e2e_rhel83_s390x
    display_name: "RHEL 8.3 s390x (E2E Tests)"
    run_on: rhel83-zseries-small
    tasks:
      - name: e2e_tests_linux_s390x

  - name: win32_unit
    display_name: "Windows (Unit tests)"
    run_on: windows-vsCurrent-small
    expansions:
      executable_os_id: win32
    tasks:
      - name: check
      <% for (const test of ALL_UNIT_TESTS.filter(t => !t.variants || t.variants.includes('win32'))) { %>
      - name: test_<% out(test.id) %>
      <% } %>
  - name: win32
    display_name: "Windows VS 2019"
    run_on: windows-64-vs2019-small
    expansions:
      executable_os_id: win32
    tasks:
      - name: e2e_tests_win32
      - name: package_and_upload_artifact_win32_x64
      - name: package_and_upload_artifact_win32msi_x64
  - name: win32_build
    display_name: "Windows VS 2019 (build)"
    run_on: windows-64-vs2019-build
    expansions:
      executable_os_id: win32
    tasks:
      - name: compile_artifact

  - name: pkg_smoke_tests_docker_x64
    display_name: "package smoke tests (x64 Docker)"
    run_on: ubuntu1804-large
    tasks:
  <% for (const { packages, executableOsId } of RELEASE_PACKAGE_MATRIX) {
      if (executableOsId.includes('linux-x64')) {
       for (const { name, smokeTestKind, smokeTestDockerfiles } of packages) if (smokeTestKind !== 'none') {
        for (const dockerfile of smokeTestDockerfiles || []) { %>
      - name: pkg_test_<% out(`${smokeTestKind}_${name}${dockerfile ? `_${dockerfile}` : ''}`.replace(/[-.]/g, '_')) %>
  <% } } } } %>
  - name: pkg_smoke_tests_docker_arm64
    display_name: "package smoke tests (arm64 Docker)"
    run_on: ubuntu1804-arm64-small
    tasks:
  <% for (const { packages, executableOsId } of RELEASE_PACKAGE_MATRIX) {
      if (executableOsId.includes('linux-arm64')) {
       for (const { name, smokeTestKind, smokeTestDockerfiles } of packages) if (smokeTestKind !== 'none') {
        for (const dockerfile of smokeTestDockerfiles || []) { %>
      - name: pkg_test_<% out(`${smokeTestKind}_${name}${dockerfile ? `_${dockerfile}` : ''}`.replace(/[-.]/g, '_')) %>
  <% } } } } %>
  - name: pkg_smoke_tests_win32
    display_name: "package smoke tests (win32)"
    run_on: ubuntu1804-small
    tasks:
      - name: pkg_test_ssh_win32_x64
      - name: pkg_test_ssh_win32msi_x64
  - name: pkg_smoke_tests_macos_1100_x64
    display_name: "package smoke tests (macos 11.00 x64)"
    run_on: macos-1100
    tasks:
      - name: pkg_test_macos_darwin_x64
  - name: pkg_smoke_tests_macos_1100_arm64
    display_name: "package smoke tests (macos 11.00 arm64)"
    run_on: macos-1100-arm64
    tasks:
      - name: pkg_test_macos_darwin_arm64
  - name: pkg_smoke_tests_macos_1300_arm64
    display_name: "package smoke tests (macos 13.00 arm64)"
    run_on: macos-1300-arm64
    tasks:
      - name: pkg_test_macos_darwin_arm64
  - name: pkg_smoke_tests_rhel72_s390x
    display_name: "package smoke tests (RHEL 7.2 s390x)"
    run_on: rhel72-zseries-small
    tasks:
      - name: pkg_test_rpmextract_rpm_s390x
  - name: pkg_smoke_tests_rhel83_s390x
    display_name: "package smoke tests (RHEL 8.3 s390x)"
    run_on: rhel83-zseries-small
    tasks:
      - name: pkg_test_rpmextract_rpm_s390x
  - name: pkg_smoke_tests_rhel81_ppc64le
    display_name: "package smoke tests (RHEL 8.1 ppc64le)"
    run_on: rhel81-power8-small
    tasks:
      - name: pkg_test_rpmextract_rpm_ppc64le

  - name: draft_publish_release
    display_name: "Draft/Publish Release"
    run_on: ubuntu1804-small
    tasks:
      - name: release_draft
      - name: release_publish_dry_run
      - name: release_publish

  - name: generate_license_and_vulnerability_report
    display_name: "License and Vulnerability Report"
    run_on: ubuntu2004-small
    tasks:
      - name: generate_license_and_vulnerability_report<|MERGE_RESOLUTION|>--- conflicted
+++ resolved
@@ -863,12 +863,8 @@
   # E2E TESTS
   ###
   <% for (const { executableOsId, compileBuildVariant } of RELEASE_PACKAGE_MATRIX) {
-<<<<<<< HEAD
-    for (const mVersion of ['stable']) {
-=======
     // TODO(MONGOSH-1548): Account for 7.0.0 GA release when it happens
-    for (const mVersion of ['stable', '5.0.x', '7.0.0-rc10']) {
->>>>>>> 38dcd389
+    for (const mVersion of ['stable', '7.0.0-rc10']) {
       for (const fipsVariant of ['fips', 'nofips']) {
     %>
   - name: e2e_tests_<% out(executableOsId.replace(/-/g, '_')) %><% out(mVersion === 'stable' ? '' : '_' + mVersion.replace(/[^a-zA-Z0-9]/g, '')) %><% out(fipsVariant === 'fips' ? '_fips' : '') %>
@@ -1181,20 +1177,12 @@
     tasks:
       - name: e2e_tests_linux_x64
       - name: e2e_tests_linux_x64_openssl11
-<<<<<<< HEAD
-=======
   - name: e2e_ubuntu2204_x64
     display_name: "Ubuntu 22.04 x64 (E2E Tests)"
     run_on: ubuntu2204-small
     tasks:
       - name: e2e_tests_linux_x64
       - name: e2e_tests_linux_x64_openssl3
-  - name: e2e_debian9_x64
-    display_name: "Debian 9 x64 (E2E Tests)"
-    run_on: debian92-small
-    tasks:
-      - name: e2e_tests_linux_x64_50x
->>>>>>> 38dcd389
   - name: e2e_debian10_x64
     display_name: "Debian 10 x64 (E2E Tests)"
     run_on: debian10-small
@@ -1209,10 +1197,7 @@
       - name: e2e_tests_linux_x64_openssl11
   - name: e2e_amazon2_x64
     display_name: "Amazon Linux 2 x64 (E2E Tests)"
-<<<<<<< HEAD
     run_on: amazon2-large
-=======
-    run_on: amazon2-small
     tasks:
       - name: e2e_tests_linux_x64
   - name: e2e_amazon2023_x64
@@ -1220,12 +1205,6 @@
     run_on: amazon2023.0-small
     tasks:
       - name: e2e_tests_linux_x64_700rc10
-  - name: e2e_suse12_x64
-    display_name: "SLES 12 x64 (E2E Tests)"
-    run_on: suse12-sp5-small
->>>>>>> 38dcd389
-    tasks:
-      - name: e2e_tests_linux_x64
   - name: e2e_suse15_x64
     display_name: "SLES 15 x64 (E2E Tests)"
     run_on: suse15sp4-large
