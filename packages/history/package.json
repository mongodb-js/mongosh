{
  "name": "@mongosh/history",
  "version": "2.4.9",
  "description": "MongoDB Shell History Package",
  "main": "./lib/index.js",
  "repository": {
    "type": "git",
    "url": "git://github.com/mongodb-js/mongosh.git"
  },
  "config": {
    "unsafe-perm": true
  },
  "scripts": {
    "test": "mocha -r \"../../scripts/import-expansions.js\" --timeout 60000 -r ts-node/register --reporter \"../../configs/mocha-config-mongosh/reporter.ts\" \"./{src,lib}/**/*.spec.ts\"",
    "test-ci": "node ../../scripts/run-if-package-requested.js npm test",
    "test-coverage": "nyc --no-clean --cwd ../.. --reporter=none npm run test",
    "test-ci-coverage": "nyc --no-clean --cwd ../.. --reporter=none npm run test-ci",
    "eslint": "eslint",
    "lint": "npm run eslint . && npm run prettier -- --check .",
    "check": "npm run lint && npm run depcheck",
    "depcheck": "depcheck",
    "compile": "tsc -p tsconfig.json",
    "prepublish": "npm run compile",
    "prettier": "prettier",
    "reformat": "npm run prettier -- --write . && npm run eslint -- --fix"
  },
  "license": "Apache-2.0",
  "publishConfig": {
    "access": "public"
  },
  "engines": {
    "node": ">=14.15.1"
  },
  "mongosh": {
    "unitTestsOnly": true
  },
  "dependencies": {
<<<<<<< HEAD
    "mongodb-redact": "^1.3.0"
=======
    "mongodb-connection-string-url": "^7.0.0",
    "mongodb-redact": "^1.1.5"
>>>>>>> ef781a61
  },
  "devDependencies": {
    "@mongodb-js/eslint-config-mongosh": "^1.0.0",
    "@mongodb-js/prettier-config-devtools": "^1.0.1",
    "@mongodb-js/tsconfig-mongosh": "^1.0.0",
    "depcheck": "^1.4.7",
    "eslint": "^7.25.0",
<<<<<<< HEAD
=======
    "mongodb-connection-string-url": "^7.0.0",
>>>>>>> ef781a61
    "prettier": "^2.8.8"
  }
}<|MERGE_RESOLUTION|>--- conflicted
+++ resolved
@@ -35,12 +35,8 @@
     "unitTestsOnly": true
   },
   "dependencies": {
-<<<<<<< HEAD
-    "mongodb-redact": "^1.3.0"
-=======
     "mongodb-connection-string-url": "^7.0.0",
     "mongodb-redact": "^1.1.5"
->>>>>>> ef781a61
   },
   "devDependencies": {
     "@mongodb-js/eslint-config-mongosh": "^1.0.0",
@@ -48,10 +44,7 @@
     "@mongodb-js/tsconfig-mongosh": "^1.0.0",
     "depcheck": "^1.4.7",
     "eslint": "^7.25.0",
-<<<<<<< HEAD
-=======
     "mongodb-connection-string-url": "^7.0.0",
->>>>>>> ef781a61
     "prettier": "^2.8.8"
   }
 }