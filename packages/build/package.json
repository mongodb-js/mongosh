--- conflicted
+++ resolved
@@ -58,13 +58,8 @@
   },
   "dependencies": {
     "@mongodb-js/devtools-github-repo": "^1.0.1",
-<<<<<<< HEAD
-    "@mongodb-js/dl-center": "^1.0.1",
-    "@mongodb-js/mongodb-downloader": "^0.2.7",
-=======
     "@mongodb-js/mongodb-downloader": "^0.2.7",
     "@mongodb-js/dl-center": "^1.1.1",
->>>>>>> 6c754827
     "@octokit/rest": "^17.9.0",
     "aws-sdk": "^2.674.0",
     "boxednode": "^2.1.1",
