{
  "name": "@mongosh/build",
  "version": "0.0.0-dev.0",
  "private": true,
  "description": "MongoDB Shell Build Tools",
  "main": "lib/index.js",
  "types": "lib/index.d.ts",
  "repository": {
    "type": "git",
    "url": "git://github.com/mongodb-js/mongosh.git"
  },
  "config": {
    "unsafe-perm": true
  },
  "scripts": {
    "compile": "tsc -p tsconfig.json",
    "prepublish": "npm run compile",
    "test": "mocha -r \"../../scripts/import-expansions.js\" --timeout 30000 -r ts-node/register \"./src/**/*.spec.ts\"",
    "test-ci": "node ../../scripts/run-if-package-requested.js npm test",
<<<<<<< HEAD
    "eslint": "eslint --report-unused-disable-directives \"./{src,test}/**/*.{js,ts,tsx}\"",
    "lint": "npm run eslint",
    "check": "npm run lint && depcheck --skip-missing=true",
=======
    "lint": "eslint --report-unused-disable-directives \"./{src,test}/**/*.{js,ts,tsx}\"",
    "check": "npm run lint && npm run depcheck",
    "depcheck": "depcheck",
>>>>>>> 81746705
    "evergreen-release": "ts-node -r ../../scripts/import-expansions.js src/index.ts",
    "release": "ts-node src/index.ts trigger-release"
  },
  "license": "Apache-2.0",
  "publishConfig": {
    "access": "public"
  },
  "engines": {
    "node": ">=14.15.1"
  },
  "dependency-check": {
    "entries": [
      "src/**/*.js"
    ]
  },
  "mongosh": {
    "unitTestsOnly": true
  },
  "devDependencies": {
    "@types/command-exists": "^1.2.0",
    "@types/cross-spawn": "^6.0.2",
    "@types/download": "^8.0.1",
    "@types/es-aggregate-error": "^1.0.2",
    "@types/node-fetch": "^2.6.4",
    "@types/rimraf": "^3.0.0",
    "@types/tar": "^4.0.3",
    "@types/tar-fs": "^2.0.0",
    "@types/tmp": "^0.2.3",
    "cross-spawn": "^7.0.3",
<<<<<<< HEAD
    "eslint": "^7.25.0",
    "sinon-chai": "^3.5.0"
=======
    "depcheck": "^1.4.3",
    "sinon-chai": "^3.5.0",
    "yaml": "^2.3.1"
>>>>>>> 81746705
  },
  "dependencies": {
    "@mongodb-js/devtools-github-repo": "^1.0.1",
<<<<<<< HEAD
    "@mongodb-js/dl-center": "^1.0.1",
    "es-aggregate-error": "^1.0.9",
    "node-fetch": "^2.6.0",
    "pkg-up": "^3.1.0"
=======
    "@octokit/rest": "^17.9.0",
    "aws-sdk": "^2.674.0",
    "boxednode": "^2.0.1",
    "command-exists": "^1.2.9",
    "download": "^8.0.0",
    "es-aggregate-error": "^1.0.9",
    "mongodb-download-url": "^1.3.0",
    "nock": "^13.0.11",
    "node-fetch": "^2.6.0",
    "pkg-up": "^3.1.0",
    "rimraf": "^3.0.1",
    "semver": "^7.5.3",
    "tar": "^6.1.15",
    "tar-fs": "^2.1.0",
    "tmp-promise": "^3.0.2"
>>>>>>> 81746705
  }
}<|MERGE_RESOLUTION|>--- conflicted
+++ resolved
@@ -17,15 +17,10 @@
     "prepublish": "npm run compile",
     "test": "mocha -r \"../../scripts/import-expansions.js\" --timeout 30000 -r ts-node/register \"./src/**/*.spec.ts\"",
     "test-ci": "node ../../scripts/run-if-package-requested.js npm test",
-<<<<<<< HEAD
     "eslint": "eslint --report-unused-disable-directives \"./{src,test}/**/*.{js,ts,tsx}\"",
     "lint": "npm run eslint",
-    "check": "npm run lint && depcheck --skip-missing=true",
-=======
-    "lint": "eslint --report-unused-disable-directives \"./{src,test}/**/*.{js,ts,tsx}\"",
     "check": "npm run lint && npm run depcheck",
     "depcheck": "depcheck",
->>>>>>> 81746705
     "evergreen-release": "ts-node -r ../../scripts/import-expansions.js src/index.ts",
     "release": "ts-node src/index.ts trigger-release"
   },
@@ -55,23 +50,13 @@
     "@types/tar-fs": "^2.0.0",
     "@types/tmp": "^0.2.3",
     "cross-spawn": "^7.0.3",
-<<<<<<< HEAD
     "eslint": "^7.25.0",
-    "sinon-chai": "^3.5.0"
-=======
-    "depcheck": "^1.4.3",
     "sinon-chai": "^3.5.0",
-    "yaml": "^2.3.1"
->>>>>>> 81746705
+    "depcheck": "^1.4.3"
   },
   "dependencies": {
     "@mongodb-js/devtools-github-repo": "^1.0.1",
-<<<<<<< HEAD
     "@mongodb-js/dl-center": "^1.0.1",
-    "es-aggregate-error": "^1.0.9",
-    "node-fetch": "^2.6.0",
-    "pkg-up": "^3.1.0"
-=======
     "@octokit/rest": "^17.9.0",
     "aws-sdk": "^2.674.0",
     "boxednode": "^2.0.1",
@@ -87,6 +72,5 @@
     "tar": "^6.1.15",
     "tar-fs": "^2.1.0",
     "tmp-promise": "^3.0.2"
->>>>>>> 81746705
   }
 }