import type { PackageInformation } from '../packaging';
import type { Config } from './config';

export function redactConfig(config: Config): Partial<Config> & {
  packageInformationInstantiated?: PackageInformation
} {
  return {
    version: config.version,
    rootDir: config.rootDir,
    bundleEntrypointInput: config.bundleEntrypointInput,
    packageVariant: config.packageVariant,
    executablePath: config.executablePath,
    bundleSinglefileOutput: config.bundleSinglefileOutput,
    outputDir: config.outputDir,
    project: config.project,
    revision: config.revision,
    branch: config.branch,
    isCi: config.isCi,
    platform: config.platform,
    repo: config.repo,
    isPatch: config.isPatch,
    packageInformation: config.packageInformation,
<<<<<<< HEAD
    packageInformationInstantiated: config.packageVariant && config.packageInformation?.(config.packageVariant),
    csfleLibraryPath: config.csfleLibraryPath,
=======
    cryptSharedLibPath: config.cryptSharedLibPath,
>>>>>>> b1af0473
    artifactUrlFile: config.artifactUrlFile,
    isDryRun: config.isDryRun
  };
}<|MERGE_RESOLUTION|>--- conflicted
+++ resolved
@@ -20,12 +20,8 @@
     repo: config.repo,
     isPatch: config.isPatch,
     packageInformation: config.packageInformation,
-<<<<<<< HEAD
     packageInformationInstantiated: config.packageVariant && config.packageInformation?.(config.packageVariant),
-    csfleLibraryPath: config.csfleLibraryPath,
-=======
     cryptSharedLibPath: config.cryptSharedLibPath,
->>>>>>> b1af0473
     artifactUrlFile: config.artifactUrlFile,
     isDryRun: config.isDryRun
   };
