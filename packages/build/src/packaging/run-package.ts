import { constants as fsConstants, promises as fs } from 'fs';
import path from 'path';
<<<<<<< HEAD
import { Config, validatePackageVariant } from '../config';
import { downloadCsfleLibrary } from './download-csfle-library';
=======
import { Config, validateBuildVariant } from '../config';
import { downloadCryptLibrary } from './download-crypt-library';
>>>>>>> b1af0473
import { downloadManpage } from './download-manpage';
import { notarizeArtifact } from './notary-service';
import { createPackage, PackageFile } from './package';

export async function runPackage(
  config: Config,
): Promise<PackageFile> {
  const packageVariant = config.packageVariant;
  validatePackageVariant(packageVariant);

  await fs.mkdir(path.dirname(config.cryptSharedLibPath), { recursive: true });
  await fs.copyFile(
<<<<<<< HEAD
    await downloadCsfleLibrary(packageVariant),
    config.csfleLibraryPath,
=======
    await downloadCryptLibrary(distributionBuildVariant),
    config.cryptSharedLibPath,
>>>>>>> b1af0473
    fsConstants.COPYFILE_FICLONE);

  const { manpage } = config;
  if (manpage) {
    await downloadManpage(
      manpage.sourceUrl,
      manpage.downloadPath,
      manpage.fileName
    );
  }

  const runCreatePackage = async(): Promise<PackageFile> => {
    return await createPackage(
      config.outputDir,
      packageVariant,
      (config.packageInformation as (Required<Config>['packageInformation']))(packageVariant)
    );
  };

  const packaged = await runCreatePackage();

  if (packageVariant === 'win32msi-x64') {
    await notarizeArtifact(
      packaged.path,
      {
        signingKeyName: config.notarySigningKeyName || '',
        authToken: config.notaryAuthToken || '',
        signingComment: 'Evergreen Automatic Signing (mongosh)'
      }
    );
  }

  return packaged;
}<|MERGE_RESOLUTION|>--- conflicted
+++ resolved
@@ -1,12 +1,7 @@
 import { constants as fsConstants, promises as fs } from 'fs';
 import path from 'path';
-<<<<<<< HEAD
 import { Config, validatePackageVariant } from '../config';
-import { downloadCsfleLibrary } from './download-csfle-library';
-=======
-import { Config, validateBuildVariant } from '../config';
 import { downloadCryptLibrary } from './download-crypt-library';
->>>>>>> b1af0473
 import { downloadManpage } from './download-manpage';
 import { notarizeArtifact } from './notary-service';
 import { createPackage, PackageFile } from './package';
@@ -19,13 +14,8 @@
 
   await fs.mkdir(path.dirname(config.cryptSharedLibPath), { recursive: true });
   await fs.copyFile(
-<<<<<<< HEAD
-    await downloadCsfleLibrary(packageVariant),
-    config.csfleLibraryPath,
-=======
-    await downloadCryptLibrary(distributionBuildVariant),
+    await downloadCryptLibrary(packageVariant),
     config.cryptSharedLibPath,
->>>>>>> b1af0473
     fsConstants.COPYFILE_FICLONE);
 
   const { manpage } = config;
