--- conflicted
+++ resolved
@@ -11,179 +11,6 @@
  */
 const UNKNOWN = 'cli-repl.arg-parser.unknown-option';
 
-<<<<<<< HEAD
-/**
- * The yargs-parser options configuration.
- */
-const OPTIONS = {
-  string: [
-    'apiVersion',
-    'authenticationDatabase',
-    'authenticationMechanism',
-    'awsAccessKeyId',
-    'awsIamSessionToken',
-    'awsSecretAccessKey',
-    'awsSessionToken',
-    'awsIamSessionToken',
-    'browser',
-    'csfleLibraryPath',
-    'cryptSharedLibPath',
-    'db',
-    'gssapiHostName',
-    'gssapiServiceName',
-    'sspiHostnameCanonicalization',
-    'sspiRealmOverride',
-    'jsContext',
-    'host',
-    'keyVaultNamespace',
-    'kmsURL',
-    'locale',
-    'oidcFlows',
-    'oidcRedirectUri',
-    'password',
-    'port',
-    'sslPEMKeyFile',
-    'sslPEMKeyPassword',
-    'sslCAFile',
-    'sslCertificateSelector',
-    'sslCRLFile',
-    'sslDisabledProtocols',
-    'tlsCAFile',
-    'tlsCertificateKeyFile',
-    'tlsCertificateKeyFilePassword',
-    'tlsCertificateSelector',
-    'tlsCRLFile',
-    'tlsDisabledProtocols',
-    'username',
-  ],
-  boolean: [
-    'apiDeprecationErrors',
-    'apiStrict',
-    'buildInfo',
-    'deepInspect',
-    'exposeAsyncRewriter',
-    'help',
-    'ipv6',
-    'nodb',
-    'norc',
-    'oidcTrustedEndpoint',
-    'oidcIdTokenAsAccessToken',
-    'oidcNoNonce',
-    'perfTests',
-    'quiet',
-    'retryWrites',
-    'shell',
-    'smokeTests',
-    'skipStartupWarnings',
-    'ssl',
-    'sslAllowInvalidCertificates',
-    'sslAllowInvalidHostnames',
-    'sslFIPSMode',
-    'tls',
-    'tlsAllowInvalidCertificates',
-    'tlsAllowInvalidHostnames',
-    'tlsFIPSMode',
-    'tlsUseSystemCA',
-    'verbose',
-    'version',
-  ],
-  array: ['eval', 'file'],
-  alias: {
-    h: 'help',
-    p: 'password',
-    u: 'username',
-    f: 'file',
-    'build-info': 'buildInfo',
-    json: 'json', // List explicitly here since it can be a boolean or a string
-    browser: 'browser', // ditto
-    oidcDumpTokens: 'oidcDumpTokens', // ditto
-    oidcRedirectUrl: 'oidcRedirectUri', // I'd get this wrong about 50% of the time
-    oidcIDTokenAsAccessToken: 'oidcIdTokenAsAccessToken', // ditto
-  },
-  configuration: {
-    'camel-case-expansion': false,
-    'unknown-options-as-args': true,
-    'parse-positional-numbers': false,
-    'parse-numbers': false,
-    'greedy-arrays': false,
-    'short-option-groups': false,
-  },
-};
-
-/**
- * Maps deprecated arguments to their new counterparts.
- */
-const DEPRECATED_ARGS_WITH_REPLACEMENT: Record<string, keyof CliOptions> = {
-  ssl: 'tls',
-  sslAllowInvalidCertificates: 'tlsAllowInvalidCertificates',
-  sslAllowInvalidHostnames: 'tlsAllowInvalidHostnames',
-  sslFIPSMode: 'tlsFIPSMode',
-  sslPEMKeyFile: 'tlsCertificateKeyFile',
-  sslPEMKeyPassword: 'tlsCertificateKeyFilePassword',
-  sslCAFile: 'tlsCAFile',
-  sslCertificateSelector: 'tlsCertificateSelector',
-  sslCRLFile: 'tlsCRLFile',
-  sslDisabledProtocols: 'tlsDisabledProtocols',
-};
-
-/**
- * If an unsupported argument is given an error will be thrown.
- */
-const UNSUPPORTED_ARGS: Readonly<string[]> = ['sslFIPSMode', 'gssapiHostName'];
-
-/**
- * Determine the locale of the shell.
- *
- * @param {string[]} args - The arguments.
- *
- * @returns {string} The locale.
- */
-export function getLocale(args: string[], env: any): string {
-  const localeIndex = args.indexOf('--locale');
-  if (localeIndex > -1) {
-    return args[localeIndex + 1];
-  }
-  const lang = env.LANG || env.LANGUAGE || env.LC_ALL || env.LC_MESSAGES;
-  return lang ? lang.split('.')[0] : lang;
-}
-
-function isConnectionSpecifier(arg?: string): boolean {
-  return (
-    typeof arg === 'string' &&
-    (arg.startsWith('mongodb://') ||
-      arg.startsWith('mongodb+srv://') ||
-      !(arg.endsWith('.js') || arg.endsWith('.mongodb')))
-  );
-}
-
-/**
- * Parses arguments into a JS object.
- *
- * @param args - The CLI arguments.
- *
- * @returns The arguments as cli options.
- */
-export function parseCliArgs(args: string[]): CliOptions & {
-  smokeTests: boolean;
-  perfTests: boolean;
-  buildInfo: boolean;
-  _argParseWarnings: string[];
-} {
-  const programArgs = args.slice(2);
-  i18n.setLocale(getLocale(programArgs, process.env));
-
-  const parsed = parser(programArgs, OPTIONS) as unknown as CliOptions & {
-    smokeTests: boolean;
-    perfTests: boolean;
-    buildInfo: boolean;
-    _argParseWarnings: string[];
-    _?: string[];
-    file?: string[];
-  };
-  const positionalArguments = parsed._ ?? [];
-  for (const arg of positionalArguments) {
-    if (arg.startsWith('-')) {
-=======
 export function parseMongoshCliArgs(
   args: string[]
 ): ReturnType<typeof parseCliArgs> {
@@ -191,7 +18,6 @@
     return parseCliArgs(args);
   } catch (error) {
     if (error instanceof UnknownCliArgumentError) {
->>>>>>> da26658b
       throw new Error(
         `  ${clr(i18n.__(UNKNOWN), 'mongosh:error')} ${clr(
           String(error.argument),
