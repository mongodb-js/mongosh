let fipsError: Error | undefined;
if (process.argv.includes('--tlsFIPSMode')) {
  // FIPS mode should be enabled before we run any other code, including any dependencies.
  try {
    require('crypto').setFips(1);
  } catch (err: any) {
    fipsError = err;
  }
}

import { buildInfo } from './build-info';
import { runMain } from 'module';
import crypto from 'crypto';
import net from 'net';

// eslint-disable-next-line @typescript-eslint/no-floating-promises
(async() => {
  if (process.env.MONGOSH_RUN_NODE_SCRIPT) {
    // For uncompiled mongosh: node /path/to/this/file script ... -> node script ...
    // FOr compiled mongosh: mongosh mongosh script ... -> mongosh script ...
    process.argv.splice(1, 1);
    (runMain as any)(process.argv[1]);
    return;
  }

  let repl;
  let isSingleConsoleProcess = false;
  try {
    const { parseCliArgs } = await import('./arg-parser');
    const { generateConnectionInfoFromCliArgs } = await import('@mongosh/arg-parser');
    (net as any)?.setDefaultAutoSelectFamily?.(true);

    const options = parseCliArgs(process.argv);
    for (const warning of options._argParseWarnings) {
      console.warn(warning);
    }

    const { version } = require('../package.json');

    if (options.tlsFIPSMode) {
      if (!fipsError && !crypto.getFips()) {
        // We can end up here if somebody used an unsual spelling of
        // --tlsFIPSMode that our arg parser recognizes, but not the
        // early check above, e.g. --tls-FIPS-mode.
        // We should also just generally check that FIPS mode is
        // actually enabled.
        fipsError = new Error('FIPS mode not enabled despite requested');
      }
      if (fipsError) {
        // Adjust the error message depending on whether this mongosh binary
        // potentially can support FIPS or not.
        if (process.config.variables.node_shared_openssl) {
          console.error('Could not enable FIPS mode. Please ensure that your system OpenSSL installation');
          console.error('supports FIPS, and see the mongosh FIPS documentation for more information.');
        } else {
          console.error('Could not enable FIPS mode. This mongosh installation does not appear to');
          console.error('support FIPS. Please see the mongosh FIPS documentation for more information.');
        }
        console.error('Error details:');
        console.error(fipsError);
        process.exit(1);
      }
    }

    if (options.help) {
      const { USAGE } = await import('./constants');
      console.log(USAGE);
      return;
    }

    if (options.version) {
      console.log((await buildInfo()).version);
      return;
    }
    if (options.buildInfo) {
<<<<<<< HEAD
      console.log(JSON.stringify(await buildInfo({ withCryptSharedVersionInfo: true }), null, '  '));
=======
      // eslint-disable-next-line no-console
      console.log(JSON.stringify(await buildInfo(), null, '  '));
>>>>>>> 1bd99733
      return;
    }
    if (options.smokeTests) {
      const { runSmokeTests } = await import('./smoke-tests');
      const smokeTestServer = process.env.MONGOSH_SMOKE_TEST_SERVER;
      const cryptLibraryOpts = options.cryptSharedLibPath ? [
        `--cryptSharedLibPath=${options.cryptSharedLibPath}`
      ] : [];
      if (process.execPath === process.argv[1]) {
        // This is the compiled binary. Use only the path to it.
        await runSmokeTests(smokeTestServer, process.execPath, ...cryptLibraryOpts);
      } else {
        // This is not the compiled binary. Use node + this script.
        await runSmokeTests(smokeTestServer, process.execPath, process.argv[1], ...cryptLibraryOpts);
      }
      return;
    }

    // Common case: We want to actually start as mongosh.
    // We lazy-load the larger dependencies here to speed up startup in the
    // less common cases (particularly because the cloud team wants --version
    // to be fast).
    // Note that when we add snapshot support, we will most likely have
    // to move these back to be import statements at the top of the file.
    // See https://jira.mongodb.org/browse/MONGOSH-1214 for some context.
    const [
      { CliRepl },
      { getStoragePaths, getGlobalConfigPaths },
      { getCryptLibraryPaths },
      { getTlsCertificateSelector },
      { redactURICredentials }
    ] = await Promise.all([
      await import('./cli-repl'),
      await import('./config-directory'),
      await import('./crypt-library-paths'),
      await import('./tls-certificate-selector'),
      await import('@mongosh/history'),
    ]);

    if (process.execPath === process.argv[1]) {
      // Remove the built-in Node.js listener that prints e.g. deprecation
      // warnings in single-binary release mode.
      process.removeAllListeners('warning');
    }

    // This is for testing under coverage, see the the comment in the tests
    if (process.env.CLEAR_SIGINT_LISTENERS) {
      process.removeAllListeners('SIGINT');
    }

    // If we are spawned via Windows doubleclick, ask the user for an URI to
    // connect to. Allow an environment variable to override this for testing.
    isSingleConsoleProcess = !!process.env.MONGOSH_FORCE_CONNECTION_STRING_PROMPT;
    if ((!options.connectionSpecifier &&
          process.platform === 'win32' &&
          process.stdin.isTTY &&
          process.stdout.isTTY) ||
        isSingleConsoleProcess) {
      try {
        isSingleConsoleProcess ||= require('get-console-process-list')().length === 1;
      } catch { /* ignore */ }
      if (isSingleConsoleProcess) {
        const result = await ask('Please enter a MongoDB connection string (Default: mongodb://localhost/): ');
        if (result.trim() !== '') {
          options.connectionSpecifier = result.trim();
        }
      }
    }

    const connectionInfo = generateConnectionInfoFromCliArgs(options);
    connectionInfo.driverOptions = {
      ...connectionInfo.driverOptions,
      ...getTlsCertificateSelector(options.tlsCertificateSelector),
      driverInfo: { name: 'mongosh', version }
    };

    const title = `mongosh ${redactURICredentials(connectionInfo.connectionString)}`;
    process.title = title;
    setTerminalWindowTitle(title);

    const shellHomePaths = getStoragePaths();
    const globalConfigPaths = getGlobalConfigPaths();
    repl = new CliRepl({
      shellCliOptions: {
        ...options,
      },
      getCryptLibraryPaths,
      input: process.stdin,
      output: process.stdout,
      onExit: process.exit,
      shellHomePaths: shellHomePaths,
      globalConfigPaths: globalConfigPaths
    });
    await repl.start(connectionInfo.connectionString, {
      productName: 'MongoDB Shell',
      productDocsLink: 'https://www.mongodb.com/docs/mongodb-shell/',
      ...connectionInfo.driverOptions
    });
  } catch (e: any) {
    console.error(`${e?.name}: ${e?.message}`);
    if (repl !== undefined) {
      repl.bus.emit('mongosh:error', e, 'startup');
    }
    if (isSingleConsoleProcess) {
      const askcharacter = (await import('askcharacter')).default;
      // In single-process-console mode, it's confusing for the window to be
      // closed immediately after receiving an error. In that case, ask the
      // user to explicitly close the window.
      process.stdout.write('Press any key to exit: ');
      await askcharacter({ input: process.stdin, output: process.stdout });
      process.stdout.write('\n');
    }
    process.exit(1);
  }
})();

/**
 * Helper to set the window title for the terminal that stdout is
 * connected to, if any.
 *
 * @param title The terminal window title
 */
function setTerminalWindowTitle(title: string): void {
  if (!process.stdout.isTTY) {
    return;
  }

  // see: https://that.guru/blog/automatically-set-tmux-window-name/
  const term = process.env.TERM ?? '';
  if (/^(linux|xterm|rxvt)/.test(term)) {
    process.stdout.write(`\u001b]0;${title}\u0007`);
  } else if (/^screen/.test(term)) {
    process.stdout.write(`\u001bk${title}\u001b\\`);
  }
}

/**
 * Helper to wait for single-line input. Note that this only works until
 * the actual mongosh REPL instance is created and attached to process.stdin.
 *
 * @param prompt The prompt to ask for
 * @returns The written user input
 */
async function ask(prompt: string): Promise<string> {
  const { createInterface } = await import('readline');
  const { PassThrough } = await import('stream');

  // Copy stdin to a second stream so that we can still attach it
  // to the main mongosh REPL instance later without conflicts.
  const stdinCopy = process.stdin.pipe(new PassThrough());
  try {
    const readlineInterface = createInterface({
      input: stdinCopy,
      output: process.stdout,
      prompt,
    });
    readlineInterface.prompt();
    // for-await automatically reads input lines + closes the readline instance again
    for await (const line of readlineInterface) {
      return line;
    }
    return ''; // Unreachable
  } finally {
    process.stdin.unpipe(stdinCopy);
  }
}<|MERGE_RESOLUTION|>--- conflicted
+++ resolved
@@ -73,12 +73,7 @@
       return;
     }
     if (options.buildInfo) {
-<<<<<<< HEAD
-      console.log(JSON.stringify(await buildInfo({ withCryptSharedVersionInfo: true }), null, '  '));
-=======
-      // eslint-disable-next-line no-console
       console.log(JSON.stringify(await buildInfo(), null, '  '));
->>>>>>> 1bd99733
       return;
     }
     if (options.smokeTests) {
