--- conflicted
+++ resolved
@@ -100,12 +100,6 @@
     "chai-as-promised": "^7.1.1",
     "depcheck": "^1.4.3",
     "eslint": "^7.25.0",
-<<<<<<< HEAD
-    "lodash": "^4.17.21",
-    "moment": "^2.29.1",
-    "mongodb": "^6.0.0-alpha.2",
-=======
->>>>>>> a4615c87
     "mongodb-crypt-library-dummy": "^1.0.2",
     "node-fetch": "^2.6.1",
     "prettier": "^2.8.8",
