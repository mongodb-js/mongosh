--- conflicted
+++ resolved
@@ -27,15 +27,10 @@
     "pretest-e2e": "npm run compile",
     "test-e2e": "cross-env TS_NODE_PROJECT=../../config/tsconfig.test.json mocha -r \"../../scripts/import-expansions.js\" --timeout 15000 --colors -r ts-node/register \"./test/e2e*.spec.ts\"",
     "test-e2e-ci": "cross-env TS_NODE_PROJECT=../../config/tsconfig.test.json mocha -r \"../../scripts/import-expansions.js\" --timeout 15000 --colors -r ts-node/register \"./test/e2e*.spec.ts\"",
-<<<<<<< HEAD
     "eslint": "eslint --report-unused-disable-directives \"./{src,test}/**/*.{js,ts,tsx}\"",
     "lint": "npm run eslint",
-    "check": "npm run lint && depcheck --skip-missing=true",
-=======
-    "lint": "eslint --report-unused-disable-directives \"./{src,test}/**/*.{js,ts,tsx}\"",
     "check": "npm run lint && npm run depcheck",
     "depcheck": "depcheck",
->>>>>>> 81746705
     "prepublish": "npm run compile",
     "webpack-build": "npm run compile && webpack --mode production",
     "webpack-build-dev": "npm run compile && webpack --mode development"
@@ -103,11 +98,8 @@
     "@types/rimraf": "^3.0.0",
     "@types/yargs-parser": "^15.0.0",
     "chai-as-promised": "^7.1.1",
-<<<<<<< HEAD
     "eslint": "^7.25.0",
-=======
     "depcheck": "^1.4.3",
->>>>>>> 81746705
     "lodash": "^4.17.21",
     "moment": "^2.29.1",
     "mongodb": "^5.6.0",
