{
  "name": "@mongosh/cli-repl",
  "version": "0.0.0-dev.0",
  "description": "MongoDB Shell CLI REPL Package",
  "homepage": "https://github.com/mongodb-js/mongosh",
  "author": "Compass Team <team-compass@10gen.com>",
  "manufacturer": "MongoDB Inc.",
  "main": "lib/index.js",
  "types": "lib/index.d.ts",
  "bin": {
    "mongosh": "bin/mongosh.js"
  },
  "config": {
    "unsafe-perm": true
  },
  "repository": {
    "type": "git",
    "url": "git://github.com/mongodb-js/mongosh.git"
  },
  "scripts": {
    "compile-ts": "tsc -p tsconfig.json",
    "start": "node bin/mongosh.js",
    "pretest": "npm run compile-ts",
    "test": "cross-env TS_NODE_PROJECT=../../config/tsconfig.test.json mocha -r \"../../scripts/import-expansions.js\" --timeout 60000 -r ts-node/register \"./{src,test}/**/*.spec.ts\"",
    "test-ci": "node ../../scripts/run-if-package-requested.js npm test",
    "test-apistrict-ci": "cross-env MONGOSH_TEST_FORCE_API_STRICT=1 npm run test-ci",
    "pretest-e2e": "npm run compile-ts",
    "test-e2e": "cross-env TS_NODE_PROJECT=../../config/tsconfig.test.json mocha -r \"../../scripts/import-expansions.js\" --timeout 15000 --colors -r ts-node/register \"./test/e2e*.spec.ts\"",
    "test-e2e-ci": "cross-env TS_NODE_PROJECT=../../config/tsconfig.test.json mocha -r \"../../scripts/import-expansions.js\" --timeout 15000 --colors -r ts-node/register \"./test/e2e*.spec.ts\"",
    "lint": "eslint --report-unused-disable-directives \"./{src,test}/**/*.{js,ts,tsx}\"",
    "check": "npm run lint && depcheck --skip-missing=true",
    "prepublish": "npm run compile-ts"
  },
  "license": "Apache-2.0",
  "publishConfig": {
    "access": "public"
  },
  "engines": {
    "node": ">=14.15.0"
  },
  "mongosh": {
    "ciRequiredOptionalDependencies": {
      "macos-export-certificate-and-key": [
        "darwin"
      ],
      "win-export-certificate-and-key": [
        "win32"
      ],
      "get-console-process-list": [
        "win32"
      ]
    }
  },
  "dependencies": {
    "@mongosh/arg-parser": "0.0.0-dev.0",
    "@mongosh/autocomplete": "0.0.0-dev.0",
    "@mongosh/editor": "0.0.0-dev.0",
    "@mongosh/errors": "0.0.0-dev.0",
    "@mongosh/history": "0.0.0-dev.0",
    "@mongosh/i18n": "0.0.0-dev.0",
    "@mongosh/js-multiline-to-singleline": "0.0.0-dev.0",
    "@mongosh/logging": "0.0.0-dev.0",
    "@mongosh/service-provider-core": "0.0.0-dev.0",
    "@mongosh/service-provider-server": "0.0.0-dev.0",
    "@mongosh/shell-api": "0.0.0-dev.0",
    "@mongosh/shell-evaluator": "0.0.0-dev.0",
    "@mongosh/snippet-manager": "0.0.0-dev.0",
    "@mongosh/types": "0.0.0-dev.0",
    "analytics-node": "^3.4.0-beta.1",
    "ansi-escape-sequences": "^5.1.2",
    "askcharacter": "^1.0.0",
    "askpassword": "^1.2.4",
    "is-recoverable-error": "^1.0.2",
    "js-yaml": "^4.1.0",
    "mongodb-connection-string-url": "^2.5.2",
    "mongodb-log-writer": "^1.1.3",
    "nanobus": "^4.4.0",
    "numeral": "^2.0.6",
    "pretty-repl": "^3.1.1",
    "semver": "^7.1.2",
    "strip-ansi": "^6.0.0",
    "text-table": "^0.2.0",
    "yargs-parser": "^20.2.4"
  },
  "devDependencies": {
    "@types/analytics-node": "^3.1.3",
    "@types/ansi-escape-sequences": "^4.0.0",
    "@types/chai-as-promised": "^7.1.3",
    "@types/js-yaml": "^4.0.5",
    "@types/node": "^14.14.5",
    "@types/numeral": "^2.0.2",
    "@types/text-table": "^0.2.1",
    "@types/yargs-parser": "^15.0.0",
    "chai-as-promised": "^7.1.1",
    "lodash": "^4.17.21",
    "moment": "^2.29.1",
    "mongodb-csfle-library-dummy": "^1.0.1"
  },
  "optionalDependencies": {
    "get-console-process-list": "^1.0.4",
    "macos-export-certificate-and-key": "^1.1.1",
<<<<<<< HEAD
    "win-export-certificate-and-key": "^1.1.1",
    "get-console-process-list": "^1.0.4",
    "mongodb-csfle-library-version": "^1.0.2"
=======
    "win-export-certificate-and-key": "^1.1.1"
>>>>>>> 535c0073
  }
}<|MERGE_RESOLUTION|>--- conflicted
+++ resolved
@@ -99,12 +99,7 @@
   "optionalDependencies": {
     "get-console-process-list": "^1.0.4",
     "macos-export-certificate-and-key": "^1.1.1",
-<<<<<<< HEAD
     "win-export-certificate-and-key": "^1.1.1",
-    "get-console-process-list": "^1.0.4",
     "mongodb-csfle-library-version": "^1.0.2"
-=======
-    "win-export-certificate-and-key": "^1.1.1"
->>>>>>> 535c0073
   }
 }