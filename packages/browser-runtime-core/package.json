{
  "name": "@mongosh/browser-runtime-core",
  "version": "3.18.0",
  "description": "Mongosh browser runtime core",
  "main": "lib/index.js",
  "types": "lib/index.d.ts",
  "engines": {
    "node": ">=14.15.1"
  },
  "config": {
    "unsafe-perm": true
  },
  "repository": {
    "type": "git",
    "url": "git://github.com/mongodb-js/mongosh.git"
  },
  "scripts": {
    "test": "mocha -r \"../../scripts/import-expansions.js\" --timeout 60000 -r ts-node/register \"./{src,lib}/**/*.spec.ts\" --reporter \"../../configs/mocha-config-mongosh/reporter.ts\"",
    "test-ci": "node ../../scripts/run-if-package-requested.js npm test",
    "test-coverage": "nyc --no-clean --cwd ../.. --reporter=none npm run test",
    "test-ci-coverage": "nyc --no-clean --cwd ../.. --reporter=none npm run test-ci",
    "eslint": "eslint",
    "lint": "npm run eslint . && npm run prettier -- --check .",
    "check": "npm run lint && npm run depcheck",
    "depcheck": "depcheck",
    "preprepublish": "rimraf ./lib",
    "prepublish": "npm run compile",
    "compile": "tsc -p tsconfig.json",
    "prettier": "prettier",
    "reformat": "npm run prettier -- --write . && npm run eslint -- --fix"
  },
  "author": "",
  "license": "Apache-2.0",
  "publishConfig": {
    "access": "public"
  },
  "mongosh": {
    "unitTestsOnly": true
  },
  "devDependencies": {
    "@mongodb-js/eslint-config-mongosh": "^1.0.0",
    "@mongodb-js/prettier-config-devtools": "^1.0.1",
    "@mongodb-js/tsconfig-mongosh": "^1.0.0",
<<<<<<< HEAD
    "@mongodb-js/mongodb-ts-autocomplete": "^0.4.7",
    "@mongosh/types": "3.8.2",
    "bson": "^6.10.3",
=======
    "@mongodb-js/mongodb-ts-autocomplete": "^0.4.4",
    "@mongosh/types": "3.10.0",
    "bson": "^6.10.4",
>>>>>>> 98737587
    "depcheck": "^1.4.7",
    "eslint": "^7.25.0",
    "prettier": "^2.8.8",
    "rimraf": "^3.0.2"
  },
  "dependencies": {
    "@mongosh/autocomplete": "^3.18.0",
    "@mongosh/service-provider-core": "3.3.5",
    "@mongosh/shell-api": "^3.18.0",
    "@mongosh/shell-evaluator": "^3.18.0"
  }
}<|MERGE_RESOLUTION|>--- conflicted
+++ resolved
@@ -41,15 +41,9 @@
     "@mongodb-js/eslint-config-mongosh": "^1.0.0",
     "@mongodb-js/prettier-config-devtools": "^1.0.1",
     "@mongodb-js/tsconfig-mongosh": "^1.0.0",
-<<<<<<< HEAD
     "@mongodb-js/mongodb-ts-autocomplete": "^0.4.7",
-    "@mongosh/types": "3.8.2",
-    "bson": "^6.10.3",
-=======
-    "@mongodb-js/mongodb-ts-autocomplete": "^0.4.4",
     "@mongosh/types": "3.10.0",
     "bson": "^6.10.4",
->>>>>>> 98737587
     "depcheck": "^1.4.7",
     "eslint": "^7.25.0",
     "prettier": "^2.8.8",
