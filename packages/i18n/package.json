{
  "name": "@mongosh/i18n",
  "version": "0.0.0-dev.0",
  "description": "MongoDB Shell i18n Project",
  "main": "lib/index.js",
  "types": "lib/index.d.ts",
  "repository": {
    "type": "git",
    "url": "git://github.com/mongodb-js/mongosh.git"
  },
  "config": {
    "unsafe-perm": true
  },
  "scripts": {
    "compile": "tsc -p tsconfig.json",
    "prepublish": "npm run compile",
    "test": "mocha -r \"../../scripts/import-expansions.js\" --timeout 60000 -r ts-node/register \"./src/**/*.spec.ts\"",
    "test-ci": "node ../../scripts/run-if-package-requested.js npm test",
<<<<<<< HEAD
    "eslint": "eslint --report-unused-disable-directives \"./{src,test}/**/*.{js,ts,tsx}\"",
    "lint": "npm run eslint",
    "check": "npm run lint && depcheck --skip-missing=true"
=======
    "lint": "eslint --report-unused-disable-directives \"./{src,test}/**/*.{js,ts,tsx}\"",
    "check": "npm run lint && npm run depcheck",
    "depcheck": "depcheck"
>>>>>>> 81746705
  },
  "license": "Apache-2.0",
  "publishConfig": {
    "access": "public"
  },
  "engines": {
    "node": ">=14.15.1"
  },
  "dependency-check": {
    "entries": [
      "src/**/*.js"
    ]
  },
  "mongosh": {
    "unitTestsOnly": true
  },
  "dependencies": {
    "@mongosh/errors": "0.0.0-dev.0",
    "mustache": "^4.0.0"
  },
  "devDependencies": {
    "@types/mustache": "^4.0.1",
<<<<<<< HEAD
    "eslint": "^7.25.0"
=======
    "depcheck": "^1.4.3"
>>>>>>> 81746705
  }
}<|MERGE_RESOLUTION|>--- conflicted
+++ resolved
@@ -16,15 +16,10 @@
     "prepublish": "npm run compile",
     "test": "mocha -r \"../../scripts/import-expansions.js\" --timeout 60000 -r ts-node/register \"./src/**/*.spec.ts\"",
     "test-ci": "node ../../scripts/run-if-package-requested.js npm test",
-<<<<<<< HEAD
     "eslint": "eslint --report-unused-disable-directives \"./{src,test}/**/*.{js,ts,tsx}\"",
     "lint": "npm run eslint",
-    "check": "npm run lint && depcheck --skip-missing=true"
-=======
-    "lint": "eslint --report-unused-disable-directives \"./{src,test}/**/*.{js,ts,tsx}\"",
     "check": "npm run lint && npm run depcheck",
     "depcheck": "depcheck"
->>>>>>> 81746705
   },
   "license": "Apache-2.0",
   "publishConfig": {
@@ -47,10 +42,7 @@
   },
   "devDependencies": {
     "@types/mustache": "^4.0.1",
-<<<<<<< HEAD
-    "eslint": "^7.25.0"
-=======
+    "eslint": "^7.25.0",
     "depcheck": "^1.4.3"
->>>>>>> 81746705
   }
 }