{
  "name": "@mongosh/types",
  "version": "0.0.0-dev.0",
  "description": "Types for mongosh internals",
  "author": "Anna Henningsen <anna.henningsen@mongodb.com>",
  "homepage": "https://github.com/mongodb-js/mongosh/tree/main/packages/types#readme",
  "license": "Apache-2.0",
  "main": "lib/index.js",
  "types": "lib/index.d.ts",
  "publishConfig": {
    "access": "public"
  },
  "engines": {
    "node": ">=14.15.1"
  },
  "repository": {
    "type": "git",
    "url": "git+https://github.com/mongodb-js/mongosh.git"
  },
  "scripts": {
    "check": "npm run lint",
<<<<<<< HEAD
    "compile-ts": "tsc -p tsconfig.json",
    "eslint": "eslint --report-unused-disable-directives \"./{src,test}/**/*.{js,ts,tsx}\"",
    "lint": "npm run eslint",
    "prepublish": "npm run compile-ts",
=======
    "compile": "tsc -p tsconfig.json",
    "lint": "eslint --report-unused-disable-directives \"./{src,test}/**/*.{js,ts,tsx}\"",
    "prepublish": "npm run compile",
>>>>>>> 1bd99733
    "test": "mocha --timeout 15000 -r ts-node/register \"./src/*.spec.ts\"",
    "test-ci": "node ../../scripts/run-if-package-requested.js npm test"
  },
  "bugs": {
    "url": "https://github.com/mongodb-js/mongosh/issues"
  },
  "mongosh": {
    "unitTestsOnly": true
  },
  "dependencies": {
    "@mongodb-js/devtools-connect": "^2.2.1"
  },
  "devDependencies": {
    "eslint": "^7.25.0",
    "mongodb": "^5.6.0"
  }
}<|MERGE_RESOLUTION|>--- conflicted
+++ resolved
@@ -19,16 +19,10 @@
   },
   "scripts": {
     "check": "npm run lint",
-<<<<<<< HEAD
-    "compile-ts": "tsc -p tsconfig.json",
+    "compile": "tsc -p tsconfig.json",
     "eslint": "eslint --report-unused-disable-directives \"./{src,test}/**/*.{js,ts,tsx}\"",
     "lint": "npm run eslint",
-    "prepublish": "npm run compile-ts",
-=======
-    "compile": "tsc -p tsconfig.json",
-    "lint": "eslint --report-unused-disable-directives \"./{src,test}/**/*.{js,ts,tsx}\"",
     "prepublish": "npm run compile",
->>>>>>> 1bd99733
     "test": "mocha --timeout 15000 -r ts-node/register \"./src/*.spec.ts\"",
     "test-ci": "node ../../scripts/run-if-package-requested.js npm test"
   },
