{
  "name": "@mongosh/types",
  "version": "0.0.0-dev.0",
  "description": "Types for mongosh internals",
  "author": "Anna Henningsen <anna.henningsen@mongodb.com>",
  "homepage": "https://github.com/mongodb-js/mongosh/tree/main/packages/types#readme",
  "license": "Apache-2.0",
  "main": "lib/index.js",
  "types": "lib/index.d.ts",
  "publishConfig": {
    "access": "public"
  },
  "engines": {
    "node": ">=14.15.1"
  },
  "repository": {
    "type": "git",
    "url": "git+https://github.com/mongodb-js/mongosh.git"
  },
  "scripts": {
    "check": "npm run lint",
    "compile-ts": "tsc -p tsconfig.json",
    "lint": "eslint --report-unused-disable-directives \"./{src,test}/**/*.{js,ts,tsx}\"",
    "prepublish": "npm run compile-ts",
    "test": "mocha --timeout 15000 -r ts-node/register \"./src/*.spec.ts\"",
    "test-ci": "node ../../scripts/run-if-package-requested.js npm test"
  },
  "bugs": {
    "url": "https://github.com/mongodb-js/mongosh/issues"
  },
  "mongosh": {
    "unitTestsOnly": true
  },
  "dependencies": {
    "@mongodb-js/devtools-connect": "^2.1.0"
  },
  "devDependencies": {
<<<<<<< HEAD
    "mongodb": "lerouxb/node-mongodb-native#search-indexes-hack"
=======
    "mongodb": "^5.6.0"
>>>>>>> 7ca9a5ae
  }
}<|MERGE_RESOLUTION|>--- conflicted
+++ resolved
@@ -35,10 +35,6 @@
     "@mongodb-js/devtools-connect": "^2.1.0"
   },
   "devDependencies": {
-<<<<<<< HEAD
-    "mongodb": "lerouxb/node-mongodb-native#search-indexes-hack"
-=======
     "mongodb": "^5.6.0"
->>>>>>> 7ca9a5ae
   }
 }