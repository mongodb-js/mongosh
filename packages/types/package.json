{
  "name": "@mongosh/types",
  "version": "0.0.0-dev.0",
  "description": "Types for mongosh internals",
  "author": "Anna Henningsen <anna.henningsen@mongodb.com>",
  "homepage": "https://github.com/mongodb-js/mongosh/tree/main/packages/types#readme",
  "license": "Apache-2.0",
  "main": "lib/index.js",
  "types": "lib/index.d.ts",
  "publishConfig": {
    "access": "public"
  },
  "engines": {
    "node": ">=14.15.1"
  },
  "repository": {
    "type": "git",
    "url": "git+https://github.com/mongodb-js/mongosh.git"
  },
  "scripts": {
    "check": "npm run lint && npm run depcheck",
    "depcheck": "depcheck",
    "compile": "tsc -p tsconfig.json",
    "eslint": "eslint --report-unused-disable-directives \"./{src,test}/**/*.{js,ts,tsx}\"",
    "lint": "npm run eslint",
    "prepublish": "npm run compile",
    "test": "mocha --timeout 15000 -r ts-node/register \"./src/*.spec.ts\"",
    "test-ci": "node ../../scripts/run-if-package-requested.js npm test"
  },
  "bugs": {
    "url": "https://github.com/mongodb-js/mongosh/issues"
  },
  "mongosh": {
    "unitTestsOnly": true
  },
  "dependencies": {
    "@mongodb-js/devtools-connect": "^2.2.1"
  },
  "devDependencies": {
<<<<<<< HEAD
    "eslint": "^7.25.0",
    "mongodb": "^5.6.0"
=======
    "mongodb": "^5.6.0",
    "depcheck": "^1.4.3"
>>>>>>> 81746705
  }
}<|MERGE_RESOLUTION|>--- conflicted
+++ resolved
@@ -37,12 +37,8 @@
     "@mongodb-js/devtools-connect": "^2.2.1"
   },
   "devDependencies": {
-<<<<<<< HEAD
     "eslint": "^7.25.0",
-    "mongodb": "^5.6.0"
-=======
     "mongodb": "^5.6.0",
     "depcheck": "^1.4.3"
->>>>>>> 81746705
   }
 }