--- conflicted
+++ resolved
@@ -47,19 +47,11 @@
     }
   },
   "dependencies": {
-<<<<<<< HEAD
-    "@mongodb-js/devtools-connect": "^3.9.0",
+    "@mongodb-js/devtools-connect": "^3.9.2",
     "@mongodb-js/oidc-plugin": "^2.0.1",
-    "@mongosh/errors": "2.4.0",
-    "@mongosh/service-provider-core": "3.3.3",
-    "@mongosh/types": "3.8.2",
-=======
-    "@mongodb-js/devtools-connect": "^3.4.1",
-    "@mongodb-js/oidc-plugin": "^1.1.8",
     "@mongosh/errors": "2.4.2",
     "@mongosh/service-provider-core": "3.3.5",
     "@mongosh/types": "3.10.0",
->>>>>>> 100b1dd6
     "aws4": "^1.12.0",
     "mongodb": "^6.16.0",
     "mongodb-connection-string-url": "^3.0.1",
