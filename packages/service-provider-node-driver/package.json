--- conflicted
+++ resolved
@@ -53,21 +53,16 @@
     "@mongosh/service-provider-core": "3.6.2",
     "@mongosh/types": "^3.14.0",
     "aws4": "^1.12.0",
-<<<<<<< HEAD
-    "mongodb": "6.20.0-dev.20251024.sha.51c1b9d2",
-    "mongodb-connection-string-url": "^4.0.0-alpha",
-=======
-    "mongodb": "^6.19.0",
+    "mongodb": "^7.0.0",
     "mongodb-build-info": "^1.8.1",
     "mongodb-connection-string-url": "^3.0.2",
->>>>>>> 3e3db3cc
     "socks": "^2.8.3",
-    "mongodb-client-encryption": "^7.0.0-alpha",
-    "kerberos": "^3.0.0-alpha"
+    "mongodb-client-encryption": "^7.0.0",
+    "kerberos": "^7.0.0"
   },
   "optionalDependencies": {
-    "kerberos": "^3.0.0-alpha",
-    "mongodb-client-encryption": "^7.0.0-alpha"
+    "kerberos": "^7.0.0",
+    "mongodb-client-encryption": "^7.0.0"
   },
   "devDependencies": {
     "@mongodb-js/eslint-config-mongosh": "^1.0.0",
