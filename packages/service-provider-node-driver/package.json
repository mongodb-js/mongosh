--- conflicted
+++ resolved
@@ -61,11 +61,7 @@
   },
   "optionalDependencies": {
     "kerberos": "2.1.0",
-<<<<<<< HEAD
-    "mongodb-client-encryption": "^6.3.0"
-=======
     "mongodb-client-encryption": "^6.5.0"
->>>>>>> 58e5e778
   },
   "devDependencies": {
     "@mongodb-js/eslint-config-mongosh": "^1.0.0",
