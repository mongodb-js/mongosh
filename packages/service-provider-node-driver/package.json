{
  "name": "@mongosh/service-provider-node-driver",
<<<<<<< HEAD
  "version": "3.9.0",
=======
  "version": "3.10.0",
>>>>>>> 5068f4ce
  "description": "MongoDB Shell Server Service Provider Package",
  "main": "lib/index.js",
  "types": "lib/index.d.ts",
  "config": {
    "unsafe-perm": true
  },
  "repository": {
    "type": "git",
    "url": "git://github.com/mongodb-js/mongosh.git"
  },
  "scripts": {
    "compile": "tsc -p tsconfig.json",
    "test": "mocha -r \"../../scripts/import-expansions.js\" --timeout 60000 -r ts-node/register --reporter \"../../configs/mocha-config-mongosh/reporter.ts\" \"./src/**/*.spec.ts\"",
    "test-ci": "node ../../scripts/run-if-package-requested.js npm test",
    "test-coverage": "nyc --no-clean --cwd ../.. --reporter=none npm run test",
    "test-ci-coverage": "nyc --no-clean --cwd ../.. --reporter=none npm run test-ci",
    "prepublish": "npm run compile",
    "eslint": "eslint",
    "lint": "npm run eslint . && npm run prettier -- --check .",
    "check": "npm run lint && npm run depcheck",
    "depcheck": "depcheck",
    "prettier": "prettier",
    "reformat": "npm run prettier -- --write . && npm run eslint --fix"
  },
  "license": "Apache-2.0",
  "publishConfig": {
    "access": "public"
  },
  "engines": {
    "node": ">=14.15.1"
  },
  "mongosh": {
    "ciRequiredOptionalDependencies": {
      "mongodb-client-encryption": [
        "darwin",
        "linux",
        "win32"
      ],
      "kerberos": [
        "darwin",
        "linux",
        "win32"
      ]
    }
  },
  "dependencies": {
    "@mongodb-js/devtools-connect": "^3.4.1",
    "@mongodb-js/oidc-plugin": "^1.1.7",
    "@mongosh/errors": "2.4.0",
    "@mongosh/service-provider-core": "3.3.3",
<<<<<<< HEAD
    "@mongosh/types": "3.7.0",
=======
    "@mongosh/types": "3.8.0",
>>>>>>> 5068f4ce
    "aws4": "^1.12.0",
    "mongodb": "^6.16.0",
    "mongodb-connection-string-url": "^3.0.1",
    "socks": "^2.8.3",
    "mongodb-client-encryption": "^6.3.0",
    "kerberos": "2.1.0"
  },
  "optionalDependencies": {
    "kerberos": "2.1.0",
    "mongodb-client-encryption": "^6.3.0"
  },
  "devDependencies": {
    "@mongodb-js/eslint-config-mongosh": "^1.0.0",
    "@mongodb-js/prettier-config-devtools": "^1.0.1",
    "@mongodb-js/tsconfig-mongosh": "^1.0.0",
    "@types/sinon-chai": "^3.2.4",
    "depcheck": "^1.4.7",
    "eslint": "^7.25.0",
    "prettier": "^2.8.8"
  }
}<|MERGE_RESOLUTION|>--- conflicted
+++ resolved
@@ -1,10 +1,6 @@
 {
   "name": "@mongosh/service-provider-node-driver",
-<<<<<<< HEAD
-  "version": "3.9.0",
-=======
   "version": "3.10.0",
->>>>>>> 5068f4ce
   "description": "MongoDB Shell Server Service Provider Package",
   "main": "lib/index.js",
   "types": "lib/index.d.ts",
@@ -55,11 +51,7 @@
     "@mongodb-js/oidc-plugin": "^1.1.7",
     "@mongosh/errors": "2.4.0",
     "@mongosh/service-provider-core": "3.3.3",
-<<<<<<< HEAD
-    "@mongosh/types": "3.7.0",
-=======
     "@mongosh/types": "3.8.0",
->>>>>>> 5068f4ce
     "aws4": "^1.12.0",
     "mongodb": "^6.16.0",
     "mongodb-connection-string-url": "^3.0.1",
