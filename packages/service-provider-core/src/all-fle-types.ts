--- conflicted
+++ resolved
@@ -9,11 +9,4 @@
   ClientEncryptionOptions,
   ClientEncryptionTlsOptions,
   KMSProviders,
-<<<<<<< HEAD
-} from 'mongodb-client-encryption';
-
-// eslint-disable-next-line @typescript-eslint/consistent-type-imports
-export type FLE = typeof import('mongodb-client-encryption');
-=======
-} from 'mongodb';
->>>>>>> ca0faf89
+} from 'mongodb';