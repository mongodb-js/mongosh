--- conflicted
+++ resolved
@@ -44,13 +44,8 @@
     "@aws-sdk/credential-providers": "^3.347.1",
     "@mongosh/errors": "0.0.0-dev.0",
     "bson": "^5.3.0",
-<<<<<<< HEAD
     "mongodb": "^5.7.0",
-    "mongodb-build-info": "^1.5.0"
-=======
-    "mongodb": "^5.6.0",
     "mongodb-build-info": "^1.6.2"
->>>>>>> 90b85ed1
   },
   "optionalDependencies": {
     "mongodb-client-encryption": "^2.8.0"
