--- conflicted
+++ resolved
@@ -37,11 +37,7 @@
   },
   "dependencies": {
     "@mongosh/errors": "2.4.4",
-<<<<<<< HEAD
-    "@mongosh/shell-bson": "1.0.4",
-=======
     "@mongosh/shell-bson": "1.0.3",
->>>>>>> ef781a61
     "bson": "^7.0.0",
     "mongodb": "^7.0.0",
     "mongodb-build-info": "^1.8.1",
