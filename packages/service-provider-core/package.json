--- conflicted
+++ resolved
@@ -36,11 +36,7 @@
     "@aws-sdk/credential-providers": "^3.262.0",
     "@mongosh/errors": "0.0.0-dev.0",
     "bson": "^5.2.0",
-<<<<<<< HEAD
-    "mongodb": "lerouxb/node-mongodb-native#search-indexes-hack",
-=======
     "mongodb": "^5.6.0",
->>>>>>> 7ca9a5ae
     "mongodb-build-info": "^1.5.0"
   },
   "optionalDependencies": {
