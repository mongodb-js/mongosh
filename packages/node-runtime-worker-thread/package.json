{
  "name": "@mongosh/node-runtime-worker-thread",
  "version": "0.0.0-dev.0",
  "description": "MongoDB shell runtime that lives in a worker thread",
  "homepage": "https://github.com/mongodb-js/mongosh",
  "license": "Apache-2.0",
  "main": "dist/index.js",
  "types": "dist/index.d.ts",
  "publishConfig": {
    "access": "public"
  },
  "repository": {
    "type": "git",
    "url": "https://github.com/mongodb-js/mongosh"
  },
  "engines": {
    "node": ">=14.15.1"
  },
  "scripts": {
    "test": "cross-env TS_NODE_PROJECT=./tsconfig.test.json mocha -r \"../../scripts/import-expansions.js\" --timeout 15000 -r ts-node/register \"./src/**/*.spec.ts\"",
    "pretest-ci": "node ../../scripts/run-if-package-requested.js npm run webpack-build -- --no-stats --no-devtool",
    "test-ci": "node ../../scripts/run-if-package-requested.js npm test",
<<<<<<< HEAD
    "eslint": "eslint --report-unused-disable-directives \"./{src,test}/**/*.{js,ts,tsx}\"",
    "lint": "npm run eslint",
    "check": "npm run lint && depcheck",
=======
    "lint": "eslint --report-unused-disable-directives \"./{src,test}/**/*.{js,ts,tsx}\"",
    "check": "npm run lint && npm run depcheck",
    "depcheck": "depcheck",
>>>>>>> 81746705
    "webpack-build": "npm run compile && webpack --mode production",
    "webpack-build-dev": "npm run compile && webpack --mode development",
    "compile": "tsc -p tsconfig.json",
    "prepublish": "npm run webpack-build"
  },
  "devDependencies": {
    "@mongosh/browser-runtime-core": "0.0.0-dev.0",
    "@mongosh/browser-runtime-electron": "0.0.0-dev.0",
    "@mongosh/service-provider-core": "0.0.0-dev.0",
    "@mongosh/service-provider-server": "0.0.0-dev.0",
    "@mongosh/types": "0.0.0-dev.0",
    "depcheck": "^1.4.3",
    "bson": "^5.2.0",
    "eslint": "^7.25.0",
    "mocha": "^10.2.0",
    "postmsg-rpc": "^2.4.0",
    "webpack-merge": "^5.8.0"
  },
  "dependencies": {
    "interruptor": "^1.0.1",
    "system-ca": "^1.0.2"
  }
}<|MERGE_RESOLUTION|>--- conflicted
+++ resolved
@@ -20,15 +20,10 @@
     "test": "cross-env TS_NODE_PROJECT=./tsconfig.test.json mocha -r \"../../scripts/import-expansions.js\" --timeout 15000 -r ts-node/register \"./src/**/*.spec.ts\"",
     "pretest-ci": "node ../../scripts/run-if-package-requested.js npm run webpack-build -- --no-stats --no-devtool",
     "test-ci": "node ../../scripts/run-if-package-requested.js npm test",
-<<<<<<< HEAD
     "eslint": "eslint --report-unused-disable-directives \"./{src,test}/**/*.{js,ts,tsx}\"",
     "lint": "npm run eslint",
-    "check": "npm run lint && depcheck",
-=======
-    "lint": "eslint --report-unused-disable-directives \"./{src,test}/**/*.{js,ts,tsx}\"",
     "check": "npm run lint && npm run depcheck",
     "depcheck": "depcheck",
->>>>>>> 81746705
     "webpack-build": "npm run compile && webpack --mode production",
     "webpack-build-dev": "npm run compile && webpack --mode development",
     "compile": "tsc -p tsconfig.json",
