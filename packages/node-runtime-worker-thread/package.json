{
  "name": "@mongosh/node-runtime-worker-thread",
<<<<<<< HEAD
  "version": "3.3.10",
=======
  "version": "3.3.11",
>>>>>>> 5068f4ce
  "description": "MongoDB shell runtime that lives in a worker thread",
  "homepage": "https://github.com/mongodb-js/mongosh",
  "license": "Apache-2.0",
  "main": "dist/index.js",
  "types": "dist/index.d.ts",
  "publishConfig": {
    "access": "public"
  },
  "repository": {
    "type": "git",
    "url": "https://github.com/mongodb-js/mongosh"
  },
  "engines": {
    "node": ">=14.15.1"
  },
  "scripts": {
    "test": "mocha -r \"../../scripts/import-expansions.js\" -r \"./tests/register-worker.js \" --timeout 15000 -r ts-node/register --reporter \"../../configs/mocha-config-mongosh/reporter.ts\" \"./src/**/*.spec.ts\"",
    "pretest-ci": "node ../../scripts/run-if-package-requested.js npm run webpack-build -- --no-stats --no-devtool",
    "test-ci": "node ../../scripts/run-if-package-requested.js npm test",
    "test-coverage": "nyc --no-clean --cwd ../.. --reporter=none npm run test",
    "test-ci-coverage": "nyc --no-clean --cwd ../.. --reporter=none npm run test-ci",
    "eslint": "eslint",
    "lint": "npm run eslint . && npm run prettier -- --check .",
    "check": "npm run lint && npm run depcheck",
    "depcheck": "depcheck",
    "webpack-build": "npm run compile && webpack --mode production",
    "webpack-build-dev": "npm run compile && webpack --mode development",
    "compile": "tsc -p tsconfig.json",
    "prepublish": "npm run webpack-build && npm run create-purls-file",
    "prettier": "prettier",
    "reformat": "npm run prettier -- --write . && npm run eslint --fix",
    "create-purls-file": "npm run write-node-js-dep && node ../../scripts/create-purls.js .sbom/dependencies.json .sbom/node-js-dep.json > dist/purls.txt",
    "write-node-js-dep": "mkdir -p .sbom && node ../../scripts/write-nodejs-dep > .sbom/node-js-dep.json"
  },
  "devDependencies": {
    "@mongodb-js/eslint-config-mongosh": "^1.0.0",
    "@mongodb-js/prettier-config-devtools": "^1.0.1",
    "@mongodb-js/sbom-tools": "^0.7.2",
    "@mongodb-js/tsconfig-mongosh": "^1.0.0",
<<<<<<< HEAD
    "@mongosh/browser-runtime-core": "^3.12.0",
    "@mongosh/browser-runtime-electron": "^3.12.0",
    "@mongosh/service-provider-core": "3.3.3",
    "@mongosh/service-provider-node-driver": "3.9.0",
    "@mongosh/types": "3.7.0",
=======
    "@mongosh/browser-runtime-core": "^3.13.0",
    "@mongosh/browser-runtime-electron": "^3.13.0",
    "@mongosh/service-provider-core": "3.3.3",
    "@mongosh/service-provider-node-driver": "3.10.0",
    "@mongosh/types": "3.8.0",
>>>>>>> 5068f4ce
    "bson": "^6.10.3",
    "depcheck": "^1.4.7",
    "eslint": "^7.25.0",
    "mocha": "^10.2.0",
    "postmsg-rpc": "^2.4.0",
    "prettier": "^2.8.8",
    "webpack-merge": "^5.8.0"
  },
  "dependencies": {
    "interruptor": "^1.0.1",
    "system-ca": "^2.0.1",
    "web-worker": "^1.3.0"
  }
}<|MERGE_RESOLUTION|>--- conflicted
+++ resolved
@@ -1,10 +1,6 @@
 {
   "name": "@mongosh/node-runtime-worker-thread",
-<<<<<<< HEAD
-  "version": "3.3.10",
-=======
   "version": "3.3.11",
->>>>>>> 5068f4ce
   "description": "MongoDB shell runtime that lives in a worker thread",
   "homepage": "https://github.com/mongodb-js/mongosh",
   "license": "Apache-2.0",
@@ -44,19 +40,11 @@
     "@mongodb-js/prettier-config-devtools": "^1.0.1",
     "@mongodb-js/sbom-tools": "^0.7.2",
     "@mongodb-js/tsconfig-mongosh": "^1.0.0",
-<<<<<<< HEAD
-    "@mongosh/browser-runtime-core": "^3.12.0",
-    "@mongosh/browser-runtime-electron": "^3.12.0",
-    "@mongosh/service-provider-core": "3.3.3",
-    "@mongosh/service-provider-node-driver": "3.9.0",
-    "@mongosh/types": "3.7.0",
-=======
     "@mongosh/browser-runtime-core": "^3.13.0",
     "@mongosh/browser-runtime-electron": "^3.13.0",
     "@mongosh/service-provider-core": "3.3.3",
     "@mongosh/service-provider-node-driver": "3.10.0",
     "@mongosh/types": "3.8.0",
->>>>>>> 5068f4ce
     "bson": "^6.10.3",
     "depcheck": "^1.4.7",
     "eslint": "^7.25.0",
