{
  "name": "@mongosh/logging",
  "version": "0.0.0-dev.0",
  "description": "MongoDB Shell Logging Utilities Package",
  "homepage": "https://github.com/mongodb-js/mongosh",
  "license": "Apache-2.0",
  "main": "lib/index.js",
  "types": "lib/index.d.ts",
  "publishConfig": {
    "access": "public"
  },
  "repository": {
    "type": "git",
    "url": "https://github.com/mongodb-js/mongosh"
  },
  "engines": {
    "node": ">=14.15.1"
  },
  "dependencies": {
<<<<<<< HEAD
    "@mongodb-js/devtools-connect": "^3.0.4",
=======
    "@mongodb-js/devtools-connect": "^3.0.5",
>>>>>>> 69f8e9ca
    "@mongosh/errors": "0.0.0-dev.0",
    "@mongosh/history": "0.0.0-dev.0",
    "@mongosh/types": "0.0.0-dev.0",
    "mongodb-log-writer": "^1.4.2",
    "mongodb-redact": "^1.1.2"
  },
  "devDependencies": {
    "@mongodb-js/eslint-config-mongosh": "^1.0.0",
    "@mongodb-js/prettier-config-devtools": "^1.0.1",
    "@mongodb-js/tsconfig-mongosh": "^1.0.0",
    "depcheck": "^1.4.3",
    "eslint": "^7.25.0",
    "prettier": "^2.8.8"
  },
  "scripts": {
    "test": "mocha -r \"../../scripts/import-expansions.js\" --timeout 15000 -r ts-node/register \"./src/**/*.spec.ts\"",
    "test-ci": "node ../../scripts/run-if-package-requested.js npm test",
    "test-coverage": "nyc --no-clean --cwd ../.. --reporter=none npm run test",
    "test-ci-coverage": "nyc --no-clean --cwd ../.. --reporter=none npm run test-ci",
    "eslint": "eslint",
    "lint": "npm run eslint . && npm run prettier -- --check .",
    "check": "npm run lint && npm run depcheck",
    "depcheck": "depcheck",
    "compile": "tsc -p tsconfig.json",
    "prepublish": "npm run compile",
    "prettier": "prettier",
    "reformat": "npm run prettier -- --write . && npm run eslint --fix"
  },
  "mongosh": {
    "unitTestsOnly": true
  }
}<|MERGE_RESOLUTION|>--- conflicted
+++ resolved
@@ -17,11 +17,7 @@
     "node": ">=14.15.1"
   },
   "dependencies": {
-<<<<<<< HEAD
-    "@mongodb-js/devtools-connect": "^3.0.4",
-=======
     "@mongodb-js/devtools-connect": "^3.0.5",
->>>>>>> 69f8e9ca
     "@mongosh/errors": "0.0.0-dev.0",
     "@mongosh/history": "0.0.0-dev.0",
     "@mongosh/types": "0.0.0-dev.0",
