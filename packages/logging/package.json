{
  "name": "@mongosh/logging",
<<<<<<< HEAD
  "version": "3.8.0",
=======
  "version": "3.9.0",
>>>>>>> 5068f4ce
  "description": "MongoDB Shell Logging Utilities Package",
  "homepage": "https://github.com/mongodb-js/mongosh",
  "license": "Apache-2.0",
  "main": "lib/index.js",
  "types": "lib/index.d.ts",
  "publishConfig": {
    "access": "public"
  },
  "repository": {
    "type": "git",
    "url": "https://github.com/mongodb-js/mongosh"
  },
  "engines": {
    "node": ">=14.15.1"
  },
  "dependencies": {
    "@mongodb-js/device-id": "^0.2.1",
    "@mongodb-js/devtools-connect": "^3.4.1",
    "@mongosh/errors": "2.4.0",
    "@mongosh/history": "2.4.6",
<<<<<<< HEAD
    "@mongosh/types": "3.7.0",
=======
    "@mongosh/types": "3.8.0",
>>>>>>> 5068f4ce
    "mongodb-log-writer": "^2.3.1",
    "mongodb-redact": "^1.1.5",
    "native-machine-id": "^0.1.1"
  },
  "devDependencies": {
    "@mongodb-js/eslint-config-mongosh": "^1.0.0",
    "@mongodb-js/prettier-config-devtools": "^1.0.1",
    "@mongodb-js/tsconfig-mongosh": "^1.0.0",
    "@segment/analytics-node": "^1.3.0",
    "depcheck": "^1.4.7",
    "eslint": "^7.25.0",
    "prettier": "^2.8.8",
    "sinon": "^19.0.4"
  },
  "scripts": {
    "test": "mocha -r \"../../scripts/import-expansions.js\" --timeout 15000 -r ts-node/register --reporter \"../../configs/mocha-config-mongosh/reporter.ts\" \"./src/**/*.spec.ts\"",
    "test-ci": "node ../../scripts/run-if-package-requested.js npm test",
    "test-coverage": "nyc --no-clean --cwd ../.. --reporter=none npm run test",
    "test-ci-coverage": "nyc --no-clean --cwd ../.. --reporter=none npm run test-ci",
    "eslint": "eslint",
    "lint": "npm run eslint . && npm run prettier -- --check .",
    "check": "npm run lint && npm run depcheck",
    "depcheck": "depcheck",
    "compile": "tsc -p tsconfig.json",
    "prepublish": "npm run compile",
    "prettier": "prettier",
    "reformat": "npm run prettier -- --write . && npm run eslint --fix"
  },
  "mongosh": {
    "unitTestsOnly": true
  }
}<|MERGE_RESOLUTION|>--- conflicted
+++ resolved
@@ -1,10 +1,6 @@
 {
   "name": "@mongosh/logging",
-<<<<<<< HEAD
-  "version": "3.8.0",
-=======
   "version": "3.9.0",
->>>>>>> 5068f4ce
   "description": "MongoDB Shell Logging Utilities Package",
   "homepage": "https://github.com/mongodb-js/mongosh",
   "license": "Apache-2.0",
@@ -25,11 +21,7 @@
     "@mongodb-js/devtools-connect": "^3.4.1",
     "@mongosh/errors": "2.4.0",
     "@mongosh/history": "2.4.6",
-<<<<<<< HEAD
-    "@mongosh/types": "3.7.0",
-=======
     "@mongosh/types": "3.8.0",
->>>>>>> 5068f4ce
     "mongodb-log-writer": "^2.3.1",
     "mongodb-redact": "^1.1.5",
     "native-machine-id": "^0.1.1"
