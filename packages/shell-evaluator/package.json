--- conflicted
+++ resolved
@@ -1,10 +1,6 @@
 {
   "name": "@mongosh/shell-evaluator",
-<<<<<<< HEAD
-  "version": "3.12.0",
-=======
   "version": "3.13.0",
->>>>>>> 5068f4ce
   "description": "MongoDB Top Level API Package",
   "main": "./lib/index.js",
   "scripts": {
@@ -42,11 +38,7 @@
     "@mongodb-js/eslint-config-mongosh": "^1.0.0",
     "@mongodb-js/prettier-config-devtools": "^1.0.1",
     "@mongodb-js/tsconfig-mongosh": "^1.0.0",
-<<<<<<< HEAD
-    "@mongosh/types": "3.7.0",
-=======
     "@mongosh/types": "3.8.0",
->>>>>>> 5068f4ce
     "@types/sinon-chai": "^3.2.4",
     "depcheck": "^1.4.7",
     "eslint": "^7.25.0",
@@ -55,10 +47,6 @@
   "dependencies": {
     "@mongosh/async-rewriter2": "2.4.8",
     "@mongosh/history": "2.4.6",
-<<<<<<< HEAD
-    "@mongosh/shell-api": "^3.12.0"
-=======
     "@mongosh/shell-api": "^3.13.0"
->>>>>>> 5068f4ce
   }
 }