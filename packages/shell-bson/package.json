{
  "name": "@mongosh/shell-bson",
  "version": "1.0.3",
  "description": "mongosh-style BSON handling",
  "homepage": "https://github.com/mongodb-js/mongosh/tree/main/packages/shell-bson#readme",
  "license": "Apache-2.0",
  "main": "lib/index.js",
  "types": "lib/index.d.ts",
  "publishConfig": {
    "access": "public"
  },
  "engines": {
    "node": ">=14.15.1"
  },
  "repository": {
    "type": "git",
    "url": "git+https://github.com/mongodb-js/mongosh.git"
  },
  "scripts": {
    "check": "npm run lint && npm run depcheck",
    "depcheck": "depcheck",
    "compile": "tsc -p tsconfig.json",
    "eslint": "eslint",
    "lint": "npm run eslint . && npm run prettier -- --check .",
    "prepublish": "npm run compile",
    "test": "mocha --timeout 15000 -r ts-node/register --reporter \"../../configs/mocha-config-mongosh/reporter.ts\" \"./src/*.spec.ts\"",
    "test-ci": "node ../../scripts/run-if-package-requested.js npm test",
    "test-coverage": "nyc --no-clean --cwd ../.. --reporter=none npm run test",
    "test-ci-coverage": "nyc --no-clean --cwd ../.. --reporter=none npm run test-ci",
    "prettier": "prettier",
    "reformat": "npm run prettier -- --write . && npm run eslint -- --fix"
  },
  "bugs": {
    "url": "https://github.com/mongodb-js/mongosh/issues"
  },
  "mongosh": {
    "unitTestsOnly": true
  },
  "dependencies": {
    "@mongosh/errors": "^2.4.4"
  },
  "peerDependencies": {
<<<<<<< HEAD
    "bson": "^7.0.0-alpha.2"
=======
    "bson": "^6.10.4 || ^7.0.0"
>>>>>>> 3e3db3cc
  },
  "devDependencies": {
    "@mongodb-js/eslint-config-mongosh": "^1.0.0",
    "@mongodb-js/prettier-config-devtools": "^1.0.1",
    "@mongodb-js/tsconfig-mongosh": "^1.0.0",
    "bson": "^7.0.0-alpha.2",
    "depcheck": "^1.4.7",
    "eslint": "^7.25.0",
    "prettier": "^2.8.8"
  }
}<|MERGE_RESOLUTION|>--- conflicted
+++ resolved
@@ -40,17 +40,13 @@
     "@mongosh/errors": "^2.4.4"
   },
   "peerDependencies": {
-<<<<<<< HEAD
-    "bson": "^7.0.0-alpha.2"
-=======
     "bson": "^6.10.4 || ^7.0.0"
->>>>>>> 3e3db3cc
   },
   "devDependencies": {
     "@mongodb-js/eslint-config-mongosh": "^1.0.0",
     "@mongodb-js/prettier-config-devtools": "^1.0.1",
     "@mongodb-js/tsconfig-mongosh": "^1.0.0",
-    "bson": "^7.0.0-alpha.2",
+    "bson": "^7.0.0",
     "depcheck": "^1.4.7",
     "eslint": "^7.25.0",
     "prettier": "^2.8.8"
