{
  "name": "@mongosh/browser-runtime-electron",
<<<<<<< HEAD
  "version": "3.12.0",
=======
  "version": "3.13.0",
>>>>>>> 5068f4ce
  "description": "Mongosh browser runtime electron",
  "main": "lib/index.js",
  "types": "lib/index.d.ts",
  "engines": {
    "node": ">=14.15.1"
  },
  "config": {
    "unsafe-perm": true
  },
  "repository": {
    "type": "git",
    "url": "git://github.com/mongodb-js/mongosh.git"
  },
  "scripts": {
    "test": "mocha -r \"../../scripts/import-expansions.js\" --timeout 60000 -r ts-node/register \"./{src,lib}/**/*.spec.ts\" --reporter \"../../configs/mocha-config-mongosh/reporter.ts\"",
    "test-ci": "node ../../scripts/run-if-package-requested.js npm test",
    "test-coverage": "nyc --no-clean --cwd ../.. --reporter=none npm run test",
    "test-ci-coverage": "nyc --no-clean --cwd ../.. --reporter=none npm run test-ci",
    "eslint": "eslint",
    "lint": "npm run eslint . && npm run prettier -- --check .",
    "check": "npm run lint && npm run depcheck",
    "depcheck": "depcheck",
    "preprepublish": "rimraf ./lib",
    "prepublish": "npm run compile",
    "compile": "tsc -p tsconfig.json",
    "prettier": "prettier",
    "reformat": "npm run prettier -- --write . && npm run eslint --fix"
  },
  "author": "",
  "license": "Apache-2.0",
  "publishConfig": {
    "access": "public"
  },
  "mongosh": {
    "unitTestsOnly": true
  },
  "devDependencies": {
    "@mongodb-js/eslint-config-mongosh": "^1.0.0",
    "@mongodb-js/prettier-config-devtools": "^1.0.1",
    "@mongodb-js/tsconfig-mongosh": "^1.0.0",
<<<<<<< HEAD
    "@mongosh/service-provider-node-driver": "3.9.0",
=======
    "@mongosh/service-provider-node-driver": "3.10.0",
>>>>>>> 5068f4ce
    "@types/sinon": "^7.5.1",
    "@types/sinon-chai": "^3.2.4",
    "depcheck": "^1.4.7",
    "eslint": "^7.25.0",
    "prettier": "^2.8.8",
    "rimraf": "^3.0.2"
  },
  "dependencies": {
<<<<<<< HEAD
    "@mongosh/browser-runtime-core": "^3.12.0",
    "@mongosh/service-provider-core": "3.3.3",
    "@mongosh/types": "3.7.0"
=======
    "@mongosh/browser-runtime-core": "^3.13.0",
    "@mongosh/service-provider-core": "3.3.3",
    "@mongosh/types": "3.8.0"
>>>>>>> 5068f4ce
  }
}<|MERGE_RESOLUTION|>--- conflicted
+++ resolved
@@ -1,10 +1,6 @@
 {
   "name": "@mongosh/browser-runtime-electron",
-<<<<<<< HEAD
-  "version": "3.12.0",
-=======
   "version": "3.13.0",
->>>>>>> 5068f4ce
   "description": "Mongosh browser runtime electron",
   "main": "lib/index.js",
   "types": "lib/index.d.ts",
@@ -45,11 +41,7 @@
     "@mongodb-js/eslint-config-mongosh": "^1.0.0",
     "@mongodb-js/prettier-config-devtools": "^1.0.1",
     "@mongodb-js/tsconfig-mongosh": "^1.0.0",
-<<<<<<< HEAD
-    "@mongosh/service-provider-node-driver": "3.9.0",
-=======
     "@mongosh/service-provider-node-driver": "3.10.0",
->>>>>>> 5068f4ce
     "@types/sinon": "^7.5.1",
     "@types/sinon-chai": "^3.2.4",
     "depcheck": "^1.4.7",
@@ -58,14 +50,8 @@
     "rimraf": "^3.0.2"
   },
   "dependencies": {
-<<<<<<< HEAD
-    "@mongosh/browser-runtime-core": "^3.12.0",
-    "@mongosh/service-provider-core": "3.3.3",
-    "@mongosh/types": "3.7.0"
-=======
     "@mongosh/browser-runtime-core": "^3.13.0",
     "@mongosh/service-provider-core": "3.3.3",
     "@mongosh/types": "3.8.0"
->>>>>>> 5068f4ce
   }
 }