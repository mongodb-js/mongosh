--- conflicted
+++ resolved
@@ -1,10 +1,6 @@
 {
   "name": "@mongosh/e2e-tests",
-<<<<<<< HEAD
-  "version": "3.10.0",
-=======
   "version": "3.11.0",
->>>>>>> 5068f4ce
   "private": true,
   "description": "MongoDB Shell E2E Tests Package",
   "homepage": "https://github.com/mongodb-js/mongosh",
