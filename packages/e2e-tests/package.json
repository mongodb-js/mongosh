{
  "name": "@mongosh/e2e-tests",
  "version": "3.16.5",
  "private": true,
  "description": "MongoDB Shell E2E Tests Package",
  "homepage": "https://github.com/mongodb-js/mongosh",
  "author": "Compass Team <compass@mongodb.com>",
  "manufacturer": "MongoDB Inc.",
  "repository": {
    "type": "git",
    "url": "git://github.com/mongodb-js/mongosh.git"
  },
  "scripts": {
    "test": "mocha -r ts-node/register -r \"../../scripts/import-expansions.js\" -r \"./test/test-shell-context.ts\"  --timeout 15000 --colors --reporter \"../../configs/mocha-config-mongosh/reporter.ts\" \"./test/*.spec.ts\"",
    "test-ci": "node ../../scripts/run-if-package-requested.js npm test",
    "test-coverage": "nyc --no-clean --cwd ../.. --reporter=none npm run test",
    "test-ci-coverage": "nyc --no-clean --cwd ../.. --reporter=none npm run test-ci",
    "eslint": "eslint",
    "lint": "npm run eslint . && npm run prettier -- --check .",
    "check": "npm run lint && npm run depcheck",
    "depcheck": "depcheck",
    "prettier": "prettier",
    "reformat": "npm run prettier -- --write . && npm run eslint -- --fix"
  },
  "license": "Apache-2.0",
  "engines": {
    "node": ">=16.15.0"
  },
  "dependencies": {
    "@mongosh/cli-repl": "2.5.9",
    "@mongosh/service-provider-core": "3.6.3",
    "@mongodb-js/oidc-plugin": "^2.0.5",
    "strip-ansi": "^6.0.0"
  },
  "devDependencies": {
    "mongodb-log-writer": "^2.4.3",
    "@mongodb-js/eslint-config-mongosh": "^1.0.0",
    "@mongodb-js/oidc-mock-provider": "^0.11.3",
    "@mongodb-js/prettier-config-devtools": "^1.0.1",
    "@mongodb-js/tsconfig-mongosh": "^1.0.0",
    "@types/chai-as-promised": "^8.0.2",
    "@types/node": "^22.15.30",
    "@types/rimraf": "^3.0.0",
<<<<<<< HEAD
    "bson": "^7.0.0",
    "chai-as-promised": "^7.1.1",
=======
    "bson": "^6.10.4",
    "chai-as-promised": "^8.0.2",
>>>>>>> 4292e4a7
    "depcheck": "^1.4.7",
    "eslint": "^7.25.0",
    "lodash": "^4.17.21",
    "moment": "^2.29.1",
    "mongodb": "^7.0.0",
    "node-fetch": "^3.3.2",
    "prettier": "^2.8.8",
    "rimraf": "^3.0.2"
  }
}<|MERGE_RESOLUTION|>--- conflicted
+++ resolved
@@ -41,13 +41,8 @@
     "@types/chai-as-promised": "^8.0.2",
     "@types/node": "^22.15.30",
     "@types/rimraf": "^3.0.0",
-<<<<<<< HEAD
     "bson": "^7.0.0",
-    "chai-as-promised": "^7.1.1",
-=======
-    "bson": "^6.10.4",
     "chai-as-promised": "^8.0.2",
->>>>>>> 4292e4a7
     "depcheck": "^1.4.7",
     "eslint": "^7.25.0",
     "lodash": "^4.17.21",
