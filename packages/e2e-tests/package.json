{
  "name": "@mongosh/e2e-tests",
  "version": "0.0.0-dev.0",
  "private": true,
  "description": "MongoDB Shell E2E Tests Package",
  "homepage": "https://github.com/mongodb-js/mongosh",
  "author": "Compass Team <compass@mongodb.com>",
  "manufacturer": "MongoDB Inc.",
  "repository": {
    "type": "git",
    "url": "git://github.com/mongodb-js/mongosh.git"
  },
  "scripts": {
    "test": "mocha -r \"../../scripts/import-expansions.js\" --timeout 15000 --colors -r ts-node/register \"./test/e2e*.spec.ts\"",
    "test-ci": "node ../../scripts/run-if-package-requested.js npm test",
    "test-coverage": "nyc --no-clean --cwd ../.. --reporter=none npm run test",
    "test-ci-coverage": "nyc --no-clean --cwd ../.. --reporter=none npm run test-ci",
    "eslint": "eslint",
    "lint": "npm run eslint . && npm run prettier -- --check .",
    "check": "npm run lint && npm run depcheck",
    "depcheck": "depcheck",
    "prettier": "prettier",
    "reformat": "npm run prettier -- --write . && npm run eslint --fix"
  },
  "license": "Apache-2.0",
  "engines": {
    "node": ">=16.15.0"
  },
  "dependencies": {
    "@mongosh/cli-repl": "0.0.0-dev.0",
    "@mongosh/service-provider-core": "0.0.0-dev.0",
    "strip-ansi": "^6.0.0"
  },
  "devDependencies": {
    "@mongodb-js/eslint-config-mongosh": "^1.0.0",
    "@mongodb-js/oidc-mock-provider": "^0.9.0",
    "@mongodb-js/prettier-config-devtools": "^1.0.1",
    "@mongodb-js/tsconfig-mongosh": "^1.0.0",
    "@types/chai-as-promised": "^7.1.3",
    "@types/node": "^14.14.6",
    "@types/rimraf": "^3.0.0",
    "chai-as-promised": "^7.1.1",
    "depcheck": "^1.4.3",
    "eslint": "^7.25.0",
    "lodash": "^4.17.21",
    "moment": "^2.29.1",
<<<<<<< HEAD
    "mongodb": "^6.4.0",
    "node-fetch": "^2.6.1",
=======
    "mongodb": "^6.3.0",
    "node-fetch": "^3.3.2",
>>>>>>> 5557024a
    "prettier": "^2.8.8",
    "rimraf": "^3.0.2"
  }
}<|MERGE_RESOLUTION|>--- conflicted
+++ resolved
@@ -44,13 +44,8 @@
     "eslint": "^7.25.0",
     "lodash": "^4.17.21",
     "moment": "^2.29.1",
-<<<<<<< HEAD
     "mongodb": "^6.4.0",
-    "node-fetch": "^2.6.1",
-=======
-    "mongodb": "^6.3.0",
     "node-fetch": "^3.3.2",
->>>>>>> 5557024a
     "prettier": "^2.8.8",
     "rimraf": "^3.0.2"
   }
