--- conflicted
+++ resolved
@@ -55,16 +55,10 @@
     "@mongosh/arg-parser": "3.10.0",
     "@mongosh/errors": "2.4.0",
     "@mongosh/history": "2.4.6",
-<<<<<<< HEAD
     "@mongosh/i18n": "^2.13.0",
     "@mongosh/service-provider-core": "3.3.0",
-    "mongodb-redact": "^1.1.5"
-=======
-    "@mongosh/i18n": "2.9.1",
-    "@mongosh/service-provider-core": "3.1.0",
     "mongodb-redact": "^1.1.5",
     "mongodb-schema": "^12.6.2"
->>>>>>> 7fecfac6
   },
   "devDependencies": {
     "@microsoft/api-extractor": "^7.39.3",
