{
  "name": "@mongosh/shell-api",
  "version": "0.0.0-dev.0",
  "description": "MongoDB Shell API Classes Package",
  "main": "lib/index.js",
  "types": "lib/index.d.ts",
  "config": {
    "unsafe-perm": true
  },
  "repository": {
    "type": "git",
    "url": "git://github.com/mongodb-js/mongosh.git"
  },
  "scripts": {
    "compile": "tsc -p tsconfig.json",
    "pretest": "npm run compile",
<<<<<<< HEAD
    "eslint": "eslint --report-unused-disable-directives \"./{src,test}/**/*.{js,ts,tsx}\"",
    "lint": "npm run eslint",
    "check": "npm run lint && depcheck --skip-missing=true",
=======
    "lint": "eslint --report-unused-disable-directives \"./{src,test}/**/*.{js,ts,tsx}\"",
    "check": "npm run lint && npm run depcheck",
    "depcheck": "depcheck",
>>>>>>> 81746705
    "report-missing-help": "ts-node bin/report-missing-help.ts",
    "report-supported-api": "ts-node bin/report-supported-api.ts",
    "test": "cross-env TS_NODE_PROJECT=../../config/tsconfig.test.json mocha -r \"../../scripts/import-expansions.js\" --timeout 60000 -r ts-node/register \"./src/**/*.spec.ts\"",
    "test-ci": "node ../../scripts/run-if-package-requested.js npm test",
    "test-apistrict-ci": "cross-env MONGOSH_TEST_FORCE_API_STRICT=1 npm run test-ci",
    "prepublish": "npm run compile"
  },
  "license": "Apache-2.0",
  "publishConfig": {
    "access": "public"
  },
  "engines": {
    "node": ">=14.15.1"
  },
  "precommit": [
    "build"
  ],
  "dependencies": {
    "@mongosh/arg-parser": "0.0.0-dev.0",
    "@mongosh/errors": "0.0.0-dev.0",
    "@mongosh/history": "0.0.0-dev.0",
    "@mongosh/i18n": "0.0.0-dev.0",
    "@mongosh/service-provider-core": "0.0.0-dev.0",
    "mongodb-redact": "^0.2.2"
  },
  "devDependencies": {
    "@mongosh/types": "0.0.0-dev.0",
<<<<<<< HEAD
    "eslint": "^7.25.0"
=======
    "bson": "^5.3.0",
    "depcheck": "^1.4.3",
    "semver": "^7.5.3"
>>>>>>> 81746705
  }
}<|MERGE_RESOLUTION|>--- conflicted
+++ resolved
@@ -14,15 +14,10 @@
   "scripts": {
     "compile": "tsc -p tsconfig.json",
     "pretest": "npm run compile",
-<<<<<<< HEAD
     "eslint": "eslint --report-unused-disable-directives \"./{src,test}/**/*.{js,ts,tsx}\"",
     "lint": "npm run eslint",
-    "check": "npm run lint && depcheck --skip-missing=true",
-=======
-    "lint": "eslint --report-unused-disable-directives \"./{src,test}/**/*.{js,ts,tsx}\"",
     "check": "npm run lint && npm run depcheck",
     "depcheck": "depcheck",
->>>>>>> 81746705
     "report-missing-help": "ts-node bin/report-missing-help.ts",
     "report-supported-api": "ts-node bin/report-supported-api.ts",
     "test": "cross-env TS_NODE_PROJECT=../../config/tsconfig.test.json mocha -r \"../../scripts/import-expansions.js\" --timeout 60000 -r ts-node/register \"./src/**/*.spec.ts\"",
@@ -50,12 +45,9 @@
   },
   "devDependencies": {
     "@mongosh/types": "0.0.0-dev.0",
-<<<<<<< HEAD
-    "eslint": "^7.25.0"
-=======
+    "eslint": "^7.25.0",
     "bson": "^5.3.0",
     "depcheck": "^1.4.3",
     "semver": "^7.5.3"
->>>>>>> 81746705
   }
 }