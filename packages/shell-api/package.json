--- conflicted
+++ resolved
@@ -51,13 +51,9 @@
     "build"
   ],
   "dependencies": {
-<<<<<<< HEAD
     "@babel/core": "^7.26.10",
     "@babel/types": "^7.26.10",
-    "@mongosh/arg-parser": "3.10.0",
-=======
     "@mongosh/arg-parser": "^3.10.2",
->>>>>>> 49493f46
     "@mongosh/errors": "2.4.0",
     "@mongosh/history": "2.4.6",
     "@mongosh/i18n": "^2.13.0",
