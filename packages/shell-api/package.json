--- conflicted
+++ resolved
@@ -56,16 +56,10 @@
     "@mongosh/arg-parser": "^3.10.3",
     "@mongosh/errors": "2.4.0",
     "@mongosh/history": "2.4.6",
-<<<<<<< HEAD
-    "@mongosh/i18n": "2.9.1",
-    "@mongosh/service-provider-core": "3.1.0",
+    "@mongosh/i18n": "^2.13.1",
+    "@mongosh/service-provider-core": "3.3.3",
     "mongodb-redact": "^1.1.5",
     "mongodb-schema": "^12.6.2"
-=======
-    "@mongosh/i18n": "^2.13.1",
-    "@mongosh/service-provider-core": "3.3.3",
-    "mongodb-redact": "^1.1.5"
->>>>>>> 8421ecca
   },
   "devDependencies": {
     "@microsoft/api-extractor": "^7.39.3",
