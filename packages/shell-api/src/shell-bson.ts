import { ALL_PLATFORMS, ALL_SERVER_VERSIONS, ALL_TOPOLOGIES, ServerVersions } from './enums';
import Help from './help';
<<<<<<< HEAD
import { makePrintableBson, BinaryType, bson as BSON } from '@mongosh/service-provider-core';
import { CommonErrors, MongoshInternalError, MongoshInvalidInputError } from '@mongosh/errors';
=======
import { BinaryType, bson as BSON } from '@mongosh/service-provider-core';
import { MongoshInternalError, MongoshInvalidInputError } from '@mongosh/errors';
>>>>>>> 62420504
import { assertArgsDefined, assertArgsType } from './helpers';

function constructHelp(className: string): Help {
  const classHelpKeyPrefix = `shell-api.classes.${className}.help`;
  const classHelp = {
    help: `${classHelpKeyPrefix}.description`,
    example: `${classHelpKeyPrefix}.example`,
    docs: `${classHelpKeyPrefix}.link`,
    attr: []
  };
  return new Help(classHelp);
}

type DateConstructorArguments = [ any?, any?, ...any[] ];

function dateHelper(...args: DateConstructorArguments): Date {
  if (args.length === 0) {
    return new Date();
  }
  if (args.length === 1) {
    return new Date(args[0]);
  }
  return new Date(Date.UTC(...args));
}

/**
 * This method modifies the BSON class passed in as argument. This is required so that
 * we can have help, serverVersions, and other metadata on the bson classes constructed by the user.
 * @param {Object} bson
 */
export default function constructShellBson(bson: any): any {
  const bsonNames = [
    'Binary', 'Code', 'DBRef', 'Decimal128', 'Double', 'Int32', 'Long',
    'MaxKey', 'MinKey', 'ObjectId', 'Timestamp', 'Map', 'BSONSymbol'
  ]; // Statically set this so we can error if any are missing

  // If the service provider doesn't provide a BSON version, use service-provider-core's BSON package (js-bson 4.x)
  if (bson === undefined) {
    bson = BSON;
  }
  const helps: any = {};
  bsonNames.forEach((className) => {
    if (!(className in bson)) {
      throw new MongoshInternalError(`${className} does not exist in provided BSON package.`);
    }
    bson[className].prototype.serverVersions = ALL_SERVER_VERSIONS;
    bson[className].prototype.platforms = ALL_PLATFORMS;
    bson[className].prototype.topologies = ALL_TOPOLOGIES;

    const help = constructHelp(className);
    helps[className] = help;
    bson[className].prototype.help = (): Help => (help);
    Object.setPrototypeOf(bson[className].prototype.help, help);
  });
  // Symbol is deprecated
  bson.BSONSymbol.prototype.serverVersions = [ ServerVersions.earliest, '1.6.0' ];

  const bsonPkg = {
    DBRef: function(namespace: string, oid: any, db?: string): any {
      assertArgsDefined(namespace, oid);
      assertArgsType([namespace, db], ['string', 'string']);
      return new bson.DBRef(namespace, oid, db);
    },
    // DBPointer not available in the bson 1.x library, but depreciated since 1.6
    Map: bson.Map,
    bsonsize: function(object: any): any {
      assertArgsDefined(object);
      assertArgsType([object], ['object']);
      return bson.calculateObjectSize(object);
    },
    MaxKey: function(): any {
      return new bson.MaxKey();
    },
    MinKey: function(): any {
      return new bson.MinKey();
    },
    ObjectId: function(id?: string): any {
      assertArgsType([id], ['string']);
      return new bson.ObjectId(id);
    },
    Symbol: function(value = ''): any {
      return new bson.BSONSymbol(value);
    },
    Timestamp: function(low = 0, high = 0): any {
      assertArgsType([low, high], ['number', 'number']);
      return new bson.Timestamp(low, high);
    },
    Code: function(c: any = '', s?: any): any {
      assertArgsType([c, s], ['string', 'object']);
      return new bson.Code(c, s);
    },
    NumberDecimal: function(s = '0'): any {
      assertArgsType([s], ['string']);

      return bson.Decimal128.fromString(s.toString());
    },
    NumberInt: function(v = '0'): any {
      assertArgsType([v], ['string']);
      return new bson.Int32(parseInt(v, 10));
    },
    NumberLong: function(s = '0'): any {
      assertArgsType([s], ['string']);
      return bson.Long.fromString(s);
    },
    Date: function(...args: DateConstructorArguments): Date | string {
      const date = dateHelper(...args);
      if (new.target) {
        return date;
      }
      return date.toString();
    },
    ISODate: function(input?: string): Date {
      if (!input) input = new Date().toISOString();
      const isoDateRegex =
        /^(?<Y>\d{4})-?(?<M>\d{2})-?(?<D>\d{2})([T ](?<h>\d{2})(:?(?<m>\d{2})(:?((?<s>\d{2})(\.(?<ms>\d+))?))?)?(?<tz>Z|([+-])(\d{2}):?(\d{2})?)?)?$/;
      const match = input.match(isoDateRegex);
      if (match !== null && match.groups !== undefined) {
        // Normalize the representation because ISO-8601 accepts e.g.
        // '20201002T102950Z' without : and -, but `new Date()` does not.
        const { Y, M, D, h, m, s, ms, tz } = match.groups;
        const normalized =
          `${Y}-${M}-${D}T${h || '00'}:${m || '00'}:${s || '00'}.${ms || '000'}${tz || 'Z'}`;
        const date = new Date(normalized);
        // Make sur we're in the range 0000-01-01T00:00:00.000Z - 9999-12-31T23:59:59.999Z
        if (date.getTime() >= -62167219200000 && date.getTime() <= 253402300799999) {
          return date;
        }
      }
      throw new MongoshInvalidInputError(`${JSON.stringify(input)} is not a valid ISODate`, CommonErrors.InvalidArgument);
    },
    BinData: function(subtype: number, b64string: string): BinaryType { // this from 'help misc' in old shell
      assertArgsDefined(subtype, b64string);
      assertArgsType([subtype, b64string], ['number', 'string']);
      const buffer = Buffer.from(b64string, 'base64');
      return new bson.Binary(buffer, subtype);
    },
    HexData: function(subtype: number, hexstr: string): BinaryType {
      assertArgsDefined(subtype, hexstr);
      assertArgsType([subtype, hexstr], ['number', 'string']);
      const buffer = Buffer.from(hexstr, 'hex');
      return new bson.Binary(buffer, subtype);
    },
    UUID: function(hexstr: string): BinaryType {
      assertArgsDefined(hexstr);
      assertArgsType([hexstr], ['string']);
      // Strip any dashes, as they occur in the standard UUID formatting
      // (e.g. 01234567-89ab-cdef-0123-456789abcdef).
      const buffer = Buffer.from(hexstr.replace(/-/g, ''), 'hex');
      return new bson.Binary(buffer, bson.Binary.SUBTYPE_UUID);
    },
    MD5: function(hexstr: string): BinaryType {
      assertArgsDefined(hexstr);
      assertArgsType([hexstr], ['string']);
      const buffer = Buffer.from(hexstr, 'hex');
      return new bson.Binary(buffer, bson.Binary.SUBTYPE_MD5);
    },
    // Add the driver types to bsonPkg so we can deprecate the shell ones later
    Decimal128: bson.Decimal128,
    BSONSymbol: bson.BSONSymbol,
    Int32: bson.Int32,
    Long: bson.Long,
    Binary: bson.Binary
  } as any;

  Object.keys(bsonPkg).forEach((className) => {
    const help = helps[className] || constructHelp(className);
    bsonPkg[className].help = (): Help => (help);
    Object.setPrototypeOf(bsonPkg[className].help, help);
  });
  return bsonPkg;
}<|MERGE_RESOLUTION|>--- conflicted
+++ resolved
@@ -1,12 +1,7 @@
 import { ALL_PLATFORMS, ALL_SERVER_VERSIONS, ALL_TOPOLOGIES, ServerVersions } from './enums';
 import Help from './help';
-<<<<<<< HEAD
-import { makePrintableBson, BinaryType, bson as BSON } from '@mongosh/service-provider-core';
+import { BinaryType, bson as BSON } from '@mongosh/service-provider-core';
 import { CommonErrors, MongoshInternalError, MongoshInvalidInputError } from '@mongosh/errors';
-=======
-import { BinaryType, bson as BSON } from '@mongosh/service-provider-core';
-import { MongoshInternalError, MongoshInvalidInputError } from '@mongosh/errors';
->>>>>>> 62420504
 import { assertArgsDefined, assertArgsType } from './helpers';
 
 function constructHelp(className: string): Help {
