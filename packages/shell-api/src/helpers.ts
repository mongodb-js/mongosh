/* eslint no-use-before-define: 0 */
import type {
  DbOptions,
  Document,
  ExplainVerbosityLike,
  FindOneAndDeleteOptions,
  FindOneAndReplaceOptions,
  FindOneAndUpdateOptions,
  DeleteOptions,
  MapReduceOptions,
  ExplainOptions,
} from '@mongosh/service-provider-core';
import {
  CommonErrors,
  MongoshInvalidInputError,
  MongoshUnimplementedError,
} from '@mongosh/errors';
import crypto from 'crypto';
import type Database from './database';
import type Collection from './collection';
import type { CursorIterationResult } from './result';
import { ShellApiErrors } from './error-codes';
import type {
  BinaryType,
  ReplPlatform,
  bson,
} from '@mongosh/service-provider-core';
import type { ClientSideFieldLevelEncryptionOptions } from './field-level-encryption';
import type { AutoEncryptionOptions, Long, ObjectId, Timestamp } from 'mongodb';
import { shellApiType } from './enums';
import type { AbstractCursor } from './abstract-cursor';
import type ChangeStreamCursor from './change-stream-cursor';
import type { ShellBson } from './shell-bson';
import { inspect } from 'util';

/**
 * Helper method to adapt aggregation pipeline options.
 * This is here so that it's not visible to the user.
 *
 * @param options
 */
export function adaptAggregateOptions(options: any = {}): {
  aggOptions: Document;
  dbOptions: DbOptions;
  explain?: ExplainVerbosityLike & string;
} {
  const aggOptions = { ...options };

  const dbOptions: DbOptions = {};
  let explain;

  if ('readConcern' in aggOptions) {
    dbOptions.readConcern = options.readConcern;
    delete aggOptions.readConcern;
  }

  if ('writeConcern' in aggOptions) {
    Object.assign(dbOptions, options.writeConcern);
    delete aggOptions.writeConcern;
  }

  if ('explain' in aggOptions) {
    explain = validateExplainableVerbosity(aggOptions.explain);
    delete aggOptions.explain;
  }

  return { aggOptions, dbOptions, explain };
}

export function validateExplainableVerbosity(
  verbosity?: ExplainVerbosityLike
): ExplainVerbosityLike & string {
  // Legacy shell behavior.
  if (verbosity === true) {
    verbosity = 'allPlansExecution';
  } else if (verbosity === false || verbosity === undefined) {
    verbosity = 'queryPlanner';
  }

  if (typeof verbosity !== 'string') {
    throw new MongoshInvalidInputError(
      'verbosity must be a string',
      CommonErrors.InvalidArgument
    );
  }

  return verbosity;
}

function getAssertCaller(caller?: string): string {
  return caller ? ` (${caller})` : '';
}

// Fields to add to a $match/filter on config.collections to only get
// collections that are actually sharded
export const onlyShardedCollectionsInConfigFilter = {
  // dropped is gone on newer server versions, so check for !== true
  // rather than for === false (SERVER-51880 and related)
  dropped: { $ne: true },
  // unsplittable introduced in SPM-3364 to mark unsharded collections
  // that are still being tracked in the catalog
  unsplittable: { $ne: true },
} as const;

export function assertArgsDefinedType(
  args: any[],
  expectedTypes: Array<true | string | Array<string | undefined>>,
  func?: string
): void {
  args.forEach((arg, i) => {
    const expected = expectedTypes[i];
    if (arg === undefined) {
      if (
        expected !== true &&
        Array.isArray(expected) &&
        expected.includes(undefined)
      ) {
        return;
      }
      throw new MongoshInvalidInputError(
        `Missing required argument at position ${i}${getAssertCaller(func)}`,
        CommonErrors.InvalidArgument
      );
    } else if (expected === true) {
      return;
    }

    const expectedTypesList: Array<string | undefined> =
      typeof expected === 'string' ? [expected] : expected;
    const isExpectedTypeof = expectedTypesList.includes(typeof arg);
    const isExpectedBson = expectedTypesList.includes(`bson:${arg?._bsontype}`);

    if (!isExpectedTypeof && !isExpectedBson) {
      const expectedMsg = expectedTypesList
        .filter((e) => e !== undefined)
        .map((e) => e?.replace(/^bson:/, ''))
        .join(' or ');
      throw new MongoshInvalidInputError(
        `Argument at position ${i} must be of type ${expectedMsg}, got ${typeof arg} instead${getAssertCaller(
          func
        )}`,
        CommonErrors.InvalidArgument
      );
    }
  });
}

export function assertKeysDefined(object: any, keys: string[]): void {
  for (const key of keys) {
    if (object[key] === undefined) {
      throw new MongoshInvalidInputError(
        `Missing required property: ${JSON.stringify(key)}`,
        CommonErrors.InvalidArgument
      );
    }
  }
}

/**
 * Helper method to adapt objects that are slightly different from Shell to SP API.
 *
 * @param {Object} shellToCommand - a map of the shell key to the command key. If null, then omit.
 * @param {Object} shellDoc - the document to be adapted
 */
export function adaptOptions(
  shellToCommand: any,
  additions: any,
  shellDoc: any
): any {
  return Object.keys(shellDoc).reduce((result, shellKey) => {
    if (shellToCommand[shellKey] === null) {
      return result;
    }
    result[shellToCommand[shellKey] || shellKey] = shellDoc[shellKey];
    return result;
  }, additions);
}

/**
 * Optionally digest password if passwordDigestor field set to 'client'. If it's false,
 * then hash the password.
 *
 * @param username
 * @param passwordDigestor
 * @param {Object} command
 */
export function processDigestPassword(
  username: string,
  passwordDigestor: 'server' | 'client',
  command: { pwd: string }
): { digestPassword?: boolean; pwd?: string } {
  if (passwordDigestor === undefined) {
    return {};
  }
  if (passwordDigestor !== 'server' && passwordDigestor !== 'client') {
    throw new MongoshInvalidInputError(
      `Invalid field: passwordDigestor must be 'client' or 'server', got ${passwordDigestor}`,
      CommonErrors.InvalidArgument
    );
  }
  if (passwordDigestor === 'client') {
    if (typeof command.pwd !== 'string') {
      throw new MongoshInvalidInputError(
        `User passwords must be of type string. Was given password with type ${typeof command.pwd}`,
        CommonErrors.InvalidArgument
      );
    }
    // NOTE: this code has raised a code scanning alert about the "use of a broken or weak cryptographic algorithm":
    // we inherited this code from `mongo`, and we cannot replace MD5 with a different algorithm, since MD5 is part of the SCRAM-SHA-1 protocol,
    // and the purpose of `passwordDigestor=client` is to improve the security of SCRAM-SHA-1, allowing the creation of new users
    // without the need to communicate their password to the server.
    const hash = crypto.createHash('md5');
    hash.update(`${username}:mongo:${command.pwd}`);
    const digested = hash.digest('hex');
    return { digestPassword: false, pwd: digested };
  }
  return { digestPassword: true };
}

/**
 * Return an object which will become a ShardingStatusResult
 * @param mongo
 * @param configDB
 * @param verbose
 */
export async function getPrintableShardStatus(
  configDB: Database,
  verbose: boolean
): Promise<ShardingStatusResult> {
  const result = {} as ShardingStatusResult;

  // configDB is a DB object that contains the sharding metadata of interest.
  const mongosColl = configDB.getCollection('mongos');
  const versionColl = configDB.getCollection('version');
  const shardsColl = configDB.getCollection('shards');
  const chunksColl = configDB.getCollection('chunks');
  const settingsColl = configDB.getCollection('settings');
  const changelogColl = configDB.getCollection('changelog');

  const [version, shards, mostRecentMongos] = await Promise.all([
    versionColl.findOne(
      {},
      {
        minCompatibleVersion: 0,
        excluding: 0,
        upgradeId: 0,
        upgradeState: 0,
      }
    ),
    shardsColl.find().then((cursor) => cursor.sort({ _id: 1 }).toArray()),
    mongosColl
      .find()
      .then((cursor) => cursor.sort({ ping: -1 }).limit(1).tryNext()),
  ]);
  if (version === null) {
    throw new MongoshInvalidInputError(
      'This db does not have sharding enabled. Be sure you are connecting to a mongos from the shell and not to a mongod.',
      ShellApiErrors.NotConnectedToMongos
    );
  }

  result.shardingVersion = version as {
    _id: number;
    clusterId: ObjectId;
  };

  result.shards = shards as ShardingStatusResult['shards'];

  // (most recently) active mongoses
  const mongosActiveThresholdMs = 60000;
  let mostRecentMongosTime = null;
  let mongosAdjective = 'most recently active';
  if (mostRecentMongos !== null) {
    mostRecentMongosTime = mostRecentMongos.ping;
    // Mongoses older than the threshold are the most recent, but cannot be
    // considered "active" mongoses. (This is more likely to be an old(er)
    // configdb dump, or all the mongoses have been stopped.)
    if (
      mostRecentMongosTime.getTime() >=
      Date.now() - mongosActiveThresholdMs
    ) {
      mongosAdjective = 'active';
    }
  }

  if (mostRecentMongosTime === null) {
    result[`${mongosAdjective} mongoses`] = 'none';
  } else {
    const recentMongosQuery = {
      ping: {
        $gt: ((): any => {
          const d = mostRecentMongosTime;
          d.setTime(d.getTime() - mongosActiveThresholdMs);
          return d;
        })(),
      },
    };

    if (verbose) {
      result[`${mongosAdjective} mongoses`] = await (
        await mongosColl.find(recentMongosQuery)
      )
        .sort({ ping: -1 })
        .toArray();
    } else {
      result[`${mongosAdjective} mongoses`] = (
        (await (
          await mongosColl.aggregate([
            { $match: recentMongosQuery },
            { $group: { _id: '$mongoVersion', num: { $sum: 1 } } },
            { $sort: { num: -1 } },
          ])
        ).toArray()) as { _id: string; num: number }[]
      ).map((z: { _id: string; num: number }) => {
        return { [z._id]: z.num };
      });
    }
  }

  const balancerRes = {} as ShardingStatusResult['balancer'];
  await Promise.all([
    (async (): Promise<void> => {
      // Is autosplit currently enabled
      const autosplit = await settingsColl.findOne({ _id: 'autosplit' });
      result.autosplit = {
        'Currently enabled':
          autosplit === null || autosplit.enabled ? 'yes' : 'no',
      };
    })(),
    (async (): Promise<void> => {
      // Is automerge currently enabled, available since >= 7.0
      const automerge = await settingsColl.findOne({ _id: 'automerge' });
      if (automerge) {
        result.automerge = {
          'Currently enabled': automerge.enabled ? 'yes' : 'no',
        };
      }
    })(),
    (async (): Promise<void> => {
      // Is the balancer currently enabled
      const balancerEnabled = await settingsColl.findOne({ _id: 'balancer' });
      balancerRes['Currently enabled'] =
        balancerEnabled === null || !balancerEnabled.stopped ? 'yes' : 'no';
    })(),
    (async (): Promise<void> => {
      // Is the balancer currently active
      let balancerRunning: 'yes' | 'no' | 'unknown' = 'unknown';
      try {
        const balancerStatus = await configDB.adminCommand({
          balancerStatus: 1,
        });
        balancerRunning = balancerStatus.inBalancerRound ? 'yes' : 'no';
      } catch {
        // pass, ignore all error messages
      }
      balancerRes['Currently running'] = balancerRunning;
    })(),
    (async (): Promise<void> => {
      // Output the balancer window
      const settings = await settingsColl.findOne({ _id: 'balancer' });
      if (
        settings !== null &&
        Object.prototype.hasOwnProperty.call(settings, 'activeWindow')
      ) {
        const balSettings = settings.activeWindow;
        balancerRes[
          'Balancer active window is set between'
        ] = `${balSettings.start} and ${balSettings.stop} server local time`;
      }
    })(),
    (async (): Promise<void> => {
      // Output the list of active migrations
      type Lock = { _id: string; when: Date };
      const activeLocks: Lock[] = (await (
        await configDB.getCollection('locks').find({ state: { $eq: 2 } })
      ).toArray()) as Lock[];
      if (activeLocks?.length > 0) {
        balancerRes['Collections with active migrations'] = activeLocks.map(
          (lock) => {
            return `${lock._id} started at ${lock.when}` as const;
          }
        );
      }
    })(),
    (async (): Promise<void> => {
      // Actionlog and version checking only works on 2.7 and greater
      let versionHasActionlog = !version.currentVersion; // means that we are in a version where it is deprecated (SERVER-68888)
      const metaDataVersion = version.currentVersion;
      if (metaDataVersion > 5) {
        versionHasActionlog = true;
      }
      if (metaDataVersion === 5) {
        const verArray = (await configDB.serverBuildInfo()).versionArray;
        if (verArray[0] === 2 && verArray[1] > 6) {
          versionHasActionlog = true;
        }
      }

      if (versionHasActionlog) {
        // Review config.actionlog for errors
        const balErrs = await (
          await configDB
            .getCollection('actionlog')
            .find({ what: 'balancer.round' })
        )
          .sort({ time: -1 })
          .limit(5)
          .toArray();
        const actionReport = { count: 0, lastErr: '', lastTime: ' ' };
        if (balErrs !== null) {
          balErrs.forEach((r: any) => {
            if (r.details.errorOccured) {
              actionReport.count += 1;
              if (actionReport.count === 1) {
                actionReport.lastErr = r.details.errmsg;
                actionReport.lastTime = r.time;
              }
            }
          });
        }
        // Always print the number of failed rounds
        balancerRes['Failed balancer rounds in last 5 attempts'] =
          actionReport.count;

        // Only print the errors if there are any
        if (actionReport.count > 0) {
          balancerRes['Last reported error'] = actionReport.lastErr;
          balancerRes['Time of Reported error'] = actionReport.lastTime;
        }
        // const migrations = sh.getRecentMigrations(configDB);
        const yesterday = new Date();
        yesterday.setDate(yesterday.getDate() - 1);

        type MigrationResult =
          | {
              _id: 'Success';
              count: number;
              from: never;
              to: never;
            }
          // Failed migration
          | {
              _id: string;
              count: number;
              from: string;
              to: string;
            };

        // Successful migrations.
        let migrations = (await (
          await changelogColl.aggregate([
            {
              $match: {
                time: { $gt: yesterday },
                what: 'moveChunk.from',
                'details.errmsg': { $exists: false },
                'details.note': 'success',
              },
            },
            { $group: { _id: { msg: '$details.errmsg' }, count: { $sum: 1 } } },
            {
              $project: {
                _id: { $ifNull: ['$_id.msg', 'Success'] },
                count: '$count',
              },
            },
          ])
        ).toArray()) as MigrationResult[];

        // Failed migrations.
        migrations = migrations.concat(
          (await (
            await changelogColl.aggregate([
              {
                $match: {
                  time: { $gt: yesterday },
                  what: 'moveChunk.from',
                  $or: [
                    { 'details.errmsg': { $exists: true } },
                    { 'details.note': { $ne: 'success' } },
                  ],
                },
              },
              {
                $group: {
                  _id: {
                    msg: '$details.errmsg',
                    from: '$details.from',
                    to: '$details.to',
                  },
                  count: { $sum: 1 },
                },
              },
              {
                $project: {
                  _id: { $ifNull: ['$_id.msg', 'aborted'] },
                  from: '$_id.from',
                  to: '$_id.to',
                  count: '$count',
                },
              },
            ])
          ).toArray()) as MigrationResult[]
        );

        const migrationsRes: ShardingStatusResult['balancer']['Migration Results for the last 24 hours'] =
          {};
        migrations.forEach((x) => {
          if (x._id === 'Success') {
            migrationsRes[x.count] = x._id;
          } else {
            migrationsRes[
              x.count
            ] = `Failed with error '${x._id}', from ${x.from} to ${x.to}`;
          }
        });
        if (migrations.length === 0) {
          balancerRes['Migration Results for the last 24 hours'] =
            'No recent migrations';
        } else {
          balancerRes['Migration Results for the last 24 hours'] =
            migrationsRes;
        }
      }
    })(),
  ]);
  result.balancer = balancerRes;

  // All databases in config.databases + those implicitly referenced
  // by a sharded collection in config.collections
  // (could become a single pipeline using $unionWith when we drop 4.2 server support)
  const [databases, collections, shardedDataDistribution] = await Promise.all([
    (async () =>
      await (await configDB.getCollection('databases').find())
        .sort({ _id: 1 })
        .toArray())(),
    (async () =>
      await (
        await configDB.getCollection('collections').find({
          ...onlyShardedCollectionsInConfigFilter,
        })
      )
        .sort({ _id: 1 })
        .toArray())(),
    (async () => {
      try {
        // $shardedDataDistribution is available since >= 6.0.3
        const adminDB = configDB.getSiblingDB('admin');
        return (await (
          await adminDB.aggregate([{ $shardedDataDistribution: {} }])
        ).toArray()) as ShardedDataDistribution;
      } catch {
        // Pass, most likely an older version.
        return undefined;
      }
    })(),
  ]);

  result.shardedDataDistribution = shardedDataDistribution;

  // Special case the config db, since it doesn't have a record in config.databases.
  databases.push({ _id: 'config', primary: 'config', partitioned: true });

  for (const coll of collections) {
    if (!databases.find((db) => coll._id.startsWith(db._id + '.'))) {
      databases.push({ _id: coll._id.split('.')[0] });
    }
  }

  databases.sort((a: any, b: any): number => {
    return a._id.localeCompare(b._id);
  });

  result.databases = (
    await Promise.all(
      databases.map(async (db) => {
        const colls = collections.filter((coll) =>
          coll._id.startsWith(db._id + '.')
        );

        const collList = await Promise.all(
          colls.map(async (coll) => {
            const collRes = {} as any;
            collRes.shardKey = coll.key;
            collRes.unique = !!coll.unique;
            if (
              typeof coll.unique !== 'boolean' &&
              typeof coll.unique !== 'undefined'
            ) {
              collRes.unique = [!!coll.unique, { unique: coll.unique }];
            }
            collRes.balancing = !coll.noBalance;
            if (
              typeof coll.noBalance !== 'boolean' &&
              typeof coll.noBalance !== 'undefined'
            ) {
              collRes.balancing = [
                !coll.noBalance,
                { noBalance: coll.noBalance },
              ];
            }

            const chunksRes = [];
            const chunksCollMatch = buildConfigChunksCollectionMatch(coll);
            const chunks = await (
              await chunksColl.aggregate([
                { $match: chunksCollMatch },
                { $group: { _id: '$shard', cnt: { $sum: 1 } } },
                { $project: { _id: 0, shard: '$_id', nChunks: '$cnt' } },
                { $sort: { shard: 1 } },
              ])
            ).toArray();

            collRes.chunkMetadata = [];

            chunks.forEach((z: any) => {
              collRes.chunkMetadata.push({
                shard: z.shard,
                nChunks: z.nChunks,
              });
            });

            for await (const chunk of (
              await chunksColl.find(chunksCollMatch)
            ).sort({ min: 1 })) {
              if (chunksRes.length < 20 || verbose) {
                const c = {
                  min: chunk.min,
                  max: chunk.max,
                  'on shard': chunk.shard,
                  'last modified': chunk.lastmod,
                } as any;
                // Displaying a full, multi-line output for each chunk is a bit verbose,
                // even if there are only a few chunks. Where supported, we use a custom
                // inspection function to inspect a copy of this object with an unlimited
                // line break length (i.e. all objects on a single line).
                Object.defineProperty(
                  c,
                  Symbol.for('nodejs.util.inspect.custom'),
                  {
                    value: function (depth: number, options: any): string {
                      return inspect(
                        { ...this },
                        { ...options, breakLength: Infinity }
                      );
                    },
                    writable: true,
                    configurable: true,
                  }
                );
                if (chunk.jumbo) c.jumbo = 'yes';
                chunksRes.push(c);
              } else if (chunksRes.length === 20 && !verbose) {
                chunksRes.push(
                  'too many chunks to print, use verbose if you want to force print'
                );
                break;
              }
            }

            const tagsRes: any[] = [];
            for await (const tag of (
              await configDB.getCollection('tags').find({
                ns: coll._id,
              })
            ).sort({ min: 1 })) {
              if (tagsRes.length < 20 || verbose) {
                tagsRes.push({
                  tag: tag.tag,
                  min: tag.min,
                  max: tag.max,
                });
              }
              if (tagsRes.length === 20 && !verbose) {
                tagsRes.push(
                  'too many tags to print, use verbose if you want to force print'
                );
                break;
              }
            }
            collRes.chunks = chunksRes;
            collRes.tags = tagsRes;
            return [coll._id, collRes] as const;
          })
        );
        return { database: db, collections: Object.fromEntries(collList) };
      })
    )
  ).filter((dbEntry) => !!dbEntry);

  delete result.shardingVersion.currentVersion;
  return result;
}

export type ShardInfo = {
  _id: string;
  host: string;
  state: number;
  tags?: string[];
  topologyTime: Timestamp;
  replSetConfigVersion: Long;
};

export type ShardingStatusResult = {
  shardingVersion: {
    _id: number;
    clusterId: ObjectId;
    /** This gets deleted when it is returned from getPrintableShardStatus */
    currentVersion?: number;
  };
  shards: ShardInfo[];
  [mongoses: `${string} mongoses`]:
    | 'none'
    | {
        [version: string]:
          | number
          | {
              up: number;
              waiting: boolean;
            };
      }[];
  autosplit: {
    'Currently enabled': 'yes' | 'no';
  };
  /** Shown if explicitly set, available and enabled by default from 7.0.0 */
  automerge?: {
    'Currently enabled': 'yes' | 'no';
  };
  balancer: {
    'Currently enabled': 'yes' | 'no';
    'Currently running': 'yes' | 'no' | 'unknown';
    'Failed balancer rounds in last 5 attempts': number;
    'Migration Results for the last 24 hours':
      | 'No recent migrations'
      | {
          [count: number]:
            | 'Success'
            | `Failed with error '${string}', from ${string} to ${string}`;
        };
    'Balancer active window is set between'?: `${string} and ${string} server local time`;
    'Last reported error'?: string;
    'Time of Reported error'?: string;
    'Collections with active migrations'?: `${string} started at ${string}`[];
  };
  shardedDataDistribution?: ShardedDataDistribution;
  databases: { database: Document; collections: Document }[];
};

export type ShardedDataDistribution = {
  ns: string;
  shards: {
    shardName: string;
    numOrphanedDocs: number;
    numOwnedDocuments: number;
    orphanedSizeBytes: number;
    ownedSizeBytes: number;
  }[];
}[];

export async function getConfigDB(db: Database): Promise<Database> {
  const helloResult = await db._maybeCachedHello();
  if (helloResult.msg !== 'isdbgrid') {
    await db._instanceState.printWarning(
      'MongoshWarning: [SHAPI-10003] You are not connected to a mongos. This command may not work as expected.'
    );
  }
  return db.getSiblingDB('config');
}

type AnyBsonNumber =
  | number
  | typeof bson.Long.prototype
  | typeof bson.Int32.prototype
  | typeof bson.Double.prototype;
export function coerceToJSNumber(n: AnyBsonNumber): number {
  if (typeof n === 'number') {
    return n;
  }
  return 'toNumber' in n ? n.toNumber() : n.valueOf();
}

export function dataFormat(bytes?: number): string {
  if (bytes === null || bytes === undefined) {
    return '0B';
  }

  if (bytes < 1024) {
    return Math.floor(bytes) + 'B';
  }
  if (bytes < 1024 * 1024) {
    return Math.floor(bytes / 1024) + 'KiB';
  }
  if (bytes < 1024 * 1024 * 1024) {
    return Math.floor((Math.floor(bytes / 1024) / 1024) * 100) / 100 + 'MiB';
  }
  return (
    Math.floor((Math.floor(bytes / (1024 * 1024)) / 1024) * 100) / 100 + 'GiB'
  );
}

export function scaleIndividualShardStatistics(
  shardStats: Document,
  scale: number
) {
  const scaledStats: Document = {};

  for (const fieldName of Object.keys(shardStats)) {
    if (
      [
        'size',
        'maxSize',
        'storageSize',
        'totalIndexSize',
        'totalSize',
      ].includes(fieldName)
    ) {
      scaledStats[fieldName] = coerceToJSNumber(shardStats[fieldName]) / scale;
    } else if (fieldName === 'scaleFactor') {
      // Explicitly change the scale factor as we removed the scaling before getting the
      // individual shards statistics. This started being returned in 4.2.
      scaledStats[fieldName] = scale;
    } else if (fieldName === 'indexSizes') {
      const scaledIndexSizes: Document = {};
      for (const indexKey of Object.keys(shardStats[fieldName])) {
        scaledIndexSizes[indexKey] =
          coerceToJSNumber(shardStats[fieldName][indexKey]) / scale;
      }
      scaledStats[fieldName] = scaledIndexSizes;
    } else {
      // All the other fields that do not require further scaling.
      scaledStats[fieldName] = shardStats[fieldName];
    }
  }

  return scaledStats;
}

export function tsToSeconds(
  x: typeof bson.Timestamp.prototype | number | { valueOf(): number }
): number {
  if (typeof x === 'object' && x && 'getHighBits' in x && 'getLowBits' in x) {
    return x.getHighBits(); // extract 't' from { t, i }
  }
  return Number(x) / 4294967296; // low 32 bits are ordinal #s within a second
}

export function addHiddenDataProperty<T = any>(
  target: T,
  key: string | symbol,
  value: any
): T {
  Object.defineProperty(target, key, {
    value,
    enumerable: false,
    writable: true,
    configurable: true,
  });
  return target;
}

export async function iterate(
  results: CursorIterationResult,
  cursor: AbstractCursor<any> | ChangeStreamCursor,
  batchSize: number
): Promise<CursorIterationResult> {
  if (cursor.isClosed()) {
    return results;
  }

  for (let i = 0; i < batchSize; i++) {
    const doc = await cursor.tryNext();
    if (doc === null) {
      results.cursorHasMore = false;
      break;
    }

    results.documents.push(doc);
  }

  return results;
}

// This is only used by collection.findAndModify() itself.
export type FindAndModifyMethodShellOptions = {
  query: Document;
  sort?: (
    | FindOneAndDeleteOptions
    | FindOneAndReplaceOptions
    | FindOneAndUpdateOptions
  )['sort'];
  update?: Document | Document[];
  remove?: boolean;
  new?: boolean;
  fields?: Document;
  projection?: Document;
  upsert?: boolean;
  bypassDocumentValidation?: boolean;
  writeConcern?: Document;
  collation?: (
    | FindOneAndDeleteOptions
    | FindOneAndReplaceOptions
    | FindOneAndUpdateOptions
  )['collation'];
  arrayFilters?: Document[];
  explain?: ExplainVerbosityLike;
};

// These are used by findOneAndUpdate + findOneAndReplace.
export type FindAndModifyShellOptions<
  BaseOptions extends FindOneAndReplaceOptions | FindOneAndUpdateOptions
> = BaseOptions & {
  returnOriginal?: boolean;
  returnNewDocument?: boolean;
  new?: boolean;
};

export function processFindAndModifyOptions<
  BaseOptions extends FindOneAndReplaceOptions | FindOneAndUpdateOptions
>(options: FindAndModifyShellOptions<BaseOptions>): BaseOptions {
  options = { ...options };
  if ('returnDocument' in options) {
    if (
      options.returnDocument !== 'before' &&
      options.returnDocument !== 'after'
    ) {
      throw new MongoshInvalidInputError(
        "returnDocument needs to be either 'before' or 'after'",
        CommonErrors.InvalidArgument
      );
    }
    delete options.returnNewDocument;
    delete options.returnOriginal;
    return options;
  }
  if ('returnOriginal' in options) {
    options.returnDocument = options.returnOriginal ? 'before' : 'after';
    delete options.returnOriginal;
    delete options.returnNewDocument;
    return options;
  }
  if ('returnNewDocument' in options) {
    options.returnDocument = options.returnNewDocument ? 'after' : 'before';
    delete options.returnOriginal;
    delete options.returnNewDocument;
    delete options.new;
    return options;
  }
  if ('new' in options) {
    options.returnDocument = options.new ? 'after' : 'before';
    delete options.returnOriginal;
    delete options.returnNewDocument;
    delete options.new;
    return options;
  }
  // No explicit option passed: We set 'returnDocument' to 'before' because the
  // default of the shell differs from the default of the browser.
  options.returnDocument = 'before';
  return options;
}

export type RemoveShellOptions = DeleteOptions & { justOne?: boolean };
export function processRemoveOptions(
  options: boolean | RemoveShellOptions
): RemoveShellOptions {
  if (typeof options === 'boolean') {
    return { justOne: options };
  }
  return { justOne: false, ...options };
}

export type MapReduceShellOptions = Document | string;
export function processMapReduceOptions(
  optionsOrOutString: MapReduceShellOptions
): MapReduceOptions {
  if (typeof optionsOrOutString === 'string') {
    return { out: optionsOrOutString } as any;
  } else if (optionsOrOutString.out === undefined) {
    throw new MongoshInvalidInputError(
      "Missing 'out' option",
      CommonErrors.InvalidArgument
    );
  } else {
    return optionsOrOutString;
  }
}

export async function setHideIndex(
  coll: Collection,
  index: string | Document,
  hidden: boolean
): Promise<Document> {
  const cmd =
    typeof index === 'string'
      ? {
          name: index,
          hidden,
        }
      : {
          keyPattern: index,
          hidden,
        };
  return await coll._database._runCommand({
    collMod: coll._name,
    index: cmd,
  });
}

export function assertCLI(platform: ReplPlatform, features: string): void {
  if (platform !== 'CLI') {
    throw new MongoshUnimplementedError(
      `${features} are not supported for current platform: ${platform}`,
      CommonErrors.NotImplemented
    );
  }
}

export function processFLEOptions(
  fleOptions: ClientSideFieldLevelEncryptionOptions
): AutoEncryptionOptions {
  assertKeysDefined(fleOptions, ['keyVaultNamespace', 'kmsProviders']);
  Object.keys(fleOptions).forEach((k) => {
    if (
      [
        'keyVaultClient',
        'keyVaultNamespace',
        'kmsProviders',
        'schemaMap',
        'bypassAutoEncryption',
        'tlsOptions',
        'bypassQueryAnalysis',
        'encryptedFieldsMap',
      ].indexOf(k) === -1
    ) {
      throw new MongoshInvalidInputError(`Unrecognized FLE Client Option ${k}`);
    }
  });
  const autoEncryption: AutoEncryptionOptions = {
    keyVaultClient: fleOptions.keyVaultClient?._serviceProvider.getRawClient(),
    keyVaultNamespace: fleOptions.keyVaultNamespace,
  };

  const localKey = fleOptions.kmsProviders.local?.key;
  if (localKey && (localKey as BinaryType)._bsontype === 'Binary') {
    const rawBuff = (localKey as BinaryType).value();
    if (Buffer.isBuffer(rawBuff)) {
      autoEncryption.kmsProviders = {
        ...fleOptions.kmsProviders,
        local: {
          key: rawBuff,
        },
      };
    } else {
      throw new MongoshInvalidInputError(
        'When specifying the key of a local KMS as BSON binary it must be constructed from a base64 encoded string'
      );
    }
  } else {
    autoEncryption.kmsProviders = {
      ...fleOptions.kmsProviders,
      // cast can go away after https://github.com/mongodb/node-mongodb-native/commit/d85f827aca56603b5d7b64f853c190473be81b6f
    } as (typeof autoEncryption)['kmsProviders'];
  }

  if (fleOptions.schemaMap) {
    autoEncryption.schemaMap = fleOptions.schemaMap;
  }
  if (fleOptions.bypassAutoEncryption !== undefined) {
    autoEncryption.bypassAutoEncryption = fleOptions.bypassAutoEncryption;
  }
  if (fleOptions.encryptedFieldsMap) {
    autoEncryption.encryptedFieldsMap = fleOptions.encryptedFieldsMap;
  }
  if (fleOptions.bypassQueryAnalysis !== undefined) {
    autoEncryption.bypassQueryAnalysis = fleOptions.bypassQueryAnalysis;
  }
  if (fleOptions.tlsOptions !== undefined) {
    autoEncryption.tlsOptions = fleOptions.tlsOptions;
  }
  return autoEncryption;
}

// The then?: never check is to make sure this doesn't accidentally get applied
// to an un-awaited Promise, which is something that the author of this function
// might have messed up while implementing this.
type NotAPromise = { [key: string]: any; then?: never };
export function maybeMarkAsExplainOutput<T extends NotAPromise>(
  value: T,
  options: ExplainOptions
): T {
  if ('explain' in options) {
    return markAsExplainOutput(value);
  }
  return value;
}

export function markAsExplainOutput<T extends NotAPromise>(value: T): T {
  if (value !== null && typeof value === 'object') {
    addHiddenDataProperty(value as any, shellApiType, 'ExplainOutput');
  }
  return value;
}

// https://docs.mongodb.com/v5.0/reference/limits/#naming-restrictions
// For db names, $ can be valid in some contexts (e.g. $external),
// so we let the server reject it if necessary.
export function isValidDatabaseName(name: string): boolean {
  return !!name && !/[/\\. "\0]/.test(name);
}

export function isValidCollectionName(name: string): boolean {
  return !!name && !/[$\0]/.test(name);
}

export function shouldRunAggregationImmediately(pipeline: Document[]): boolean {
  return pipeline.some((stage) =>
    Object.keys(stage).some(
      (stageName) => stageName === '$merge' || stageName === '$out'
    )
  );
}

function isBSONDoubleConvertible(val: any): boolean {
  return (
    (typeof val === 'number' && Number.isInteger(val)) ||
    val?._bsontype === 'Int32'
  );
}

export function adjustRunCommand(
  cmd: Document,
  shellBson: ShellBson
): Document {
  if (cmd.replSetResizeOplog !== undefined) {
    if ('size' in cmd && isBSONDoubleConvertible(cmd.size)) {
      return adjustRunCommand(
        { ...cmd, size: new shellBson.Double(+cmd.size) },
        shellBson
      );
    }
    if (
      'minRetentionHours' in cmd &&
      isBSONDoubleConvertible(cmd.minRetentionHours)
    ) {
      return adjustRunCommand(
        {
          ...cmd,
          minRetentionHours: new shellBson.Double(+cmd.minRetentionHours),
        },
        shellBson
      );
    }
  }
  if (cmd.profile !== undefined) {
    if ('sampleRate' in cmd && isBSONDoubleConvertible(cmd.sampleRate)) {
      return adjustRunCommand(
        { ...cmd, sampleRate: new shellBson.Double(+cmd.sampleRate) },
        shellBson
      );
    }
  }
  if (cmd.setParameter !== undefined && cmd.mirrorReads !== undefined) {
    if (
      'samplingRate' in cmd.mirrorReads &&
      isBSONDoubleConvertible(cmd.mirrorReads.samplingRate)
    ) {
      return adjustRunCommand(
        {
          ...cmd,
          mirrorReads: {
            ...cmd.mirrorReads,
            samplingRate: new shellBson.Double(+cmd.mirrorReads.samplingRate),
          },
        },
        shellBson
      );
    }
  }
  if (
    'configureQueryAnalyzer' in cmd &&
    isBSONDoubleConvertible(cmd.sampleRate)
  ) {
    return adjustRunCommand(
      { ...cmd, sampleRate: new shellBson.Double(+cmd.sampleRate) },
      shellBson
    );
  }
  return cmd;
}

const isFLE2Collection = (collections: Document[], index: number): boolean => {
  return (
    !collections[index].name.startsWith('enxcol_.') &&
    collections.some(
      (coll) => coll.name === `enxcol_.${collections[index].name}.esc`
    ) &&
    collections.some(
      (coll) => coll.name === `enxcol_.${collections[index].name}.ecc`
    ) &&
    collections.some(
      (coll) => coll.name === `enxcol_.${collections[index].name}.ecoc`
    )
  );
};

export function getBadge(collections: Document[], index: number): string {
  if (collections[index].type === 'timeseries') {
    return '[time-series]';
  }

  if (collections[index].type === 'view') {
    return '[view]';
  }

  if (isFLE2Collection(collections, index)) {
    return '[queryable-encryption]';
  }

  return '';
}

export function shallowClone<T>(input: T): T {
  if (!input || typeof input !== 'object') return input;
  return Array.isArray(input) ? ([...input] as unknown as T) : { ...input };
}

// Create a copy of a class so that it's constructible without `new`, i.e.
// class A {}; B = functionCtor(A);
// A() // throws
// B() // does not throw, returns instance of A
export function functionCtorWithoutProps<
  T extends Function & { new (...args: any): any }
>(ClassCtor: T): { new (...args: ConstructorParameters<T>): T } {
  function fnCtor(...args: any[]) {
    if (new.target) {
      return Reflect.construct(ClassCtor, args, new.target);
    }
    return new ClassCtor(...args);
  }
  Object.setPrototypeOf(fnCtor, Object.getPrototypeOf(ClassCtor));
  const nameDescriptor = Object.getOwnPropertyDescriptor(ClassCtor, 'name');
  if (nameDescriptor) {
    Object.defineProperty(fnCtor, 'name', nameDescriptor);
  }
  return fnCtor as any;
}

export function assignAll<T extends {}, U extends {}>(t: T, u: U): T & U;
export function assignAll<T extends {}, U extends {}, V extends {}>(
  t: T,
  u: U,
  v: V
): T & U & V;
export function assignAll<
  T extends {},
  U extends {},
  V extends {},
  W extends {}
>(t: T, u: U, v: V, w: W): T & U & V & W;
export function assignAll(target: {}, ...sources: {}[]): any {
  const newDescriptorList = [];
  for (const source of sources) {
    newDescriptorList.push(
      ...Object.entries(Object.getOwnPropertyDescriptors(source))
    );
  }
  const newDescriptorMap = Object.fromEntries(newDescriptorList);
  for (const key of Object.getOwnPropertyNames(newDescriptorMap)) {
    if (Object.getOwnPropertyDescriptor(target, key)?.configurable === false) {
      // e.g. .prototype can be written to but not re-defined
      (target as any)[key] = newDescriptorMap[key].value;
      delete newDescriptorMap[key];
    }
  }
  Object.defineProperties(target, newDescriptorMap);

  return target;
}

// pick() but account for descriptor properties and ensure that the set of passed
// keys matches the public properties of O exactly
export function pickWithExactKeyMatch<
  K extends string,
  O extends Record<K, unknown>
>(o: Record<string, never> extends Omit<O, K> ? O : never, keys: K[]): O {
  return Object.create(
    Object.getPrototypeOf(o),
    Object.fromEntries(
      Object.entries(Object.getOwnPropertyDescriptors(o)).filter(([k]) =>
        (keys as string[]).includes(k)
      )
    )
  );
}

// Take a document from config.collections and return a corresponding match filter
// for config.chunks.
// https://jira.mongodb.org/browse/MONGOSH-1179
// https://github.com/mongodb/mongo/commit/aeb430b26171d5afc55f1278a29cc0f998f6a4e1
export function buildConfigChunksCollectionMatch(
  configCollectionsInfo: Document
): Document {
  return Object.prototype.hasOwnProperty.call(
    configCollectionsInfo,
    'timestamp'
  )
    ? { uuid: configCollectionsInfo.uuid } // new format
    : { ns: configCollectionsInfo._id }; // old format
}

<<<<<<< HEAD
export interface GenericCollectionSchema {
  schema: Document;
}
export interface GenericDatabaseSchema {
  [key: string]: GenericCollectionSchema;
}
export interface GenericServerSideSchema {
  [key: string]: GenericDatabaseSchema;
}
export type StringKey<T> = keyof T & string;
=======
export const aggregateBackgroundOptionNotSupportedHelp =
  'the background option is not supported by the aggregate method and will be ignored, ' +
  'use runCommand to use { background: true } with Atlas Data Federation';

export type SearchIndexDefinition = Document;
>>>>>>> 3cf6224d
<|MERGE_RESOLUTION|>--- conflicted
+++ resolved
@@ -1307,7 +1307,6 @@
     : { ns: configCollectionsInfo._id }; // old format
 }
 
-<<<<<<< HEAD
 export interface GenericCollectionSchema {
   schema: Document;
 }
@@ -1318,10 +1317,8 @@
   [key: string]: GenericDatabaseSchema;
 }
 export type StringKey<T> = keyof T & string;
-=======
 export const aggregateBackgroundOptionNotSupportedHelp =
   'the background option is not supported by the aggregate method and will be ignored, ' +
   'use runCommand to use { background: true } with Atlas Data Federation';
 
-export type SearchIndexDefinition = Document;
->>>>>>> 3cf6224d
+export type SearchIndexDefinition = Document;