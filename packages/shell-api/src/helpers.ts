--- conflicted
+++ resolved
@@ -853,7 +853,6 @@
   return Array.isArray(input) ? ([...input] as unknown as T) : { ...input };
 }
 
-<<<<<<< HEAD
 // Create a copy of a class so that it's constructible without `new`, i.e.
 // class A {}; B = functionCtor(A);
 // A() // throws
@@ -891,7 +890,8 @@
   Object.defineProperties(target, newDescriptorMap);
 
   return target;
-=======
+}
+
 // Take a document from config.collections and return a corresponding match filter
 // for config.chunks.
 // https://jira.mongodb.org/browse/MONGOSH-1179
@@ -900,5 +900,4 @@
   return Object.prototype.hasOwnProperty.call(configCollectionsInfo, 'timestamp') ?
     { uuid: configCollectionsInfo.uuid } : // new format
     { ns: configCollectionsInfo._id }; // old format
->>>>>>> 7aeb3e2d
 }