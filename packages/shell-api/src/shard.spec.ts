import { expect } from 'chai';
import sinon from 'sinon';
import type { StubbedInstance } from 'ts-sinon';
import { stubInterface } from 'ts-sinon';
import Shard from './shard';
import {
  ADMIN_DB,
  ALL_PLATFORMS,
  ALL_SERVER_VERSIONS,
  ALL_TOPOLOGIES,
} from './enums';
import { signatures, toShellResult } from './index';
import Mongo from './mongo';
import type {
  ServiceProvider,
  FindCursor as ServiceProviderCursor,
  AggregationCursor as ServiceProviderAggCursor,
  RunCommandCursor as ServiceProviderRunCommandCursor,
} from '@mongosh/service-provider-core';
import { bson } from '@mongosh/service-provider-core';
import { EventEmitter } from 'events';
import ShellInstanceState from './shell-instance-state';
import { UpdateResult } from './result';
import { CliServiceProvider } from '../../service-provider-server';
import {
  startTestCluster,
  skipIfServerVersion,
  skipIfApiStrict,
} from '../../../testing/integration-testing-hooks';
import Database from './database';
import { inspect } from 'util';
import { dummyOptions } from './helpers.spec';

describe('Shard', function () {
  skipIfApiStrict();
  describe('help', function () {
    const apiClass: any = new Shard({} as any);
    it('calls help function', async function () {
      expect((await toShellResult(apiClass.help())).type).to.equal('Help');
      expect((await toShellResult(apiClass.help)).type).to.equal('Help');
    });
    it('calls help function for methods', async function () {
      expect(
        (await toShellResult(apiClass.enableSharding.help())).type
      ).to.equal('Help');
      expect((await toShellResult(apiClass.enableSharding.help)).type).to.equal(
        'Help'
      );
    });
  });
  describe('signatures', function () {
    it('type', function () {
      expect(signatures.Shard.type).to.equal('Shard');
    });
    it('attributes', function () {
      expect(signatures.Shard.attributes.enableSharding).to.deep.equal({
        type: 'function',
        returnsPromise: true,
        deprecated: false,
        returnType: { type: 'unknown', attributes: {} },
        platforms: ALL_PLATFORMS,
        topologies: ALL_TOPOLOGIES,
        apiVersions: [0, 0],
        serverVersions: ALL_SERVER_VERSIONS,
        isDirectShellCommand: false,
        acceptsRawInput: false,
        shellCommandCompleter: undefined,
      });
    });
  });
  describe('Metadata', function () {
    describe('toShellResult', function () {
      const mongo = { _uri: 'test_uri' } as Mongo;
      const db = { _mongo: mongo, _name: 'test' } as Database;
      const sh = new Shard(db);
      it('value', async function () {
        expect((await toShellResult(sh)).printable).to.equal(
          'Shard class connected to test_uri via db test'
        );
      });
      it('type', async function () {
        expect((await toShellResult(sh)).type).to.equal('Shard');
      });
    });
  });
  describe('unit', function () {
    let mongo: Mongo;
    let serviceProvider: StubbedInstance<ServiceProvider>;
    let shard: Shard;
    let bus: StubbedInstance<EventEmitter>;
    let instanceState: ShellInstanceState;
    let db: Database;
    let warnSpy: any;

    beforeEach(function () {
      bus = stubInterface<EventEmitter>();
      serviceProvider = stubInterface<ServiceProvider>();
      serviceProvider.initialDb = 'test';
      serviceProvider.bsonLibrary = bson;
      serviceProvider.runCommandWithCheck.resolves({ ok: 1 });
      serviceProvider.runCommandWithCheck.resolves({ ok: 1 });
      warnSpy = sinon.spy();
      instanceState = new ShellInstanceState(serviceProvider, bus);
      instanceState.printWarning = warnSpy;
      instanceState.printDeprecationWarning = warnSpy;
      mongo = new Mongo(
        instanceState,
        undefined,
        undefined,
        undefined,
        serviceProvider
      );
      db = new Database(mongo, 'testDb');
      shard = new Shard(db);
    });
    describe('enableSharding', function () {
      it('calls serviceProvider.runCommandWithCheck without optional arg', async function () {
        await shard.enableSharding('db.coll');

        expect(serviceProvider.runCommandWithCheck).to.have.been.calledWith(
          ADMIN_DB,
          {
            enableSharding: 'db.coll',
          }
        );
      });

      it('calls serviceProvider.runCommandWithCheck with arg', async function () {
        await shard.enableSharding('dbname', 'primaryShard');

        expect(serviceProvider.runCommandWithCheck).to.have.been.calledWith(
          ADMIN_DB,
          {
            enableSharding: 'dbname',
            primaryShard: 'primaryShard',
          }
        );
      });

      it('returns whatever serviceProvider.runCommandWithCheck returns', async function () {
        const expectedResult = { ok: 1 };
        serviceProvider.runCommandWithCheck.resolves(expectedResult);
        const result = await shard.enableSharding('dbname');
        expect(result).to.deep.equal(expectedResult);
      });

      it('throws if serviceProvider.runCommandWithCheck rejects', async function () {
        const expectedError = new Error();
        serviceProvider.runCommandWithCheck.rejects(expectedError);
        const caughtError = await shard
          .enableSharding('dbname')
          .catch((e) => e);
        expect(caughtError).to.equal(expectedError);
      });
    });
    describe('shardCollection', function () {
      it('calls serviceProvider.runCommandWithCheck without optional args', async function () {
        await shard.shardCollection('db.coll', { key: 1 });
        expect(serviceProvider.runCommandWithCheck).to.have.been.calledWith(
          ADMIN_DB,
          {
            shardCollection: 'db.coll',
            key: { key: 1 },
          }
        );
      });

      it('calls serviceProvider.runCommandWithCheck with optional args', async function () {
        await shard.shardCollection('db.coll', { key: 1 }, true, {
          option1: 1,
        });
        expect(serviceProvider.runCommandWithCheck).to.have.been.calledWith(
          ADMIN_DB,
          {
            shardCollection: 'db.coll',
            key: { key: 1 },
            unique: true,
            option1: 1,
          }
        );
      });

      it('returns whatever serviceProvider.runCommandWithCheck returns', async function () {
        const expectedResult = { ok: 1 };
        serviceProvider.runCommandWithCheck.resolves(expectedResult);
        const result = await shard.shardCollection('db.coll', { key: 1 });
        expect(result).to.deep.equal(expectedResult);
      });

      it('throws if serviceProvider.runCommandWithCheck rejects', async function () {
        const expectedError = new Error();
        serviceProvider.runCommandWithCheck.rejects(expectedError);
        const caughtError = await shard
          .shardCollection('db.coll', { key: 1 })
          .catch((e) => e);
        expect(caughtError).to.equal(expectedError);
      });
    });
    describe('reshardCollection', function () {
      it('calls serviceProvider.runCommandWithCheck without optional args', async function () {
        await shard.reshardCollection('db.coll', { key: 1 });
        expect(serviceProvider.runCommandWithCheck).to.have.been.calledWith(
          ADMIN_DB,
          {
            reshardCollection: 'db.coll',
            key: { key: 1 },
          }
        );
      });

      it('calls serviceProvider.runCommandWithCheck with optional args', async function () {
        await shard.reshardCollection('db.coll', { key: 1 }, true, {
          option1: 1,
        });
        expect(serviceProvider.runCommandWithCheck).to.have.been.calledWith(
          ADMIN_DB,
          {
            reshardCollection: 'db.coll',
            key: { key: 1 },
            unique: true,
            option1: 1,
          }
        );
      });

      it('returns whatever serviceProvider.runCommandWithCheck returns', async function () {
        const expectedResult = { ok: 1 };
        serviceProvider.runCommandWithCheck.resolves(expectedResult);
        const result = await shard.reshardCollection('db.coll', { key: 1 });
        expect(result).to.deep.equal(expectedResult);
      });

      it('throws if serviceProvider.runCommandWithCheck rejects', async function () {
        const expectedError = new Error();
        serviceProvider.runCommandWithCheck.rejects(expectedError);
        const caughtError = await shard
          .reshardCollection('db.coll', { key: 1 })
          .catch((e) => e);
        expect(caughtError).to.equal(expectedError);
      });
    });
    describe('commitReshardCollection', function () {
      it('calls serviceProvider.runCommandWithCheck', async function () {
        await shard.commitReshardCollection('db.coll');
        expect(serviceProvider.runCommandWithCheck).to.have.been.calledWith(
          ADMIN_DB,
          {
            commitReshardCollection: 'db.coll',
          }
        );
      });

      it('returns whatever serviceProvider.runCommandWithCheck returns', async function () {
        const expectedResult = { ok: 1 };
        serviceProvider.runCommandWithCheck.resolves(expectedResult);
        const result = await shard.commitReshardCollection('db.coll');
        expect(result).to.deep.equal(expectedResult);
      });

      it('throws if serviceProvider.runCommandWithCheck rejects', async function () {
        const expectedError = new Error();
        serviceProvider.runCommandWithCheck.rejects(expectedError);
        const caughtError = await shard
          .commitReshardCollection('db.coll')
          .catch((e) => e);
        expect(caughtError).to.equal(expectedError);
      });
    });
    describe('abortReshardCollection', function () {
      it('calls serviceProvider.runCommandWithCheck', async function () {
        await shard.abortReshardCollection('db.coll');
        expect(serviceProvider.runCommandWithCheck).to.have.been.calledWith(
          ADMIN_DB,
          {
            abortReshardCollection: 'db.coll',
          }
        );
      });

      it('returns whatever serviceProvider.runCommandWithCheck returns', async function () {
        const expectedResult = { ok: 1 };
        serviceProvider.runCommandWithCheck.resolves(expectedResult);
        const result = await shard.abortReshardCollection('db.coll');
        expect(result).to.deep.equal(expectedResult);
      });

      it('throws if serviceProvider.runCommandWithCheck rejects', async function () {
        const expectedError = new Error();
        serviceProvider.runCommandWithCheck.rejects(expectedError);
        const caughtError = await shard
          .abortReshardCollection('db.coll')
          .catch((e) => e);
        expect(caughtError).to.equal(expectedError);
      });
    });
    describe('addShard', function () {
      it('calls serviceProvider.runCommandWithCheck with arg', async function () {
        serviceProvider.runCommandWithCheck.resolves({
          ok: 1,
          msg: 'isdbgrid',
        });
        await shard.addShard('uri');

        expect(serviceProvider.runCommandWithCheck).to.have.been.calledWith(
          ADMIN_DB,
          {
            addShard: 'uri',
          }
        );
      });

      it('returns whatever serviceProvider.runCommandWithCheck returns', async function () {
        const expectedResult = { ok: 1 };
        serviceProvider.runCommandWithCheck
          .onCall(0)
          .resolves({ ok: 1, msg: 'isdbgrid' });
        serviceProvider.runCommandWithCheck.onCall(1).resolves(expectedResult);
        const result = await shard.addShard('uri');
        expect(result).to.deep.equal(expectedResult);
      });

      it('throws if serviceProvider.runCommandWithCheck rejects', async function () {
        serviceProvider.runCommandWithCheck
          .onCall(0)
          .resolves({ ok: 1, msg: 'isdbgrid' });
        const expectedError = new Error();
        serviceProvider.runCommandWithCheck.onCall(1).rejects(expectedError);
        const caughtError = await shard.addShard('uri').catch((e) => e);
        expect(caughtError).to.equal(expectedError);
      });

      it('throws if not mongos', async function () {
        const expectedResult = { ok: 1 };
        serviceProvider.runCommandWithCheck
          .onCall(0)
          .resolves({ ok: 1, msg: 'not dbgrid' });
        serviceProvider.runCommandWithCheck.onCall(1).resolves(expectedResult);
        await shard.addShard('uri');
        expect(warnSpy.calledOnce).to.equal(true);
      });
    });
    describe('addShardToZone', function () {
      it('calls serviceProvider.runCommandWithCheck with arg', async function () {
        serviceProvider.runCommandWithCheck.resolves({
          ok: 1,
          msg: 'isdbgrid',
        });
        await shard.addShardToZone('shard', 'zone');

        expect(serviceProvider.runCommandWithCheck).to.have.been.calledWith(
          ADMIN_DB,
          {
            addShardToZone: 'shard',
            zone: 'zone',
          }
        );
      });

      it('returns whatever serviceProvider.runCommandWithCheck returns', async function () {
        const expectedResult = { ok: 1 };
        serviceProvider.runCommandWithCheck
          .onCall(0)
          .resolves({ ok: 1, msg: 'isdbgrid' });
        serviceProvider.runCommandWithCheck.onCall(1).resolves(expectedResult);
        const result = await shard.addShardToZone('shard', 'zone');
        expect(result).to.deep.equal(expectedResult);
      });

      it('throws if serviceProvider.runCommandWithCheck rejects', async function () {
        serviceProvider.runCommandWithCheck
          .onCall(0)
          .resolves({ ok: 1, msg: 'isdbgrid' });
        const expectedError = new Error();
        serviceProvider.runCommandWithCheck.onCall(1).rejects(expectedError);
        const caughtError = await shard
          .addShardToZone('shard', 'zone')
          .catch((e) => e);
        expect(caughtError).to.equal(expectedError);
      });

      it('throws if not mongos', async function () {
        const expectedResult = { ok: 1 };
        serviceProvider.runCommandWithCheck
          .onCall(0)
          .resolves({ ok: 1, msg: 'not dbgrid' });
        serviceProvider.runCommandWithCheck.onCall(1).resolves(expectedResult);
        await shard.addShardToZone('shard', 'zone');
        expect(warnSpy.calledOnce).to.equal(true);
      });
    });
    describe('addShardTag', function () {
      it('calls serviceProvider.runCommandWithCheck with arg', async function () {
        serviceProvider.runCommandWithCheck.resolves({
          ok: 1,
          msg: 'isdbgrid',
        });
        await shard.addShardTag('shard', 'zone');

        expect(serviceProvider.runCommandWithCheck).to.have.been.calledWith(
          ADMIN_DB,
          {
            addShardToZone: 'shard',
            zone: 'zone',
          }
        );
      });

      it('returns whatever serviceProvider.runCommandWithCheck returns', async function () {
        const expectedResult = { ok: 1 };
        serviceProvider.runCommandWithCheck
          .onCall(0)
          .resolves({ ok: 1, msg: 'isdbgrid' });
        serviceProvider.runCommandWithCheck.onCall(1).resolves(expectedResult);
        const result = await shard.addShardTag('shard', 'zone');
        expect(result).to.deep.equal(expectedResult);
      });

      it('throws if serviceProvider.runCommandWithCheck rejects', async function () {
        serviceProvider.runCommandWithCheck
          .onCall(0)
          .resolves({ ok: 1, msg: 'isdbgrid' });
        const expectedError = new Error();
        serviceProvider.runCommandWithCheck.onCall(1).rejects(expectedError);
        const caughtError = await shard
          .addShardTag('shard', 'zone')
          .catch((e) => e);
        expect(caughtError).to.equal(expectedError);
      });

      it('throws if not mongos', async function () {
        const expectedResult = { ok: 1 };
        serviceProvider.runCommandWithCheck
          .onCall(0)
          .resolves({ ok: 1, msg: 'not dbgrid' });
        serviceProvider.runCommandWithCheck.onCall(1).resolves(expectedResult);
        await shard.addShardTag('shard', 'zone');
        expect(warnSpy.calledOnce).to.equal(true);
      });

      it('adds version suggestion if command not found', async function () {
        serviceProvider.runCommandWithCheck.resolves({
          ok: 1,
          msg: 'isdbgrid',
        });
        const expectedError = new Error();
        (expectedError as any).codeName = 'CommandNotFound';
        serviceProvider.runCommandWithCheck.rejects(expectedError);
        const caughtError = await shard
          .addShardTag('shard', 'zone')
          .catch((e) => e);
        expect(caughtError.message).to.include('> 3.4');
      });
    });
    describe('updateZoneKeyRange', function () {
      it('calls serviceProvider.runCommandWithCheck with arg', async function () {
        serviceProvider.runCommandWithCheck.resolves({
          ok: 1,
          msg: 'isdbgrid',
        });
        await shard.updateZoneKeyRange('ns', { min: 0 }, { max: 1 }, 'zone');

        expect(serviceProvider.runCommandWithCheck).to.have.been.calledWith(
          ADMIN_DB,
          {
            updateZoneKeyRange: 'ns',
            min: { min: 0 },
            max: { max: 1 },
            zone: 'zone',
          }
        );
      });

      it('returns whatever serviceProvider.runCommandWithCheck returns', async function () {
        const expectedResult = { ok: 1 };
        serviceProvider.runCommandWithCheck
          .onCall(0)
          .resolves({ ok: 1, msg: 'isdbgrid' });
        serviceProvider.runCommandWithCheck.onCall(1).resolves(expectedResult);
        const result = await shard.updateZoneKeyRange('ns', {}, {}, 'zone');
        expect(result).to.deep.equal(expectedResult);
      });

      it('throws if serviceProvider.runCommandWithCheck rejects', async function () {
        serviceProvider.runCommandWithCheck
          .onCall(0)
          .resolves({ ok: 1, msg: 'isdbgrid' });
        const expectedError = new Error();
        serviceProvider.runCommandWithCheck.onCall(1).rejects(expectedError);
        const caughtError = await shard
          .updateZoneKeyRange('ns', {}, {}, 'zone')
          .catch((e) => e);
        expect(caughtError).to.equal(expectedError);
      });

      it('throws if not mongos', async function () {
        const expectedResult = { ok: 1 };
        serviceProvider.runCommandWithCheck
          .onCall(0)
          .resolves({ ok: 1, msg: 'not dbgrid' });
        serviceProvider.runCommandWithCheck.onCall(1).resolves(expectedResult);
        await shard.updateZoneKeyRange('ns', {}, {}, 'zone');
        expect(warnSpy.calledOnce).to.equal(true);
      });
    });
    describe('addTagRange', function () {
      it('calls serviceProvider.runCommandWithCheck with arg', async function () {
        serviceProvider.runCommandWithCheck
          .onCall(0)
          .resolves({ ok: 1, msg: 'isdbgrid' });
        await shard.addTagRange('ns', { min: 0 }, { max: 1 }, 'zone');

        expect(serviceProvider.runCommandWithCheck).to.have.been.calledWith(
          ADMIN_DB,
          {
            updateZoneKeyRange: 'ns',
            min: { min: 0 },
            max: { max: 1 },
            zone: 'zone',
          }
        );
      });

      it('returns whatever serviceProvider.runCommandWithCheck returns', async function () {
        const expectedResult = { ok: 1 };
        serviceProvider.runCommandWithCheck
          .onCall(0)
          .resolves({ ok: 1, msg: 'isdbgrid' });
        serviceProvider.runCommandWithCheck.onCall(1).resolves(expectedResult);
        const result = await shard.addTagRange('ns', {}, {}, 'zone');
        expect(result).to.deep.equal(expectedResult);
      });

      it('throws if serviceProvider.runCommandWithCheck rejects', async function () {
        serviceProvider.runCommandWithCheck
          .onCall(0)
          .resolves({ ok: 1, msg: 'isdbgrid' });
        const expectedError = new Error();
        serviceProvider.runCommandWithCheck.onCall(1).rejects(expectedError);
        const caughtError = await shard
          .addTagRange('ns', {}, {}, 'zone')
          .catch((e) => e);
        expect(caughtError).to.equal(expectedError);
      });

      it('throws if not mongos', async function () {
        const expectedResult = { ok: 1 };
        serviceProvider.runCommandWithCheck
          .onCall(0)
          .resolves({ ok: 1, msg: 'not dbgrid' });
        serviceProvider.runCommandWithCheck.onCall(1).resolves(expectedResult);
        await shard.addTagRange('ns', {}, {}, 'zone');
        expect(warnSpy.calledOnce).to.equal(true);
      });

      it('adds version suggestion if command not found', async function () {
        serviceProvider.runCommandWithCheck
          .onCall(0)
          .resolves({ ok: 1, msg: 'isdbgrid' });
        const expectedError = new Error();
        (expectedError as any).codeName = 'CommandNotFound';
        serviceProvider.runCommandWithCheck.onCall(1).rejects(expectedError);
        const caughtError = await shard
          .addTagRange('ns', {}, {}, 'zone')
          .catch((e) => e);
        expect(caughtError.message).to.include('> 3.4');
      });
    });
    describe('removeRangeFromZone', function () {
      it('calls serviceProvider.runCommandWithChek with arg', async function () {
        serviceProvider.runCommandWithCheck.resolves({
          ok: 1,
          msg: 'isdbgrid',
        });
        await shard.removeRangeFromZone('ns', { min: 1 }, { max: 1 });

        expect(serviceProvider.runCommandWithCheck).to.have.been.calledWith(
          ADMIN_DB,
          {
            updateZoneKeyRange: 'ns',
            min: {
              min: 1,
            },
            max: {
              max: 1,
            },
            zone: null,
          }
        );
      });

      it('returns whatever serviceProvider.updateZoneKeyRange returns', async function () {
        serviceProvider.runCommandWithCheck
          .onCall(0)
          .resolves({ ok: 1, msg: 'isdbgrid' });
        const expectedResult = { ok: 1, msg: 'isdbgrid' };
        serviceProvider.runCommandWithCheck.onCall(1).resolves(expectedResult);
        const result = await shard.removeRangeFromZone(
          'ns',
          { min: 1 },
          { max: 1 }
        );
        expect(result).to.deep.equal(expectedResult);
      });

      it('throws if serviceProvider.updateZoneKeyRange rejects', async function () {
        serviceProvider.runCommandWithCheck
          .onCall(0)
          .resolves({ ok: 1, msg: 'isdbgrid' });
        const expectedError = new Error();
        serviceProvider.runCommandWithCheck.onCall(1).rejects(expectedError);
        const caughtError = await shard
          .removeRangeFromZone('ns', { min: 1 }, { max: 1 })
          .catch((e) => e);
        expect(caughtError).to.equal(expectedError);
      });
      it('throws if not mongos', async function () {
        const expectedResult = { ok: 1, msg: 'isdbgrid' };
        serviceProvider.runCommandWithCheck
          .onCall(0)
          .resolves({ ok: 1, msg: 'not dbgrid' });
        serviceProvider.runCommandWithCheck.onCall(1).resolves(expectedResult);
        await shard.removeRangeFromZone('ns', {}, {});
        expect(warnSpy.calledOnce).to.equal(true);
      });
    });
    describe('removeTagRange', function () {
      it('calls serviceProvider.runCommandWithCheck with arg', async function () {
        serviceProvider.runCommandWithCheck.resolves({
          ok: 1,
          msg: 'isdbgrid',
        });
        await shard.removeTagRange('ns', { min: 1 }, { max: 1 });

        expect(serviceProvider.runCommandWithCheck).to.have.been.calledWith(
          ADMIN_DB,
          {
            updateZoneKeyRange: 'ns',
            min: {
              min: 1,
            },
            max: {
              max: 1,
            },
            zone: null,
          }
        );
      });

      it('returns whatever serviceProvider.runCommandWithCheck returns', async function () {
        serviceProvider.runCommandWithCheck
          .onCall(0)
          .resolves({ ok: 1, msg: 'isdbgrid' });
        const expectedResult = { ok: 1, msg: 'isdbgrid' };
        serviceProvider.runCommandWithCheck.onCall(1).resolves(expectedResult);
        const result = await shard.removeTagRange('ns', { min: 1 }, { max: 1 });
        expect(result).to.deep.equal(expectedResult);
      });

      it('throws if serviceProvider.runCommandWithCheck rejects', async function () {
        serviceProvider.runCommandWithCheck
          .onCall(0)
          .resolves({ ok: 1, msg: 'isdbgrid' });
        const expectedError = new Error();
        serviceProvider.runCommandWithCheck.onCall(1).rejects(expectedError);
        const caughtError = await shard
          .removeTagRange('ns', { min: 1 }, { max: 1 })
          .catch((e) => e);
        expect(caughtError).to.equal(expectedError);
      });
      it('throws if not mongos', async function () {
        const expectedResult = { ok: 1 };
        serviceProvider.runCommandWithCheck
          .onCall(0)
          .resolves({ ok: 1, msg: 'not dbgrid' });
        serviceProvider.runCommandWithCheck.onCall(1).resolves(expectedResult);
        await shard.removeTagRange('ns', {}, {});
        expect(warnSpy.calledOnce).to.equal(true);
      });
      it('adds version suggestion if command not found', async function () {
        serviceProvider.runCommandWithCheck
          .onCall(0)
          .resolves({ ok: 1, msg: 'isdbgrid' });
        const expectedError = new Error();
        (expectedError as any).codeName = 'CommandNotFound';
        serviceProvider.runCommandWithCheck.onCall(1).rejects(expectedError);
        const caughtError = await shard
          .removeTagRange('ns', {}, {})
          .catch((e) => e);
        expect(caughtError.message).to.include('> 3.4');
      });
    });
    describe('removeShardFromZone', function () {
      it('calls serviceProvider.runCommandWithCheck with arg', async function () {
        serviceProvider.runCommandWithCheck.resolves({
          ok: 1,
          msg: 'isdbgrid',
        });
        await shard.removeShardFromZone('shard', 'zone');

        expect(serviceProvider.runCommandWithCheck).to.have.been.calledWith(
          ADMIN_DB,
          {
            removeShardFromZone: 'shard',
            zone: 'zone',
          }
        );
      });

      it('returns whatever serviceProvider.runCommandWithCheck returns', async function () {
        serviceProvider.runCommandWithCheck
          .onCall(0)
          .resolves({ ok: 1, msg: 'isdbgrid' });
        const expectedResult = { ok: 1 };
        serviceProvider.runCommandWithCheck.onCall(1).resolves(expectedResult);
        const result = await shard.removeShardFromZone('shard', 'zone');
        expect(result).to.deep.equal(expectedResult);
      });

      it('throws if serviceProvider.runCommandWithCheck rejects', async function () {
        serviceProvider.runCommandWithCheck
          .onCall(0)
          .resolves({ ok: 1, msg: 'isdbgrid' });
        const expectedError = new Error();
        serviceProvider.runCommandWithCheck.onCall(1).rejects(expectedError);
        const caughtError = await shard
          .removeShardFromZone('shard', 'zone')
          .catch((e) => e);
        expect(caughtError).to.equal(expectedError);
      });
      it('throws if not mongos', async function () {
        const expectedResult = { ok: 1 };
        serviceProvider.runCommandWithCheck
          .onCall(0)
          .resolves({ ok: 1, msg: 'not dbgrid' });
        serviceProvider.runCommandWithCheck.onCall(1).resolves(expectedResult);
        await shard.removeShardFromZone('shard', 'zone');
        expect(warnSpy.calledOnce).to.equal(true);
      });
    });
    describe('removeShardTag', function () {
      it('calls serviceProvider.runCommandWithCheck with arg', async function () {
        serviceProvider.runCommandWithCheck.resolves({
          ok: 1,
          msg: 'isdbgrid',
        });
        await shard.removeShardTag('shard', 'zone');

        expect(serviceProvider.runCommandWithCheck).to.have.been.calledWith(
          ADMIN_DB,
          {
            removeShardFromZone: 'shard',
            zone: 'zone',
          }
        );
      });

      it('returns whatever serviceProvider.runCommandWithCheck returns', async function () {
        serviceProvider.runCommandWithCheck
          .onCall(0)
          .resolves({ ok: 1, msg: 'isdbgrid' });
        const expectedResult = { ok: 1 };
        serviceProvider.runCommandWithCheck.onCall(1).resolves(expectedResult);
        const result = await shard.removeShardTag('shard', 'zone');
        expect(result).to.deep.equal(expectedResult);
      });

      it('throws if serviceProvider.runCommandWithCheck rejects', async function () {
        serviceProvider.runCommandWithCheck
          .onCall(0)
          .resolves({ ok: 1, msg: 'isdbgrid' });
        const expectedError = new Error();
        serviceProvider.runCommandWithCheck.onCall(1).rejects(expectedError);
        const caughtError = await shard
          .removeShardTag('shard', 'zone')
          .catch((e) => e);
        expect(caughtError).to.equal(expectedError);
      });
      it('throws if not mongos', async function () {
        const expectedResult = { ok: 1 };
        serviceProvider.runCommandWithCheck
          .onCall(0)
          .resolves({ ok: 1, msg: 'not dbgrid' });
        serviceProvider.runCommandWithCheck.onCall(1).resolves(expectedResult);
        await shard.removeShardTag('shard', 'zone');
        expect(warnSpy.calledOnce).to.equal(true);
      });
      it('adds version suggestion if command not found', async function () {
        serviceProvider.runCommandWithCheck
          .onCall(0)
          .resolves({ ok: 1, msg: 'isdbgrid' });
        const expectedError = new Error();
        (expectedError as any).codeName = 'CommandNotFound';
        serviceProvider.runCommandWithCheck.onCall(1).rejects(expectedError);
        const caughtError = await shard
          .removeShardTag('shard', 'tag')
          .catch((e) => e);
        expect(caughtError.message).to.include('> 3.4');
      });
    });
    describe('enableAutoSplit', function () {
      it('calls serviceProvider.updateOne', async function () {
        serviceProvider.runCommandWithCheck.resolves({
          ok: 1,
          msg: 'isdbgrid',
        });
        const expectedResult = {
          matchedCount: 1,
          modifiedCount: 1,
          upsertedCount: 1,
          upsertedId: { _id: 0 },
          result: { ok: 1, n: 1, nModified: 1 },
          connection: null,
        } as any;
        serviceProvider.updateOne.resolves(expectedResult);
        await shard.enableAutoSplit();

        expect(serviceProvider.updateOne).to.have.been.calledWith(
          'config',
          'settings',
          { _id: 'autosplit' },
          { $set: { enabled: true } },
          { upsert: true, writeConcern: { w: 'majority', wtimeout: 30000 } }
        );
      });

      it('returns whatever serviceProvider.updateOne returns', async function () {
        serviceProvider.runCommandWithCheck.resolves({
          ok: 1,
          msg: 'isdbgrid',
        });
        const oid = new bson.ObjectId();
        const expectedResult = {
          matchedCount: 1,
          modifiedCount: 1,
          upsertedCount: 1,
          upsertedId: oid,
          result: { ok: 1, n: 1, nModified: 1 },
          connection: null,
          acknowledged: true,
        } as any;
        serviceProvider.updateOne.resolves(expectedResult);
        const result = await shard.enableAutoSplit();
        expect(result).to.deep.equal(new UpdateResult(true, 1, 1, 1, oid));
      });

      it('throws if serviceProvider.updateOne rejects', async function () {
        serviceProvider.runCommandWithCheck.resolves({
          ok: 1,
          msg: 'isdbgrid',
        });
        const expectedError = new Error();
        serviceProvider.updateOne.rejects(expectedError);
        const caughtError = await shard.enableAutoSplit().catch((e) => e);
        expect(caughtError).to.equal(expectedError);
      });

      it('throws if not mongos', async function () {
        const expectedResult = { acknowledged: 1 } as any;
        serviceProvider.runCommandWithCheck.resolves({
          ok: 1,
          msg: 'not dbgrid',
        });
        serviceProvider.updateOne.resolves(expectedResult);
        await shard.enableAutoSplit();
        expect(warnSpy.calledOnce).to.equal(true);
      });

      it('prints a deprecation warning for mongodb >= 6.0.3', async function () {
        serviceProvider.getConnectionInfo.resolves({
          extraInfo: { uri: '' },
          buildInfo: { version: '6.0.3-alpha0' },
          topology: null,
        });
        serviceProvider.runCommandWithCheck.resolves({ ok: 1 });
        serviceProvider.updateOne.resolves({ acknowledged: 1 } as any);
        await shard.enableAutoSplit();
        expect(warnSpy.calledOnce).to.equal(true);
      });
    });
    describe('disableAutoSplit', function () {
      it('calls serviceProvider.updateOne', async function () {
        serviceProvider.runCommandWithCheck.resolves({
          ok: 1,
          msg: 'isdbgrid',
        });
        const expectedResult = {
          matchedCount: 1,
          modifiedCount: 1,
          upsertedCount: 1,
          upsertedId: { _id: 0 },
          result: { ok: 1, n: 1, nModified: 1 },
          connection: null,
          acknowledged: true,
        } as any;
        serviceProvider.updateOne.resolves(expectedResult);
        await shard.disableAutoSplit();

        expect(serviceProvider.updateOne).to.have.been.calledWith(
          'config',
          'settings',
          { _id: 'autosplit' },
          { $set: { enabled: false } },
          { upsert: true, writeConcern: { w: 'majority', wtimeout: 30000 } }
        );
      });

      it('returns whatever serviceProvider.updateOne returns', async function () {
        serviceProvider.runCommandWithCheck.resolves({
          ok: 1,
          msg: 'isdbgrid',
        });
        const oid = new bson.ObjectId();
        const expectedResult = {
          matchedCount: 1,
          modifiedCount: 1,
          upsertedCount: 1,
          upsertedId: oid,
          result: { ok: 1, n: 1, nModified: 1 },
          connection: null,
          acknowledged: true,
        } as any;
        serviceProvider.updateOne.resolves(expectedResult);
        const result = await shard.disableAutoSplit();
        expect(result).to.deep.equal(new UpdateResult(true, 1, 1, 1, oid));
      });

      it('throws if serviceProvider.updateOne rejects', async function () {
        serviceProvider.runCommandWithCheck.resolves({
          ok: 1,
          msg: 'isdbgrid',
        });
        const expectedError = new Error();
        serviceProvider.updateOne.rejects(expectedError);
        const caughtError = await shard.disableAutoSplit().catch((e) => e);
        expect(caughtError).to.equal(expectedError);
      });

      it('throws if not mongos', async function () {
        const expectedResult = { ok: 1 } as any;
        serviceProvider.runCommandWithCheck.resolves({
          ok: 1,
          msg: 'not dbgrid',
        });
        serviceProvider.updateOne.resolves(expectedResult);
        await shard.disableAutoSplit();
        expect(warnSpy.calledOnce).to.equal(true);
      });

      it('prints a deprecation warning for mongodb >= 6.0.3', async function () {
        serviceProvider.getConnectionInfo.resolves({
          extraInfo: { uri: '' },
          buildInfo: { version: '6.0.3-alpha0' },
          topology: null,
        });
        serviceProvider.runCommandWithCheck.resolves({ ok: 1 });
        serviceProvider.updateOne.resolves({ acknowledged: 1 } as any);
        await shard.disableAutoSplit();
        expect(warnSpy.calledOnce).to.equal(true);
      });
    });
    describe('splitAt', function () {
      it('calls serviceProvider.runCommandWithCheck with arg', async function () {
        serviceProvider.runCommandWithCheck.resolves({
          ok: 1,
          msg: 'isdbgrid',
        });
        await shard.splitAt('ns', { query: 1 });

        expect(serviceProvider.runCommandWithCheck).to.have.been.calledWith(
          ADMIN_DB,
          {
            split: 'ns',
            middle: {
              query: 1,
            },
          }
        );
      });

      it('returns whatever serviceProvider.runCommandWithCheck returns', async function () {
        const expectedResult = { ok: 1 };
        serviceProvider.runCommandWithCheck.resolves(expectedResult);
        const result = await shard.splitAt('ns', { query: 1 });
        expect(result).to.deep.equal(expectedResult);
      });

      it('throws if serviceProvider.runCommandWithCheck rejects', async function () {
        const expectedError = new Error();
        serviceProvider.runCommandWithCheck.rejects(expectedError);
        const caughtError = await shard
          .splitAt('ns', { query: 1 })
          .catch((e) => e);
        expect(caughtError).to.equal(expectedError);
      });
    });
    describe('splitFind', function () {
      it('calls serviceProvider.runCommandWithCheck with arg', async function () {
        serviceProvider.runCommandWithCheck.resolves({
          ok: 1,
          msg: 'isdbgrid',
        });
        await shard.splitFind('ns', { query: 1 });

        expect(serviceProvider.runCommandWithCheck).to.have.been.calledWith(
          ADMIN_DB,
          {
            split: 'ns',
            find: {
              query: 1,
            },
          }
        );
      });

      it('returns whatever serviceProvider.runCommandWithCheck returns', async function () {
        const expectedResult = { ok: 1 };
        serviceProvider.runCommandWithCheck.resolves(expectedResult);
        const result = await shard.splitFind('ns', { query: 1 });
        expect(result).to.deep.equal(expectedResult);
      });

      it('throws if serviceProvider.runCommandWithCheck rejects', async function () {
        const expectedError = new Error();
        serviceProvider.runCommandWithCheck.rejects(expectedError);
        const caughtError = await shard
          .splitFind('ns', { query: 1 })
          .catch((e) => e);
        expect(caughtError).to.equal(expectedError);
      });
    });
    describe('moveChunk', function () {
      it('calls serviceProvider.runCommandWithCheck with arg', async function () {
        serviceProvider.runCommandWithCheck.resolves({
          ok: 1,
          msg: 'isdbgrid',
        });
        await shard.moveChunk('ns', { query: 1 }, 'destination');

        expect(serviceProvider.runCommandWithCheck).to.have.been.calledWith(
          ADMIN_DB,
          {
            moveChunk: 'ns',
            find: { query: 1 },
            to: 'destination',
          }
        );
      });

      it('returns whatever serviceProvider.runCommandWithCheck returns', async function () {
        const expectedResult = { ok: 1 };
        serviceProvider.runCommandWithCheck.resolves(expectedResult);
        const result = await shard.moveChunk('ns', { query: 1 }, 'destination');
        expect(result).to.deep.equal(expectedResult);
      });

      it('throws if serviceProvider.runCommandWithCheck rejects', async function () {
        const expectedError = new Error();
        serviceProvider.runCommandWithCheck.rejects(expectedError);
        const caughtError = await shard
          .moveChunk('ns', { query: 1 }, 'destination')
          .catch((e) => e);
        expect(caughtError).to.equal(expectedError);
      });
    });
    describe('balancerCollectionStatus', function () {
      it('calls serviceProvider.runCommandWithCheck with arg', async function () {
        await shard.balancerCollectionStatus('ns');

        expect(serviceProvider.runCommandWithCheck).to.have.been.calledWith(
          ADMIN_DB,
          {
            balancerCollectionStatus: 'ns',
          }
        );
      });

      it('returns whatever serviceProvider.runCommandWithCheck returns', async function () {
        const expectedResult = { ok: 1 };
        serviceProvider.runCommandWithCheck.resolves(expectedResult);
        const result = await shard.balancerCollectionStatus('ns');
        expect(result).to.deep.equal(expectedResult);
      });

      it('throws if serviceProvider.runCommandWithCheck rejects', async function () {
        const expectedError = new Error();
        serviceProvider.runCommandWithCheck.rejects(expectedError);
        const caughtError = await shard
          .balancerCollectionStatus('ns')
          .catch((e) => e);
        expect(caughtError).to.equal(expectedError);
      });
    });
    describe('disableBalancing', function () {
      it('calls serviceProvider.updateOne', async function () {
        serviceProvider.runCommandWithCheck.resolves({
          ok: 1,
          msg: 'isdbgrid',
        });
        const expectedResult = {
          matchedCount: 1,
          modifiedCount: 1,
          upsertedCount: 1,
          upsertedId: { _id: 0 },
          result: { ok: 1, n: 1, nModified: 1 },
          connection: null,
        } as any;
        serviceProvider.updateOne.resolves(expectedResult);
        await shard.disableBalancing('ns');

        expect(serviceProvider.updateOne).to.have.been.calledWith(
          'config',
          'collections',
          { _id: 'ns' },
          { $set: { noBalance: true } },
          { writeConcern: { w: 'majority', wtimeout: 60000 } }
        );
      });

      it('returns whatever serviceProvider.updateOne returns', async function () {
        serviceProvider.runCommandWithCheck.resolves({
          ok: 1,
          msg: 'isdbgrid',
        });
        const oid = new bson.ObjectId();
        const expectedResult = {
          matchedCount: 1,
          modifiedCount: 1,
          upsertedCount: 1,
          upsertedId: oid,
          result: { ok: 1, n: 1, nModified: 1 },
          connection: null,
          acknowledged: true,
        } as any;
        serviceProvider.updateOne.resolves(expectedResult);
        const result = await shard.disableBalancing('ns');
        expect(result).to.deep.equal(new UpdateResult(true, 1, 1, 1, oid));
      });

      it('throws if serviceProvider.updateOne rejects', async function () {
        serviceProvider.runCommandWithCheck.resolves({
          ok: 1,
          msg: 'isdbgrid',
        });
        const expectedError = new Error();
        serviceProvider.updateOne.rejects(expectedError);
        const caughtError = await shard.disableBalancing('ns').catch((e) => e);
        expect(caughtError).to.equal(expectedError);
      });

      it('throws if not mongos', async function () {
        const expectedResult = { ok: 1 } as any;
        serviceProvider.runCommandWithCheck.resolves({
          ok: 1,
          msg: 'not dbgrid',
        });
        serviceProvider.updateOne.resolves(expectedResult);
        await shard.disableBalancing('ns');
        expect(warnSpy.calledOnce).to.equal(true);
      });
    });
    describe('enableBalancing', function () {
      it('calls serviceProvider.updateOne', async function () {
        serviceProvider.runCommandWithCheck.resolves({
          ok: 1,
          msg: 'isdbgrid',
        });
        const expectedResult = {
          matchedCount: 1,
          modifiedCount: 1,
          upsertedCount: 1,
          upsertedId: { _id: 0 },
          result: { ok: 1, n: 1, nModified: 1 },
          connection: null,
        } as any;
        serviceProvider.updateOne.resolves(expectedResult);
        await shard.enableBalancing('ns');

        expect(serviceProvider.updateOne).to.have.been.calledWith(
          'config',
          'collections',
          { _id: 'ns' },
          { $set: { noBalance: false } },
          { writeConcern: { w: 'majority', wtimeout: 60000 } }
        );
      });

      it('returns whatever serviceProvider.updateOne returns', async function () {
        serviceProvider.runCommandWithCheck.resolves({
          ok: 1,
          msg: 'isdbgrid',
        });
        const oid = new bson.ObjectId();
        const expectedResult = {
          matchedCount: 1,
          modifiedCount: 1,
          upsertedCount: 1,
          upsertedId: oid,
          result: { ok: 1, n: 1, nModified: 1 },
          connection: null,
          acknowledged: true,
        } as any;
        serviceProvider.updateOne.resolves(expectedResult);
        const result = await shard.enableBalancing('ns');
        expect(result).to.deep.equal(new UpdateResult(true, 1, 1, 1, oid));
      });

      it('throws if serviceProvider.updateOne rejects', async function () {
        serviceProvider.runCommandWithCheck.resolves({
          ok: 1,
          msg: 'isdbgrid',
        });
        const expectedError = new Error();
        serviceProvider.updateOne.rejects(expectedError);
        const caughtError = await shard.enableBalancing('ns').catch((e) => e);
        expect(caughtError).to.equal(expectedError);
      });

      it('throws if not mongos', async function () {
        const expectedResult = { ok: 1 } as any;
        serviceProvider.runCommandWithCheck.resolves({
          ok: 1,
          msg: 'not dbgrid',
        });
        serviceProvider.updateOne.resolves(expectedResult);
        await shard.enableBalancing('ns');
        expect(warnSpy.calledOnce).to.equal(true);
      });
    });
    describe('getBalancerState', function () {
      it('returns whatever serviceProvider.find returns', async function () {
        serviceProvider.runCommandWithCheck.resolves({
          ok: 1,
          msg: 'isdbgrid',
        });
        const expectedResult = { stopped: true };
        const findCursor = stubInterface<ServiceProviderCursor>();
        findCursor.tryNext.resolves(expectedResult);
        serviceProvider.find.returns(findCursor);
        const result = await shard.getBalancerState();
        expect(serviceProvider.find).to.have.been.calledWith(
          'config',
          'settings',
          { _id: 'balancer' },
          {}
        );
        expect(result).to.deep.equal(!expectedResult.stopped);
      });

      it('throws if serviceProvider.find rejects', async function () {
        serviceProvider.runCommandWithCheck.resolves({
          ok: 1,
          msg: 'isdbgrid',
        });
        const expectedError = new Error();
        serviceProvider.find.throws(expectedError);
        const caughtError = await shard.getBalancerState().catch((e) => e);
        expect(caughtError).to.equal(expectedError);
      });

      it('throws if not mongos', async function () {
        const expectedResult = { ok: 1 };
        serviceProvider.runCommandWithCheck.resolves({
          ok: 1,
          msg: 'not dbgrid',
        });
        const findCursor = stubInterface<ServiceProviderCursor>();
        findCursor.tryNext.resolves(expectedResult);
        serviceProvider.find.returns(findCursor);
        await shard.getBalancerState();
        expect(warnSpy.calledOnce).to.equal(true);
      });
    });
    describe('isBalancerRunning', function () {
      it('calls serviceProvider.runCommandWithCheck', async function () {
        serviceProvider.runCommandWithCheck.resolves({
          ok: 1,
          msg: 'isdbgrid',
        });
        await shard.isBalancerRunning();

        expect(serviceProvider.runCommandWithCheck).to.have.been.calledWith(
          ADMIN_DB,
          {
            balancerStatus: 1,
          }
        );
      });

      it('returns whatever serviceProvider.runCommandWithCheck returns', async function () {
        serviceProvider.runCommandWithCheck
          .onCall(0)
          .resolves({ ok: 1, msg: 'isdbgrid' });
        const expectedResult = { ok: 1 };
        serviceProvider.runCommandWithCheck.onCall(1).resolves(expectedResult);
        const result = await shard.isBalancerRunning();
        expect(result).to.deep.equal(expectedResult);
      });

      it('throws if serviceProvider.runCommandWithCheck rejects', async function () {
        serviceProvider.runCommandWithCheck
          .onCall(0)
          .resolves({ ok: 1, msg: 'isdbgrid' });
        const expectedError = new Error();
        serviceProvider.runCommandWithCheck.onCall(1).rejects(expectedError);
        const caughtError = await shard.isBalancerRunning().catch((e) => e);
        expect(caughtError).to.equal(expectedError);
      });
      it('throws if not mongos', async function () {
        const expectedResult = { ok: 1 };
        serviceProvider.runCommandWithCheck
          .onCall(0)
          .resolves({ ok: 1, msg: 'not dbgrid' });
        serviceProvider.runCommandWithCheck.onCall(1).resolves(expectedResult);
        await shard.isBalancerRunning();
        expect(warnSpy.calledOnce).to.equal(true);
      });
    });
    describe('startBalancer', function () {
      it('calls serviceProvider.runCommandWithCheck with arg', async function () {
        await shard.startBalancer(10000);

        expect(serviceProvider.runCommandWithCheck).to.have.been.calledWith(
          ADMIN_DB,
          {
            balancerStart: 1,
            maxTimeMS: 10000,
          }
        );
      });
      it('calls serviceProvider.runCommandWithCheck with no arg', async function () {
        await shard.startBalancer();

        expect(serviceProvider.runCommandWithCheck).to.have.been.calledWith(
          ADMIN_DB,
          {
            balancerStart: 1,
            maxTimeMS: 60000,
          }
        );
      });

      it('returns whatever serviceProvider.runCommandWithCheck returns', async function () {
        const expectedResult = { ok: 1 };
        serviceProvider.runCommandWithCheck.resolves(expectedResult);
        const result = await shard.startBalancer(10000);
        expect(result).to.deep.equal(expectedResult);
      });

      it('throws if serviceProvider.runCommandWithCheck rejects', async function () {
        const expectedError = new Error();
        serviceProvider.runCommandWithCheck.rejects(expectedError);
        const caughtError = await shard.startBalancer(10000).catch((e) => e);
        expect(caughtError).to.equal(expectedError);
      });
    });
    describe('stopBalancer', function () {
      it('calls serviceProvider.runCommandWithCheck with arg', async function () {
        await shard.stopBalancer(10000);

        expect(serviceProvider.runCommandWithCheck).to.have.been.calledWith(
          ADMIN_DB,
          {
            balancerStop: 1,
            maxTimeMS: 10000,
          }
        );
      });
      it('calls serviceProvider.runCommandWithCheck with no arg', async function () {
        await shard.stopBalancer();

        expect(serviceProvider.runCommandWithCheck).to.have.been.calledWith(
          ADMIN_DB,
          {
            balancerStop: 1,
            maxTimeMS: 60000,
          }
        );
      });

      it('returns whatever serviceProvider.runCommandWithCheck returns', async function () {
        const expectedResult = { ok: 1 };
        serviceProvider.runCommandWithCheck.resolves(expectedResult);
        const result = await shard.stopBalancer(10000);
        expect(result).to.deep.equal(expectedResult);
      });

      it('throws if serviceProvider.runCommandWithCheck rejects', async function () {
        const expectedError = new Error();
        serviceProvider.runCommandWithCheck.rejects(expectedError);
        const caughtError = await shard.stopBalancer(10000).catch((e) => e);
        expect(caughtError).to.equal(expectedError);
      });
    });
    describe('setBalancerState', function () {
      it('calls serviceProvider.runCommandWithCheck with arg=true', async function () {
        const expectedResult = { ok: 1 };
        serviceProvider.runCommandWithCheck.resolves(expectedResult);
        const result = await shard.setBalancerState(true);

        expect(serviceProvider.runCommandWithCheck).to.have.been.calledWith(
          ADMIN_DB,
          {
            balancerStart: 1,
            maxTimeMS: 60000,
          }
        );
        expect(result).to.deep.equal(expectedResult);
      });
      it('calls serviceProvider.runCommandWithCheck with arg=false', async function () {
        const expectedResult = { ok: 1 };
        serviceProvider.runCommandWithCheck.resolves(expectedResult);
        const result = await shard.setBalancerState(false);

        expect(serviceProvider.runCommandWithCheck).to.have.been.calledWith(
          ADMIN_DB,
          {
            balancerStop: 1,
            maxTimeMS: 60000,
          }
        );
        expect(result).to.deep.equal(expectedResult);
      });

      it('throws if serviceProvider.runCommandWithCheck rejects', async function () {
        const expectedError = new Error();
        serviceProvider.runCommandWithCheck.rejects(expectedError);
        const caughtError = await shard.setBalancerState(true).catch((e) => e);
        expect(caughtError).to.equal(expectedError);
      });
    });
    describe('getShardedDataDistribution', function () {
      it('throws if aggregateDb fails', async function () {
        serviceProvider.aggregateDb.throws(new Error('err'));
        const error: any = await shard
          .getShardedDataDistribution()
          .catch((err) => err);
        expect(error.message).to.be.equal('err');
      });

      it('throws if not mongos', async function () {
        const serviceProviderCursor = stubInterface<ServiceProviderAggCursor>();
        serviceProvider.aggregateDb.returns(serviceProviderCursor as any);
        serviceProviderCursor.hasNext.throws(
          Object.assign(new Error(), {
            code: 40324,
            message:
              "Unrecognized pipeline stage name: '$shardedDataDistribution'",
          })
        );
        const error: any = await shard
          .getShardedDataDistribution()
          .catch((err) => err);
        expect(error.message).to.match(
          /sh\.getShardedDataDistribution only works on mongos and MongoDB server versions greater than 6\.0\.3 \[Original Error: Unrecognized pipeline stage name: '\$shardedDataDistribution']/
        );
      });
    });

    describe('startAutoMerger', function () {
      it('calls serviceProvider.updateOne', async function () {
        serviceProvider.runCommandWithCheck.resolves({
          ok: 1,
          msg: 'isdbgrid',
        });
        const expectedResult = {
          matchedCount: 1,
          modifiedCount: 1,
          upsertedCount: 1,
          upsertedId: { _id: 0 },
          result: { ok: 1, n: 1, nModified: 1 },
          connection: null,
        } as any;
        serviceProvider.updateOne.resolves(expectedResult);
        await shard.startAutoMerger();

        expect(serviceProvider.updateOne).to.have.been.calledWith(
          'config',
          'settings',
          { _id: 'automerge' },
          { $set: { enabled: true } },
          { upsert: true, writeConcern: { w: 'majority', wtimeout: 30000 } }
        );
      });

      it('returns whatever serviceProvider.updateOne returns', async function () {
        serviceProvider.runCommandWithCheck.resolves({
          ok: 1,
          msg: 'isdbgrid',
        });
        const oid = new bson.ObjectId();
        const expectedResult = {
          matchedCount: 1,
          modifiedCount: 1,
          upsertedCount: 1,
          upsertedId: oid,
          result: { ok: 1, n: 1, nModified: 1 },
          connection: null,
          acknowledged: true,
        } as any;
        serviceProvider.updateOne.resolves(expectedResult);
        const result = await shard.startAutoMerger();
        expect(result).to.deep.equal(new UpdateResult(true, 1, 1, 1, oid));
      });

      it('throws if serviceProvider.updateOne rejects', async function () {
        serviceProvider.runCommandWithCheck.resolves({
          ok: 1,
          msg: 'isdbgrid',
        });
        const expectedError = new Error();
        serviceProvider.updateOne.rejects(expectedError);
        const caughtError = await shard.startAutoMerger().catch((e) => e);
        expect(caughtError).to.equal(expectedError);
      });

      it('throws if not mongos', async function () {
        const expectedResult = { acknowledged: 1 } as any;
        serviceProvider.runCommandWithCheck.resolves({
          ok: 1,
          msg: 'not dbgrid',
        });
        serviceProvider.updateOne.resolves(expectedResult);
        await shard.startAutoMerger();
        expect(warnSpy.calledOnce).to.equal(true);
      });
    });

    describe('stopAutoMerger', function () {
      it('calls serviceProvider.updateOne', async function () {
        serviceProvider.runCommandWithCheck.resolves({
          ok: 1,
          msg: 'isdbgrid',
        });
        const expectedResult = {
          matchedCount: 1,
          modifiedCount: 1,
          upsertedCount: 1,
          upsertedId: { _id: 0 },
          result: { ok: 1, n: 1, nModified: 1 },
          connection: null,
        } as any;
        serviceProvider.updateOne.resolves(expectedResult);
        await shard.stopAutoMerger();

        expect(serviceProvider.updateOne).to.have.been.calledWith(
          'config',
          'settings',
          { _id: 'automerge' },
          { $set: { enabled: false } },
          { upsert: true, writeConcern: { w: 'majority', wtimeout: 30000 } }
        );
      });

      it('returns whatever serviceProvider.updateOne returns', async function () {
        serviceProvider.runCommandWithCheck.resolves({
          ok: 1,
          msg: 'isdbgrid',
        });
        const oid = new bson.ObjectId();
        const expectedResult = {
          matchedCount: 1,
          modifiedCount: 1,
          upsertedCount: 1,
          upsertedId: oid,
          result: { ok: 1, n: 1, nModified: 1 },
          connection: null,
          acknowledged: true,
        } as any;
        serviceProvider.updateOne.resolves(expectedResult);
        const result = await shard.stopAutoMerger();
        expect(result).to.deep.equal(new UpdateResult(true, 1, 1, 1, oid));
      });

      it('throws if serviceProvider.updateOne rejects', async function () {
        serviceProvider.runCommandWithCheck.resolves({
          ok: 1,
          msg: 'isdbgrid',
        });
        const expectedError = new Error();
        serviceProvider.updateOne.rejects(expectedError);
        const caughtError = await shard.stopAutoMerger().catch((e) => e);
        expect(caughtError).to.equal(expectedError);
      });

      it('throws if not mongos', async function () {
        const expectedResult = { acknowledged: 1 } as any;
        serviceProvider.runCommandWithCheck.resolves({
          ok: 1,
          msg: 'not dbgrid',
        });
        serviceProvider.updateOne.resolves(expectedResult);
        await shard.stopAutoMerger();
        expect(warnSpy.calledOnce).to.equal(true);
      });
    });

    describe('isAutoMergerEnabled', function () {
      it('returns whatever serviceProvider.find returns', async function () {
        serviceProvider.runCommandWithCheck.resolves({
          ok: 1,
          msg: 'isdbgrid',
        });
        const expectedResult = { enabled: true };
        const findCursor = stubInterface<ServiceProviderCursor>();
        findCursor.tryNext.resolves(expectedResult);
        serviceProvider.find.returns(findCursor);
        const result = await shard.isAutoMergerEnabled();
        expect(serviceProvider.find).to.have.been.calledWith(
          'config',
          'settings',
          { _id: 'automerge' },
          {}
        );
        expect(result).to.deep.equal(expectedResult.enabled);
      });

      it('throws if serviceProvider.find rejects', async function () {
        serviceProvider.runCommandWithCheck.resolves({
          ok: 1,
          msg: 'isdbgrid',
        });
        const expectedError = new Error();
        serviceProvider.find.throws(expectedError);
        const caughtError = await shard.isAutoMergerEnabled().catch((e) => e);
        expect(caughtError).to.equal(expectedError);
      });

      it('throws if not mongos', async function () {
        const expectedResult = { ok: 1 };
        serviceProvider.runCommandWithCheck.resolves({
          ok: 1,
          msg: 'not dbgrid',
        });
        const findCursor = stubInterface<ServiceProviderCursor>();
        findCursor.tryNext.resolves(expectedResult);
        serviceProvider.find.returns(findCursor);
        await shard.isAutoMergerEnabled();
        expect(warnSpy.calledOnce).to.equal(true);
      });
    });

    describe('disableAutoMerger', function () {
      it('calls serviceProvider.updateOne', async function () {
        serviceProvider.runCommandWithCheck.resolves({
          ok: 1,
          msg: 'isdbgrid',
        });
        const expectedResult = {
          matchedCount: 1,
          modifiedCount: 1,
          upsertedCount: 1,
          upsertedId: { _id: 0 },
          result: { ok: 1, n: 1, nModified: 1 },
          connection: null,
        } as any;
        serviceProvider.updateOne.resolves(expectedResult);
        await shard.disableAutoMerger('ns');

        expect(serviceProvider.updateOne).to.have.been.calledWith(
          'config',
          'collections',
          { _id: 'ns' },
          { $set: { enableAutoMerge: false } },
          { writeConcern: { w: 'majority', wtimeout: 60000 } }
        );
      });

      it('returns whatever serviceProvider.updateOne returns', async function () {
        serviceProvider.runCommandWithCheck.resolves({
          ok: 1,
          msg: 'isdbgrid',
        });
        const oid = new bson.ObjectId();
        const expectedResult = {
          matchedCount: 1,
          modifiedCount: 1,
          upsertedCount: 1,
          upsertedId: oid,
          result: { ok: 1, n: 1, nModified: 1 },
          connection: null,
          acknowledged: true,
        } as any;
        serviceProvider.updateOne.resolves(expectedResult);
        const result = await shard.disableAutoMerger('ns');
        expect(result).to.deep.equal(new UpdateResult(true, 1, 1, 1, oid));
      });

      it('throws if serviceProvider.updateOne rejects', async function () {
        serviceProvider.runCommandWithCheck.resolves({
          ok: 1,
          msg: 'isdbgrid',
        });
        const expectedError = new Error();
        serviceProvider.updateOne.rejects(expectedError);
        const caughtError = await shard.disableAutoMerger('ns').catch((e) => e);
        expect(caughtError).to.equal(expectedError);
      });

      it('throws if not mongos', async function () {
        const expectedResult = { ok: 1 } as any;
        serviceProvider.runCommandWithCheck.resolves({
          ok: 1,
          msg: 'not dbgrid',
        });
        serviceProvider.updateOne.resolves(expectedResult);
        await shard.disableAutoMerger('ns');
        expect(warnSpy.calledOnce).to.equal(true);
      });
    });

    describe('enableAutoMerger', function () {
      it('calls serviceProvider.updateOne', async function () {
        serviceProvider.runCommandWithCheck.resolves({
          ok: 1,
          msg: 'isdbgrid',
        });
        const expectedResult = {
          matchedCount: 1,
          modifiedCount: 1,
          upsertedCount: 1,
          upsertedId: { _id: 0 },
          result: { ok: 1, n: 1, nModified: 1 },
          connection: null,
        } as any;
        serviceProvider.updateOne.resolves(expectedResult);
        await shard.enableAutoMerger('ns');

        expect(serviceProvider.updateOne).to.have.been.calledWith(
          'config',
          'collections',
          { _id: 'ns' },
          { $unset: { enableAutoMerge: 1 } },
          { writeConcern: { w: 'majority', wtimeout: 60000 } }
        );
      });

      it('returns whatever serviceProvider.updateOne returns', async function () {
        serviceProvider.runCommandWithCheck.resolves({
          ok: 1,
          msg: 'isdbgrid',
        });
        const oid = new bson.ObjectId();
        const expectedResult = {
          matchedCount: 1,
          modifiedCount: 1,
          upsertedCount: 1,
          upsertedId: oid,
          result: { ok: 1, n: 1, nModified: 1 },
          connection: null,
          acknowledged: true,
        } as any;
        serviceProvider.updateOne.resolves(expectedResult);
        const result = await shard.enableAutoMerger('ns');
        expect(result).to.deep.equal(new UpdateResult(true, 1, 1, 1, oid));
      });

      it('throws if serviceProvider.updateOne rejects', async function () {
        serviceProvider.runCommandWithCheck.resolves({
          ok: 1,
          msg: 'isdbgrid',
        });
        const expectedError = new Error();
        serviceProvider.updateOne.rejects(expectedError);
        const caughtError = await shard.disableBalancing('ns').catch((e) => e);
        expect(caughtError).to.equal(expectedError);
      });

      it('throws if not mongos', async function () {
        const expectedResult = { ok: 1 } as any;
        serviceProvider.runCommandWithCheck.resolves({
          ok: 1,
          msg: 'not dbgrid',
        });
        serviceProvider.updateOne.resolves(expectedResult);
        await shard.enableAutoMerger('ns');
        expect(warnSpy.calledOnce).to.equal(true);
      });
    });

    describe('checkMetadataConsistency', function () {
      it('calls serviceProvider.runCursorCommand and returns a RunCommandCursor', async function () {
        const providerCursor = stubInterface<ServiceProviderRunCommandCursor>();
        serviceProvider.runCursorCommand.returns(providerCursor);
        const runCommandCursor = await shard.checkMetadataConsistency();
        expect(runCommandCursor._cursor).to.equal(providerCursor);
        expect(serviceProvider.runCursorCommand).to.have.been.calledWith(
          'admin',
          { checkMetadataConsistency: 1 },
          {}
        );
      });
    });

<<<<<<< HEAD
    describe('shardAndDistributeCollection', function () {
      it('calls shardCollection and then reshardCollection with correct parameters', async function () {
        const expectedResult = { ok: 1 };

        const shardCollectionStub = sinon
          .stub(shard, 'shardCollection')
          .resolves(expectedResult);
        const reshardCollectionStub = sinon
          .stub(shard, 'reshardCollection')
          .resolves(expectedResult);

        await shard.shardAndDistributeCollection('db.coll', { key: 1 });

        expect(shardCollectionStub).to.have.been.calledOnceWith('db.coll', {
          key: 1,
        });
        expect(reshardCollectionStub).to.have.been.calledOnceWith(
          'db.coll',
          { key: 1 },
          { numInitialChunks: 1000, forceRedistribution: true }
        );
      });
      it('returns whatever shard.reshardCollection returns', async function () {
        const expectedResult = { ok: 1 };
        sinon.stub(shard, 'reshardCollection').resolves(expectedResult);
        const result = await shard.shardAndDistributeCollection('db.coll', {
          key: 1,
        });
        expect(result).to.deep.equal(expectedResult);
      });
=======
    describe('moveCollection', function () {
      it('calls serviceProvider.runCommandWithCheck', async function () {
        await shard.moveCollection('db.coll', 'shard1');
        expect(serviceProvider.runCommandWithCheck).to.have.been.calledWith(
          ADMIN_DB,
          {
            moveCollection: 'db.coll',
            toShard: 'shard1',
          }
        );
      });

      it('returns whatever serviceProvider.runCommandWithCheck returns', async function () {
        const expectedResult = { ok: 1 };
        serviceProvider.runCommandWithCheck.resolves(expectedResult);
        const result = await shard.moveCollection('db.coll', 'shard1');
        expect(result).to.deep.equal(expectedResult);
      });

      it('throws if serviceProvider.runCommandWithCheck rejects', async function () {
        const expectedError = new Error();
        serviceProvider.runCommandWithCheck.rejects(expectedError);
        const caughtError = await shard
          .moveCollection('db.coll', 'shard1')
          .catch((e) => e);
        expect(caughtError).to.equal(expectedError);
      });
    });

    describe('abortMoveCollection', function () {
      it('calls serviceProvider.runCommandWithCheck', async function () {
        await shard.abortMoveCollection('db.coll');
        expect(serviceProvider.runCommandWithCheck).to.have.been.calledWith(
          ADMIN_DB,
          {
            abortMoveCollection: 'db.coll',
          }
        );
      });

      it('returns whatever serviceProvider.runCommandWithCheck returns', async function () {
        const expectedResult = { ok: 1 };
        serviceProvider.runCommandWithCheck.resolves(expectedResult);
        const result = await shard.abortMoveCollection('db.coll');
        expect(result).to.deep.equal(expectedResult);
      });

      it('throws if serviceProvider.runCommandWithCheck rejects', async function () {
        const expectedError = new Error();
        serviceProvider.runCommandWithCheck.rejects(expectedError);
        const caughtError = await shard
          .abortMoveCollection('db.coll')
          .catch((e) => e);
        expect(caughtError).to.equal(expectedError);
      });
    });

    describe('unshardCollection', function () {
      it('calls serviceProvider.runCommandWithCheck', async function () {
        await shard.unshardCollection('db.coll', 'shard1');
        expect(serviceProvider.runCommandWithCheck).to.have.been.calledWith(
          ADMIN_DB,
          {
            unshardCollection: 'db.coll',
            toShard: 'shard1',
          }
        );
      });

      it('returns whatever serviceProvider.runCommandWithCheck returns', async function () {
        const expectedResult = { ok: 1 };
        serviceProvider.runCommandWithCheck.resolves(expectedResult);
        const result = await shard.unshardCollection('db.coll', 'shard1');
        expect(result).to.deep.equal(expectedResult);
      });

      it('throws if serviceProvider.runCommandWithCheck rejects', async function () {
        const expectedError = new Error();
        serviceProvider.runCommandWithCheck.rejects(expectedError);
        const caughtError = await shard
          .unshardCollection('db.coll', 'shard1')
          .catch((e) => e);
        expect(caughtError).to.equal(expectedError);
      });
    });

    describe('abortUnshardCollection', function () {
      it('calls serviceProvider.runCommandWithCheck', async function () {
        await shard.abortUnshardCollection('db.coll');
        expect(serviceProvider.runCommandWithCheck).to.have.been.calledWith(
          ADMIN_DB,
          {
            abortUnshardCollection: 'db.coll',
          }
        );
      });

      it('returns whatever serviceProvider.runCommandWithCheck returns', async function () {
        const expectedResult = { ok: 1 };
        serviceProvider.runCommandWithCheck.resolves(expectedResult);
        const result = await shard.abortUnshardCollection('db.coll');
        expect(result).to.deep.equal(expectedResult);
      });

      it('throws if serviceProvider.runCommandWithCheck rejects', async function () {
        const expectedError = new Error();
        serviceProvider.runCommandWithCheck.rejects(expectedError);
        const caughtError = await shard
          .abortUnshardCollection('db.coll')
          .catch((e) => e);
        expect(caughtError).to.equal(expectedError);
      });
>>>>>>> 55163731
    });
  });

  describe('integration', function () {
    let serviceProvider: CliServiceProvider;
    let instanceState: ShellInstanceState;
    let sh: Shard;
    const dbName = 'test';
    const ns = `${dbName}.coll`;
    const shardId = 'rs-shard0';

    const [mongos, rs0, rs1] = startTestCluster(
      'shard',
      // shards: 0 creates a setup without any initial shards
      { topology: 'sharded', shards: 0 },
      {
        topology: 'replset',
        args: ['--replSet', `${shardId}-0`, '--shardsvr'],
      },
      { topology: 'replset', args: ['--replSet', `${shardId}-1`, '--shardsvr'] }
    );

    before(async function () {
      serviceProvider = await CliServiceProvider.connect(
        await mongos.connectionString(),
        dummyOptions,
        {},
        new EventEmitter()
      );
      instanceState = new ShellInstanceState(serviceProvider);
      sh = new Shard(instanceState.currentDb);

      // check replset uninitialized
      let members = await (
        await sh._database.getSiblingDB('config').getCollection('shards').find()
      )
        .sort({ _id: 1 })
        .toArray();
      expect(members.length).to.equal(0);

      // add new shards
      expect(
        (await sh.addShard(`${shardId}-0/${await rs0.hostport()}`)).shardAdded
      ).to.equal(`${shardId}-0`);
      expect(
        (await sh.addShard(`${shardId}-1/${await rs1.hostport()}`)).shardAdded
      ).to.equal(`${shardId}-1`);
      members = await (
        await sh._database.getSiblingDB('config').getCollection('shards').find()
      )
        .sort({ _id: 1 })
        .toArray();
      expect(members.length).to.equal(2);
      await sh._database.getSiblingDB(dbName).dropDatabase();
      await sh._database.getSiblingDB(dbName).createCollection('unsharded');
    });

    after(function () {
      return serviceProvider.close(true);
    });

    describe('sharding info', function () {
      it('returns the status', async function () {
        const result = await sh.status();
        expect(result.type).to.equal('StatsResult');
        expect(Object.keys(result.value)).to.include.members([
          'shardingVersion',
          'shards',
          'autosplit',
          'balancer',
          'databases',
        ]);
        expect(
          Object.keys(result.value).includes('active mongoses') ||
            Object.keys(result.value).includes('most recently active mongoses')
        ).to.be.true;
      });
      context('with 5.0+ server', function () {
        skipIfServerVersion(mongos, '<= 4.4');
        let apiStrictServiceProvider;

        before(async function () {
          try {
            apiStrictServiceProvider = await CliServiceProvider.connect(
              await mongos.connectionString(),
              {
                ...dummyOptions,
                serverApi: { version: '1', strict: true },
              },
              {},
              new EventEmitter()
            );
          } catch {
            /* Fails to connect to servers which do not understand api versions */
          }
        });

        after(async function () {
          await apiStrictServiceProvider?.close?.(true);
        });

        it('returns the status when used with apiStrict', async function () {
          const instanceState = new ShellInstanceState(
            apiStrictServiceProvider
          );
          const sh = new Shard(instanceState.currentDb);

          const result = await sh.status();
          expect(result.type).to.equal('StatsResult');
          expect(Object.keys(result.value)).to.include.members([
            'shardingVersion',
            'shards',
            'autosplit',
            'balancer',
            'databases',
          ]);
        });
      });
    });
    describe('turn on sharding', function () {
      it('enableSharding for a db', async function () {
        expect((await sh.status()).value.databases.length).to.oneOf([1, 2]);
        expect((await sh.enableSharding(dbName)).ok).to.equal(1); // This may not have any effect on newer server versions
        expect((await sh.status()).value.databases.length).to.be.oneOf([1, 2]);
      });
      it('enableSharding for a collection and modify documents in it', async function () {
        expect(
          Object.keys(
            (await sh.status()).value.databases.find(
              (d) => d.database._id === 'test'
            )?.collections ?? []
          )
        ).to.deep.equal([]);
        expect(
          (await sh.shardCollection(ns, { key: 1 })).collectionsharded
        ).to.equal(ns);
        expect(
          (await sh.status()).value.databases.find(
            (d) => d.database._id === 'test'
          ).collections[ns].shardKey
        ).to.deep.equal({ key: 1 });

        const db = instanceState.currentDb.getSiblingDB(dbName);
        await db.getCollection('coll').insertMany([
          { key: 'A', value: 10 },
          { key: 'B', value: 20 },
        ]);
        const original = await db
          .getCollection('coll')
          .findOneAndUpdate({ key: 'A' }, { $set: { value: 30 } });
        expect(original.key).to.equal('A');
        expect(original.value).to.equal(10);

        const collectionInfo = (await sh.status()).value.databases[1]
          .collections[ns];
        expect(collectionInfo.chunkMetadata).to.have.lengthOf(1);
        const inspectedCollectionInfo = inspect(collectionInfo);
        // Make sure that each individual chunk in the output is on a single line
        expect(inspectedCollectionInfo).to.include(
          'chunks: [\n' +
            '    { min: { key: MinKey() }, max: { key: MaxKey() }, ' +
            `'on shard': '${collectionInfo.chunks[0]['on shard']}', 'last modified': Timestamp({ t: 1, i: 0 }) }\n` +
            '  ],\n'
        );
      });
    });
    describe('autosplit', function () {
      skipIfServerVersion(mongos, '> 6.x'); // Auto-splitter is removed in 7.0
      it('disables correctly', async function () {
        expect((await sh.disableAutoSplit()).acknowledged).to.equal(true);
        expect(
          (await sh.status()).value.autosplit['Currently enabled']
        ).to.equal('no');
      });
      it('enables correctly', async function () {
        expect((await sh.enableAutoSplit()).acknowledged).to.equal(true);
        expect(
          (await sh.status()).value.autosplit['Currently enabled']
        ).to.equal('yes');
      });
    });
    describe('tags', function () {
      it('creates a zone', async function () {
        expect((await sh.addShardTag(`${shardId}-1`, 'zone1')).ok).to.equal(1);
        expect((await sh.status()).value.shards[1].tags).to.deep.equal([
          'zone1',
        ]);
        expect((await sh.addShardToZone(`${shardId}-0`, 'zone0')).ok).to.equal(
          1
        );
        expect((await sh.status()).value.shards[0].tags).to.deep.equal([
          'zone0',
        ]);
      });
      it('sets a zone key range', async function () {
        expect(
          (await sh.updateZoneKeyRange(ns, { key: 0 }, { key: 20 }, 'zone1')).ok
        ).to.equal(1);
        expect(
          (await sh.status()).value.databases[1].collections[ns].tags[0]
        ).to.deep.equal({
          tag: 'zone1',
          min: { key: 0 },
          max: { key: 20 },
        });
        expect(
          (await sh.addTagRange(ns, { key: 21 }, { key: 40 }, 'zone0')).ok
        ).to.equal(1);
        expect(
          (await sh.status()).value.databases[1].collections[ns].tags[1]
        ).to.deep.equal({
          tag: 'zone0',
          min: { key: 21 },
          max: { key: 40 },
        });
      });
      it('removes a key range', async function () {
        expect(
          (await sh.status()).value.databases[1].collections[ns].tags.length
        ).to.equal(2);
        expect(
          (await sh.removeRangeFromZone(ns, { key: 0 }, { key: 20 })).ok
        ).to.equal(1);
        expect(
          (await sh.status()).value.databases[1].collections[ns].tags.length
        ).to.equal(1);
        expect(
          (await sh.removeTagRange(ns, { key: 21 }, { key: 40 })).ok
        ).to.equal(1);
        expect(
          (await sh.status()).value.databases[1].collections[ns].tags.length
        ).to.equal(0);
      });
      it('removes zones', async function () {
        expect(
          (await sh.removeShardFromZone(`${shardId}-1`, 'zone1')).ok
        ).to.equal(1);
        expect((await sh.status()).value.shards[1].tags).to.deep.equal([]);
        expect((await sh.removeShardTag(`${shardId}-0`, 'zone0')).ok).to.equal(
          1
        );
        expect((await sh.status()).value.shards[0].tags).to.deep.equal([]);
      });
      it('shows a full tag list when there are 20 or less tags', async function () {
        const db = instanceState.currentDb.getSiblingDB(dbName);
        for (let i = 0; i < 19; i++) {
          await db.getCollection('coll').insertOne({ key: 'A', value: i * 10 });
          await sh.addShardToZone(`${shardId}-0`, `zone${i}`);
          await sh.updateZoneKeyRange(
            ns,
            { key: i * 10 },
            { key: i * 10 + 10 },
            `zone${i}`
          );
          await sh.addShardTag(`${shardId}-0`, `zone${i}`);
        }

        const tags = (await sh.status()).value.databases.find(
          (d) => d.database._id === 'test'
        ).collections[ns].tags;
        expect(tags.length).to.equal(19);
      });
      it('cuts a tag list when there are more than 20 tags', async function () {
        await sh.addShardToZone(`${shardId}-0`, 'zone19');
        await sh.updateZoneKeyRange(ns, { key: 190 }, { key: 200 }, 'zone19');
        await sh.addShardTag(`${shardId}-0`, 'zone19');

        const tags = (await sh.status()).value.databases.find(
          (d) => d.database._id === 'test'
        ).collections[ns].tags;
        expect(tags.length).to.equal(21);
        expect(
          tags.indexOf(
            'too many tags to print, use verbose if you want to force print'
          )
        ).to.equal(20);

        // Cleanup.
        const db = instanceState.currentDb.getSiblingDB(dbName);
        await db.getCollection('coll').deleteMany({});
        for (let i = 0; i < 20; i++) {
          await sh.removeRangeFromZone(
            ns,
            { key: i * 10 },
            { key: i * 10 + 10 }
          );
          await sh.removeShardTag(`${shardId}-0`, `zone${i}`);
          await sh.removeShardFromZone(`${shardId}-0`, `zone${i}`);
        }
      });
    });
    describe('balancer', function () {
      it('reports balancer state', async function () {
        expect(Object.keys(await sh.isBalancerRunning())).to.include.members([
          'mode',
          'inBalancerRound',
          'numBalancerRounds',
        ]);
      });
      it('stops balancer', async function () {
        expect((await sh.stopBalancer()).ok).to.equal(1);
        expect((await sh.isBalancerRunning()).mode).to.equal('off');
      });
      it('starts balancer', async function () {
        expect((await sh.startBalancer()).ok).to.equal(1);
        expect((await sh.isBalancerRunning()).mode).to.equal('full');
      });
      describe('balancerCollectionStatus', function () {
        skipIfServerVersion(mongos, '< 4.4');
        it('reports state for collection', async function () {
          expect(Object.keys(await sh.balancerCollectionStatus(ns))).to.include(
            'balancerCompliant'
          );
        });
      });
      it('disables balancing', async function () {
        expect((await sh.disableBalancing(ns)).acknowledged).to.equal(true);
        expect(
          (
            await sh._database
              .getSiblingDB('config')
              .getCollection('collections')
              .findOne({ _id: ns })
          ).noBalance
        ).to.equal(true);
      });
      it('enables balancing', async function () {
        expect((await sh.enableBalancing(ns)).acknowledged).to.equal(true);
        expect(
          (
            await sh._database
              .getSiblingDB('config')
              .getCollection('collections')
              .findOne({ _id: ns })
          ).noBalance
        ).to.equal(false);
      });
    });
    describe('autoMerger', function () {
      it('reports autoMerger state', async function () {
        expect(await sh.isAutoMergerEnabled()).to.equal(true);
      });
      it('stops autoMerger', async function () {
        await sh.stopAutoMerger();
        expect(await sh.isAutoMergerEnabled()).to.equal(false);
      });
      it('starts autoMerger', async function () {
        await sh.startAutoMerger();
        expect(await sh.isAutoMergerEnabled()).to.equal(true);
      });
      it('disables autoMerger', async function () {
        expect((await sh.enableSharding(dbName)).ok).to.equal(1);
        expect(
          (await sh.shardCollection(ns, { key: 1 })).collectionsharded
        ).to.equal(ns);
        expect((await sh.disableAutoMerger(ns)).acknowledged).to.equal(true);
        expect(
          (
            await sh._database
              .getSiblingDB('config')
              .getCollection('collections')
              .findOne({ _id: ns })
          ).enableAutoMerge
        ).to.equal(false);
      });
      it('enables autoMerger', async function () {
        expect((await sh.enableSharding(dbName)).ok).to.equal(1);
        expect(
          (await sh.shardCollection(ns, { key: 1 })).collectionsharded
        ).to.equal(ns);
        expect((await sh.disableAutoMerger(ns)).acknowledged).to.equal(true);
        expect((await sh.enableAutoMerger(ns)).acknowledged).to.equal(true);
        expect(
          (
            await sh._database
              .getSiblingDB('config')
              .getCollection('collections')
              .findOne({ _id: ns })
          ).enableAutoMerge
        ).to.not.exist;
      });
    });
    describe('getShardDistribution', function () {
      let db: Database;
      const dbName = 'shard-distrib-test';
      const ns = `${dbName}.test`;

      beforeEach(function () {
        db = sh._database.getSiblingDB(dbName);
      });
      afterEach(async function () {
        await db.dropDatabase();
      });
      it('fails when running against an unsharded collection', async function () {
        try {
          await db.createCollection('test');
          await db.getCollection('test').getShardDistribution();
        } catch (err: any) {
          expect(err.name).to.equal('MongoshInvalidInputError');
          return;
        }
        expect.fail('Missed exception');
      });
      it('gives information about the shard distribution', async function () {
        expect((await sh.enableSharding(dbName)).ok).to.equal(1);
        expect(
          (await sh.shardCollection(ns, { key: 1 })).collectionsharded
        ).to.equal(ns);

        {
          const ret = await db.getCollection('test').getShardDistribution();
          expect(ret.type).to.equal('StatsResult');
          const { Totals } = ret.value as any;
          expect(Totals.data).to.equal('0B');
          expect(Totals.docs).to.equal(0);
          expect(Totals.chunks).to.equal(1);

          const TotalsShardInfoKeys = Object.keys(Totals).filter((key) =>
            key.startsWith('Shard')
          );
          expect(TotalsShardInfoKeys).to.have.lengthOf(1);
          expect(Totals[TotalsShardInfoKeys[0]]).to.deep.equal([
            '0 % data',
            '0 % docs in cluster',
            '0B avg obj size on shard',
          ]);

          const ValueShardInfoKeys = Object.keys(ret.value).filter((key) =>
            key.startsWith('Shard')
          );
          expect(ValueShardInfoKeys).to.have.lengthOf(1);
          expect(ret.value[ValueShardInfoKeys[0]]).to.deep.equal({
            data: '0B',
            docs: 0,
            chunks: 1,
            'estimated data per chunk': '0B',
            'estimated docs per chunk': 0,
          });
        }

        // Insert a document, then check again
        await db.getCollection('test').insertOne({ foo: 'bar', key: 99 });

        {
          const ret = await db.getCollection('test').getShardDistribution();
          expect(ret.type).to.equal('StatsResult');
          const { Totals } = ret.value as any;
          expect(Totals.docs).to.equal(1);
          expect(Totals.chunks).to.equal(1);

          const TotalsShardInfoKeys = Object.keys(Totals).filter((key) =>
            key.startsWith('Shard')
          );
          expect(TotalsShardInfoKeys).to.have.lengthOf(1);
          expect(Totals[TotalsShardInfoKeys[0]]).to.deep.equal([
            '100 % data',
            '100 % docs in cluster',
            `${Totals.data} avg obj size on shard`,
          ]);

          const ValueShardInfoKeys = Object.keys(ret.value).filter((key) =>
            key.startsWith('Shard')
          );
          expect(ValueShardInfoKeys).to.have.lengthOf(1);
          expect(ret.value[ValueShardInfoKeys[0]]).to.deep.equal({
            data: Totals.data,
            docs: 1,
            chunks: 1,
            'estimated data per chunk': Totals.data,
            'estimated docs per chunk': 1,
          });
        }
      });
    });
    describe('analyzeShardKey()', function () {
      skipIfServerVersion(mongos, '< 7.0'); // analyzeShardKey will only be added in 7.0 which is not included in stable yet

      let db: Database;
      const dbName = 'shard-analyze-test';
      const ns = `${dbName}.test`;

      const docs: any[] = [];
      for (let i = 0; i < 1000; i++) {
        docs.push({ myKey: i });
      }

      beforeEach(function () {
        db = sh._database.getSiblingDB(dbName);
      });
      afterEach(async function () {
        await db.dropDatabase();
      });
      it('succeeds when running against an unsharded collection', async function () {
        await db.getCollection('test').insertMany(docs);
        expect(
          await db.getCollection('test').analyzeShardKey({ myKey: 1 })
        ).to.deep.include({ ok: 1 });
      });
      it('succeeds when running against a sharded collection', async function () {
        expect((await sh.enableSharding(dbName)).ok).to.equal(1);
        expect(
          (await sh.shardCollection(ns, { key: 1 })).collectionsharded
        ).to.equal(ns);
        await db.getCollection('test').insertMany(docs);
        expect(
          await db.getCollection('test').analyzeShardKey({ myKey: 1 })
        ).to.deep.include({ ok: 1 });
      });
    });
    describe('configureQueryAnalyzer()', function () {
      skipIfServerVersion(mongos, '< 7.0'); // analyzeShardKey will only be added in 7.0 which is not included in stable yet

      let db: Database;
      const dbName = 'shard-analyze-test';
      const ns = `${dbName}.test`;

      const docs: any[] = [];
      for (let i = 0; i < 1000; i++) {
        docs.push({ myKey: i });
      }

      beforeEach(function () {
        db = sh._database.getSiblingDB(dbName);
      });
      afterEach(async function () {
        await db.dropDatabase();
      });
      it('succeeds when running against an unsharded collection', async function () {
        await db.getCollection('test').insertMany(docs);

        const fullResult = await db
          .getCollection('test')
          .configureQueryAnalyzer({ mode: 'full', samplesPerSecond: 1 });
        expect(fullResult).to.deep.include({
          ok: 1,
          newConfiguration: { mode: 'full', samplesPerSecond: 1 },
        });

        const offResult = await db
          .getCollection('test')
          .configureQueryAnalyzer({ mode: 'off' });
        expect(offResult).to.deep.include({
          ok: 1,
          oldConfiguration: { mode: 'full', samplesPerSecond: 1 },
          newConfiguration: { mode: 'off' },
        });
      });
      it('succeeds when running against a sharded collection', async function () {
        expect((await sh.enableSharding(dbName)).ok).to.equal(1);
        expect(
          (await sh.shardCollection(ns, { key: 1 })).collectionsharded
        ).to.equal(ns);
        await db.getCollection('test').insertMany(docs);

        const fullResult = await db
          .getCollection('test')
          .configureQueryAnalyzer({ mode: 'full', samplesPerSecond: 1 });
        expect(fullResult).to.deep.include({
          ok: 1,
          newConfiguration: { mode: 'full', samplesPerSecond: 1 },
        });

        const offResult = await db
          .getCollection('test')
          .configureQueryAnalyzer({ mode: 'off' });
        expect(offResult).to.deep.include({
          ok: 1,
          oldConfiguration: { mode: 'full', samplesPerSecond: 1 },
          newConfiguration: { mode: 'off' },
        });
      });
    });
    describe('collection.stats()', function () {
      let db: Database;
      let hasTotalSize: boolean;
      let hasScaleFactorIncluded: boolean;
      const dbName = 'shard-stats-test';
      const ns = `${dbName}.test`;

      beforeEach(async function () {
        db = sh._database.getSiblingDB(dbName);
        await db.getCollection('test').insertOne({ key: 1 });
        await db.getCollection('test').createIndex({ key: 1 });
        const dbVersion = await db.version();
        hasTotalSize = !/^4\.[0123]\./.exec(dbVersion);
        hasScaleFactorIncluded = !/^4\.[01]\./.exec(dbVersion);
      });
      afterEach(async function () {
        await db.dropDatabase();
      });
      context('unsharded collections', function () {
        it('works without indexDetails', async function () {
          const result = await db.getCollection('test').stats();
          expect(result.sharded).to.equal(false);
          expect(result.count).to.equal(1);
          if (hasTotalSize) {
            for (const shardId of Object.keys(result.shards)) {
              expect(result.shards[shardId].totalSize).to.be.a('number');
            }
          }
          for (const shardId of Object.keys(result.shards)) {
            expect(result.shards[shardId].indexDetails).to.equal(undefined);
          }
        });
        it('works with indexDetails', async function () {
          const result = await db
            .getCollection('test')
            .stats({ indexDetails: true });
          for (const shardId of Object.keys(result.shards)) {
            expect(
              result.shards[shardId].indexDetails._id_.metadata.formatVersion
            ).to.be.a('number');
          }
        });
      });
      context('sharded collections', function () {
        beforeEach(async function () {
          expect((await sh.enableSharding(dbName)).ok).to.equal(1);
          expect(
            (await sh.shardCollection(ns, { key: 1 })).collectionsharded
          ).to.equal(ns);
        });
        it('works without indexDetails', async function () {
          const result = await db.getCollection('test').stats();
          expect(result.sharded).to.equal(true);
          expect(result.count).to.equal(1);
          expect(result.primary).to.equal(undefined);
          for (const shard of Object.values(result.shards) as any) {
            if (hasTotalSize) {
              expect(shard.totalSize).to.be.a('number');
            }
            expect(shard.indexDetails).to.equal(undefined);
          }
        });
        it('works with indexDetails', async function () {
          const result = await db
            .getCollection('test')
            .stats({ indexDetails: true });
          for (const shard of Object.values(result.shards) as any) {
            if (hasTotalSize) {
              expect(shard.totalSize).to.be.a('number');
            }
            expect(shard.indexDetails._id_.metadata.formatVersion).to.be.a(
              'number'
            );
          }
        });
        it('returns scaled output', async function () {
          const scaleFactor = 1024;
          const unscaledResult = await db.getCollection('test').stats();
          const scaledResult = await db
            .getCollection('test')
            .stats(scaleFactor);

          const scaledProperties = [
            'size',
            'storageSize',
            'totalIndexSize',
            'totalSize',
          ];
          for (const scaledProperty of scaledProperties) {
            if (scaledProperty === 'totalSize' && !hasTotalSize) {
              expect(unscaledResult[scaledProperty]).to.equal(undefined);
              expect(scaledResult[scaledProperty]).to.equal(undefined);
              continue;
            }
            expect(
              unscaledResult[scaledProperty] / scaledResult[scaledProperty]
            ).to.equal(
              scaleFactor,
              `Expected scaled property "${scaledProperty}" to be scaled. ${unscaledResult[scaledProperty]} should equal ${scaleFactor}*${scaledResult[scaledProperty]}`
            );
            for (const shardId of Object.keys(scaledResult.shards)) {
              expect(
                unscaledResult.shards[shardId][scaledProperty] /
                  scaledResult.shards[shardId][scaledProperty]
              ).to.equal(scaleFactor);
            }
          }

          for (const indexId of Object.keys(scaledResult.indexSizes)) {
            expect(
              unscaledResult.indexSizes[indexId] /
                scaledResult.indexSizes[indexId]
            ).to.equal(scaleFactor);
          }
          for (const shardId of Object.keys(scaledResult.shards)) {
            for (const indexId of Object.keys(
              scaledResult.shards[shardId].indexSizes
            )) {
              expect(
                unscaledResult.shards[shardId].indexSizes[indexId] /
                  scaledResult.shards[shardId].indexSizes[indexId]
              ).to.equal(scaleFactor);
            }
          }

          // The `scaleFactor` property started being returned in 4.2.
          expect(unscaledResult.scaleFactor).to.equal(
            hasScaleFactorIncluded ? 1 : undefined
          );
          expect(scaledResult.scaleFactor).to.equal(
            hasScaleFactorIncluded ? 1024 : undefined
          );

          for (const shardStats of Object.values(
            unscaledResult.shards as {
              scaleFactor: number;
            }[]
          )) {
            expect(shardStats.scaleFactor).to.equal(
              hasScaleFactorIncluded ? 1 : undefined
            );
          }
          for (const shardStats of Object.values(
            scaledResult.shards as {
              scaleFactor: number;
            }[]
          )) {
            expect(shardStats.scaleFactor).to.equal(
              hasScaleFactorIncluded ? 1024 : undefined
            );
          }
        });
      });

      // We explicitly test sharded time series collections as it uses the legacy
      // `collStats` command as a fallback instead of the aggregation format. SERVER-72686
      context('sharded timeseries collections', function () {
        skipIfServerVersion(mongos, '< 5.1');

        const timeseriesCollectionName = 'testTS';
        const timeseriesNS = `${dbName}.${timeseriesCollectionName}`;

        beforeEach(async function () {
          expect((await sh.enableSharding(dbName)).ok).to.equal(1);

          expect(
            (
              await sh.shardCollection(
                timeseriesNS,
                { 'metadata.bucketId': 1 },
                {
                  timeseries: {
                    timeField: 'timestamp',
                    metaField: 'metadata',
                    granularity: 'hours',
                  },
                }
              )
            ).collectionsharded
          ).to.equal(timeseriesNS);
          await db.getCollection(timeseriesCollectionName).insertOne({
            metadata: {
              bucketId: 1,
              type: 'temperature',
            },
            timestamp: new Date('2021-05-18T00:00:00.000Z'),
            temp: 12,
          });
        });

        it('returns the collection stats', async function () {
          const result = await db
            .getCollection(timeseriesCollectionName)
            .stats();
          expect(result.sharded).to.equal(true);
          // Timeseries bucket collection does not provide 'count' or 'avgObjSize'.
          expect(result.count).to.equal(undefined);
          expect(result.primary).to.equal(undefined);
          for (const shard of Object.values(result.shards) as any) {
            expect(shard.totalSize).to.be.a('number');
            expect(shard.indexDetails).to.equal(undefined);
            expect(shard.timeseries.bucketsNs).to.equal(
              `${dbName}.system.buckets.${timeseriesCollectionName}`
            );
            expect(shard.timeseries.numBucketUpdates).to.equal(0);
            expect(typeof result.timeseries.bucketCount).to.equal('number');
          }
          expect(result.timeseries.bucketsNs).to.equal(
            `${dbName}.system.buckets.${timeseriesCollectionName}`
          );
          expect(result.timeseries.bucketCount).to.equal(1);
          expect(result.timeseries.numBucketInserts).to.equal(1);
        });
      });
    });
    describe('collection.isCapped', function () {
      it('returns true for config.changelog', async function () {
        const ret = await sh._database
          .getSiblingDB('config')
          .getCollection('changelog')
          .isCapped();
        expect(ret).to.equal(true);
      });
    });
    describe('databases', function () {
      let dbRegular: Database;
      let dbSh: Database;
      const dbRegularName = 'db';
      const dbShName = 'dbSh';
      const collRegularName = 'testRegular';
      const collShName = 'testSh';

      beforeEach(function () {
        dbRegular = sh._database.getSiblingDB(dbRegularName);
        dbSh = sh._database.getSiblingDB(dbShName);
      });

      afterEach(async function () {
        await dbRegular.dropDatabase();
        await dbSh.dropDatabase();
      });

      it('the list includes databases that were never explicitly sharded', async function () {
        await dbRegular
          .getCollection(collRegularName)
          .insertOne({ foo: 'bar', key: 99 });

        const collSh = dbSh.getCollection(collShName);
        await collSh.insertOne({ name: 'some', zipcode: '11111' });
        await collSh.createIndex({ zipcode: 1 });
        await sh.enableSharding(dbShName);
        await sh.shardCollection(`${dbShName}.${collShName}`, { zipcode: 1 });

        const result = await sh.status();

        const databasesDbItem = result.value.databases.find(
          (item) => item.database._id === 'db'
        );
        // Cannot get strict guarantees about the value of this field since SERVER-63983
        expect(databasesDbItem.database.partitioned).to.be.oneOf([
          false,
          undefined,
        ]);
        const databasesDbShItem = result.value.databases.find(
          (item) => item.database._id === 'dbSh'
        );
        // Cannot get strict guarantees about the value of this field since SERVER-60926 and SERVER-63983
        expect(databasesDbShItem.database.partitioned).to.be.oneOf([
          true,
          false,
          undefined,
        ]);
      });
    });
    describe('checkMetadataConsistency', function () {
      skipIfServerVersion(mongos, '< 7.0');
      let db;
      let coll;

      before(async function () {
        db = instanceState.currentDb.getSiblingDB('db');
        coll = db.getCollection('coll');
        await sh.enableSharding('db');
        await sh.shardCollection('db.coll', { key: 1 });
      });

      it('returns results for the cluster', async function () {
        const cursor = await sh.checkMetadataConsistency();
        expect(await cursor.toArray()).to.deep.equal([]);
      });
      it('returns results for the cluster with options', async function () {
        const cursor = await sh.checkMetadataConsistency({ checkIndexes: 1 });
        expect(await cursor.toArray()).to.deep.equal([]);
      });

      it('returns results for a database', async function () {
        const cursor = await db.checkMetadataConsistency();
        expect(await cursor.toArray()).to.deep.equal([]);
      });
      it('returns results for a database with options', async function () {
        const cursor = await db.checkMetadataConsistency({ checkIndexes: 1 });
        expect(await cursor.toArray()).to.deep.equal([]);
      });

      it('returns results for a collection', async function () {
        const cursor = await coll.checkMetadataConsistency();
        expect(await cursor.toArray()).to.deep.equal([]);
      });
      it('returns results for a collection with options', async function () {
        const cursor = await coll.checkMetadataConsistency({ checkIndexes: 1 });
        expect(await cursor.toArray()).to.deep.equal([]);
      });
    });
  });

  describe('integration chunks', function () {
    let serviceProvider: CliServiceProvider;
    let instanceState: ShellInstanceState;
    let sh: Shard;
    const dbName = 'test';
    const ns = `${dbName}.coll`;
    const shardId = 'rs-shard1';

    const [mongos, rs0, rs1] = startTestCluster(
      'shard',
      // shards: 0 creates a setup without any initial shards
      { topology: 'sharded', shards: 0 },
      {
        topology: 'replset',
        args: ['--replSet', `${shardId}-0`, '--shardsvr'],
      },
      { topology: 'replset', args: ['--replSet', `${shardId}-1`, '--shardsvr'] }
    );

    before(async function () {
      serviceProvider = await CliServiceProvider.connect(
        await mongos.connectionString(),
        dummyOptions,
        {},
        new EventEmitter()
      );
      instanceState = new ShellInstanceState(serviceProvider);
      sh = new Shard(instanceState.currentDb);

      // check replset uninitialized
      let members = await (
        await sh._database.getSiblingDB('config').getCollection('shards').find()
      )
        .sort({ _id: 1 })
        .toArray();
      expect(members.length).to.equal(0);

      // add new shards
      expect(
        (await sh.addShard(`${shardId}-0/${await rs0.hostport()}`)).shardAdded
      ).to.equal(`${shardId}-0`);
      expect(
        (await sh.addShard(`${shardId}-1/${await rs1.hostport()}`)).shardAdded
      ).to.equal(`${shardId}-1`);
      members = await (
        await sh._database.getSiblingDB('config').getCollection('shards').find()
      )
        .sort({ _id: 1 })
        .toArray();
      expect(members.length).to.equal(2);
      await sh._database.getSiblingDB(dbName).dropDatabase();
      await sh._database.getSiblingDB(dbName).createCollection('unsharded');
      await sh.enableSharding(dbName);
      await sh.shardCollection(ns, { key: 1 });
    });

    after(function () {
      return serviceProvider.close(true);
    });

    it('shows a full chunk list when there are 20 or less chunks', async function () {
      for (let i = 0; i < 19; i++) {
        await sh.splitAt(ns, { key: i + 1 });
      }
      const chunks = (await sh.status()).value.databases.find(
        (d) => d.database._id === 'test'
      ).collections[ns].chunks;
      expect(chunks.length).to.equal(20);
    });

    it('cuts a chunk list when there are more than 20 chunks', async function () {
      await sh.splitAt(ns, { key: 20 });
      const chunks = (await sh.status()).value.databases.find(
        (d) => d.database._id === 'test'
      ).collections[ns].chunks;
      expect(chunks.length).to.equal(21);
      expect(
        chunks.indexOf(
          'too many chunks to print, use verbose if you want to force print'
        )
      ).to.equal(20);
    });
  });
});<|MERGE_RESOLUTION|>--- conflicted
+++ resolved
@@ -1791,7 +1791,6 @@
       });
     });
 
-<<<<<<< HEAD
     describe('shardAndDistributeCollection', function () {
       it('calls shardCollection and then reshardCollection with correct parameters', async function () {
         const expectedResult = { ok: 1 };
@@ -1822,7 +1821,8 @@
         });
         expect(result).to.deep.equal(expectedResult);
       });
-=======
+    });
+
     describe('moveCollection', function () {
       it('calls serviceProvider.runCommandWithCheck', async function () {
         await shard.moveCollection('db.coll', 'shard1');
@@ -1935,7 +1935,6 @@
           .catch((e) => e);
         expect(caughtError).to.equal(expectedError);
       });
->>>>>>> 55163731
     });
   });
 
