--- conflicted
+++ resolved
@@ -113,14 +113,6 @@
 
 @shellApiClassDefault
 @addSourceToResults
-<<<<<<< HEAD
-export default class Collection extends ShellApiWithMongoClass {
-  _mongo: Mongo;
-  _database: Database;
-  _name: string;
-  _cachedSampleDocs: Document[] = [];
-  constructor(mongo: Mongo, database: Database, name: string) {
-=======
 export class Collection<
   M extends GenericServerSideSchema = GenericServerSideSchema,
   D extends GenericDatabaseSchema = M[keyof M],
@@ -130,13 +122,12 @@
   _mongo: Mongo<M>;
   _database: DatabaseWithSchema<M, D>;
   _name: N;
-
+  _cachedSampleDocs: Document[] = [];
   constructor(
     mongo: Mongo<M>,
     database: DatabaseWithSchema<M, D> | Database<M, D>,
     name: N
   ) {
->>>>>>> 8421ecca
     super();
     this._mongo = mongo;
     this._database = database as DatabaseWithSchema<M, D>;
