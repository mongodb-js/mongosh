import type Mongo from './mongo';
import type { Namespace } from './decorators';
import {
  addSourceToResults,
  returnsPromise,
  returnType,
  serverVersions,
  apiVersions,
  shellApiClassDefault,
  topologies,
  deprecated,
  ShellApiWithMongoClass,
} from './decorators';
import {
  asPrintable,
  namespaceInfo,
  ServerVersions,
  Topologies,
} from './enums';
import type {
  FindAndModifyShellOptions,
  FindAndModifyMethodShellOptions,
  RemoveShellOptions,
  MapReduceShellOptions,
  GenericCollectionSchema,
  GenericDatabaseSchema,
  GenericServerSideSchema,
  StringKey,
  SearchIndexDefinition,
} from './helpers';
import {
  adaptAggregateOptions,
  assertKeysDefined,
  dataFormat,
  validateExplainableVerbosity,
  processFindAndModifyOptions,
  processRemoveOptions,
  processMapReduceOptions,
  setHideIndex,
  maybeMarkAsExplainOutput,
  markAsExplainOutput,
  assertArgsDefinedType,
  isValidCollectionName,
  scaleIndividualShardStatistics,
  shouldRunAggregationImmediately,
  coerceToJSNumber,
  buildConfigChunksCollectionMatch,
  onlyShardedCollectionsInConfigFilter,
  aggregateBackgroundOptionNotSupportedHelp,
} from './helpers';
import type {
  AnyBulkWriteOperation,
  BulkWriteOptions,
  CountOptions,
  CountDocumentsOptions,
  ChangeStreamOptions,
  CreateIndexesOptions,
  DeleteOptions,
  DistinctOptions,
  Document,
  EstimatedDocumentCountOptions,
  ExplainVerbosityLike,
  FindOneAndDeleteOptions,
  FindOneAndReplaceOptions,
  FindOneAndUpdateOptions,
  FindOptions,
  InsertOneOptions,
  ReplaceOptions,
  RunCommandOptions,
  UpdateOptions,
  DropCollectionOptions,
  CheckMetadataConsistencyOptions,
  AggregateOptions,
  SearchIndexDescription,
} from '@mongosh/service-provider-core';
import type { RunCommandCursor, Database } from './index';
import {
  AggregationCursor,
  BulkWriteResult,
  CommandResult,
  Cursor,
  DeleteResult,
  Explainable,
  InsertManyResult,
  InsertOneResult,
  UpdateResult,
} from './index';
import {
  CommonErrors,
  MongoshInvalidInputError,
  MongoshRuntimeError,
  MongoshInternalError,
} from '@mongosh/errors';
import Bulk from './bulk';
import { HIDDEN_COMMANDS } from '@mongosh/history';
import PlanCache from './plan-cache';
import ChangeStreamCursor from './change-stream-cursor';
import { ShellApiErrors } from './error-codes';

export type Collection<
  M extends GenericServerSideSchema = GenericServerSideSchema,
  D extends GenericDatabaseSchema = M[keyof M],
  C extends GenericCollectionSchema = D[keyof D],
  N extends StringKey<D> = StringKey<D>
> = CollectionImpl<M, D, C, N> & {
  [k in StringKey<D> as k extends `${N}.${infer S}` ? S : never]: Collection<
    M,
    D,
    D[k],
    k
  >;
};

@shellApiClassDefault
@addSourceToResults
<<<<<<< HEAD
export class CollectionImpl<
  M extends GenericServerSideSchema = GenericServerSideSchema,
  D extends GenericDatabaseSchema = M[keyof M],
  C extends GenericCollectionSchema = D[keyof D],
  N extends StringKey<D> = StringKey<D>
> extends ShellApiWithMongoClass {
  _mongo: Mongo<M>;
  _database: Database<M, D>;
  _name: N;

  _typeLaunder(): Collection<M, D> {
    return this as Collection<M, D>;
  }

  constructor(mongo: Mongo<M>, database: Database<M, D>, name: N) {
=======
export default class Collection extends ShellApiWithMongoClass {
  _mongo: Mongo;
  _database: Database;
  _name: string;
  _cachedSampleDocs: Document[] = [];
  constructor(mongo: Mongo, database: Database, name: string) {
>>>>>>> 7fecfac6
    super();
    this._mongo = mongo;
    this._database = database;
    this._name = name;
    const proxy = new Proxy(this, {
      get: (target, prop): any => {
        if (prop in target) {
          return (target as any)[prop];
        }

        if (
          typeof prop !== 'string' ||
          prop.startsWith('_') ||
          !isValidCollectionName(prop)
        ) {
          return;
        }
        return database.getCollection(`${name}.${prop}`);
      },
    });
    return proxy;
  }

  [namespaceInfo](): Namespace {
    return { db: this._database.getName(), collection: this._name };
  }

  /**
   * Internal method to determine what is printed for this class.
   */
  [asPrintable](): string {
    return `${this._database.getName()}.${this._name}`;
  }

  /**
   * Internal helper for emitting collection API call events.
   *
   * @param methodName
   * @param methodArguments
   * @private
   */
  private _emitCollectionApiCall(
    methodName: string,
    methodArguments: Document = {}
  ): void {
    this._mongo._instanceState.emitApiCallWithArgs({
      method: methodName,
      class: 'Collection',
      db: this._database._name,
      coll: this._name,
      arguments: methodArguments,
    });
  }

  /**
   * Run an aggregation against the collection. Accepts array pipeline and options object OR stages as individual arguments.
   *
   * @returns {Promise} The promise of aggregation results.
   */
  async aggregate(
    pipeline: Document[],
    options: AggregateOptions & { explain: ExplainVerbosityLike }
  ): Promise<Document>;
  async aggregate(
    pipeline: Document[],
    options?: AggregateOptions
  ): Promise<AggregationCursor>;
  async aggregate(...stages: Document[]): Promise<AggregationCursor>;
  @returnsPromise
  @returnType('AggregationCursor')
  @apiVersions([1])
  async aggregate(...args: unknown[]): Promise<AggregationCursor | Document> {
    let options: AggregateOptions;
    let pipeline: Document[];
    if (args.length === 0 || Array.isArray(args[0])) {
      options = args[1] || {};
      pipeline = (args[0] as Document[]) || [];
    } else {
      options = {};
      pipeline = (args as Document[]) || [];
    }

    if ('background' in options) {
      await this._instanceState.printWarning(
        aggregateBackgroundOptionNotSupportedHelp
      );
    }
    this._emitCollectionApiCall('aggregate', { options, pipeline });
    const { aggOptions, dbOptions, explain } = adaptAggregateOptions(options);

    const providerCursor = this._mongo._serviceProvider.aggregate(
      this._database._name,
      this._name,
      pipeline,
      { ...(await this._database._baseOptions()), ...aggOptions },
      dbOptions
    );
    const cursor = new AggregationCursor(this._mongo, providerCursor);

    if (explain) {
      return await cursor.explain(explain);
    } else if (shouldRunAggregationImmediately(pipeline)) {
      await cursor.hasNext();
    }

    this._mongo._instanceState.currentCursor = cursor;
    return cursor;
  }

  /**
   * Execute a mix of write operations.
   *
   * @note: Shell API sets writeConcern via options in object, data provider API
   * expects it as a dbOption object.
   *
   * @param {Array} operations - The bulk write requests.
   * @param {Object} options - The bulk write options.
   *  <writeConcern, ordered>
   *
   * @returns {BulkWriteResult} The promise of the result.
   */
  @returnsPromise
  @serverVersions(['3.2.0', ServerVersions.latest])
  @apiVersions([1])
  async bulkWrite(
    operations: AnyBulkWriteOperation[],
    options: BulkWriteOptions = {}
  ): Promise<BulkWriteResult> {
    this._emitCollectionApiCall('bulkWrite', { options });

    const result = await this._mongo._serviceProvider.bulkWrite(
      this._database._name,
      this._name,
      operations,
      { ...(await this._database._baseOptions()), ...options }
    );

    return new BulkWriteResult(
      !!result.ok,
      result.insertedCount,
      result.insertedIds,
      result.matchedCount,
      result.modifiedCount,
      result.deletedCount,
      result.upsertedCount,
      result.upsertedIds
    );
  }

  /**
   * Deprecated count command.
   *
   * @note: Shell API passes readConcern via options, data provider API via
   * collection options.
   *
   * @param {Object} query - The filter.
   * @param {Object} options - The count options.
   *  <limit, skip, hint, maxTimeMS, readConcern, collation>
   * @returns {Integer} The promise of the count.
   */
  @returnsPromise
  @deprecated
  @serverVersions([ServerVersions.earliest, '4.0.0'])
  @apiVersions([])
  async count(query = {}, options: CountOptions = {}): Promise<number> {
    await this._instanceState.printDeprecationWarning(
      'Collection.count() is deprecated. Use countDocuments or estimatedDocumentCount.'
    );

    this._emitCollectionApiCall('count', { query, options });

    return this._mongo._serviceProvider.count(
      this._database._name,
      this._name,
      query,
      { ...(await this._database._baseOptions()), ...options }
    );
  }

  /**
   * Get an exact document count from the coll.
   *
   * @param {Object} query - The filter.
   * @param {Object} options - The count options.
   *  <limit, skip, hint, maxTimeMS>
   *
   * @returns {Integer} The promise of the count.
   */
  @returnsPromise
  @serverVersions(['4.0.3', ServerVersions.latest])
  @apiVersions([1])
  async countDocuments(
    query?: Document,
    options: CountDocumentsOptions = {}
  ): Promise<number> {
    this._emitCollectionApiCall('countDocuments', { query, options });
    return this._mongo._serviceProvider.countDocuments(
      this._database._name,
      this._name,
      query,
      { ...(await this._database._baseOptions()), ...options }
    );
  }

  /**
   * Delete multiple documents from the coll.
   *
   * @note: Shell API sets writeConcern via options in object, data provider API
   * expects it as a dbOption object.
   *
   * @param {Object} filter - The filter.
   * @param {Object} options - The delete many options.
   *  <collation, writeConcern>
   *
   * @returns {DeleteResult} The promise of the result.
   */
  @returnsPromise
  @apiVersions([1])
  async deleteMany(
    filter: Document,
    options: DeleteOptions = {}
  ): Promise<DeleteResult | Document> {
    assertArgsDefinedType([filter], [true], 'Collection.deleteMany');
    this._emitCollectionApiCall('deleteMany', { filter, options });

    const result = await this._mongo._serviceProvider.deleteMany(
      this._database._name,
      this._name,
      filter,
      { ...(await this._database._baseOptions()), ...options }
    );
    if (options.explain) {
      return markAsExplainOutput(result);
    }

    return new DeleteResult(!!result.acknowledged, result.deletedCount);
  }

  /**
   * Delete one document from the coll.
   *
   * @note: Shell API sets writeConcern via options in object, data provider API
   * expects it as a dbOption object.
   *
   * @param {Object} filter - The filter.
   * @param {Object} options - The delete one options.
   *  <collation, writeConcern>
   *
   * @returns {DeleteResult} The promise of the result.
   */
  @returnsPromise
  @apiVersions([1])
  async deleteOne(
    filter: Document,
    options: DeleteOptions = {}
  ): Promise<DeleteResult | Document> {
    assertArgsDefinedType([filter], [true], 'Collection.deleteOne');
    this._emitCollectionApiCall('deleteOne', { filter, options });

    const result = await this._mongo._serviceProvider.deleteOne(
      this._database._name,
      this._name,
      filter,
      { ...(await this._database._baseOptions()), ...options }
    );
    if (options.explain) {
      return markAsExplainOutput(result);
    }

    return new DeleteResult(!!result.acknowledged, result.deletedCount);
  }

  /**
   * Get distinct values for the field.
   *
   * @note Data Provider API also provides maxTimeMS option.
   *
   * @param {String} field - The field name.
   * @param {Object} query - The filter.
   * @param {Object} options - The distinct options.
   *  <collation>
   *
   * @returns {Array} The promise of the result.
   */
  async distinct(field: string): Promise<Document>;
  async distinct(field: string, query: Document): Promise<Document>;
  async distinct(
    field: string,
    query: Document,
    options: DistinctOptions
  ): Promise<Document>;
  @returnsPromise
  @apiVersions([])
  async distinct(
    field: string,
    query?: Document,
    options: DistinctOptions = {}
  ): Promise<Document> {
    this._emitCollectionApiCall('distinct', { field, query, options });
    return maybeMarkAsExplainOutput(
      await this._mongo._serviceProvider.distinct(
        this._database._name,
        this._name,
        field,
        query,
        { ...(await this._database._baseOptions()), ...options }
      ),
      options
    );
  }

  /**
   * Get an estimated document count from the coll.
   *
   * @param {Object} options - The count options.
   *  <maxTimeMS>
   *
   * @returns {Integer} The promise of the count.
   */
  @returnsPromise
  @serverVersions(['4.0.3', ServerVersions.latest])
  @apiVersions([1])
  async estimatedDocumentCount(
    options: EstimatedDocumentCountOptions = {}
  ): Promise<number> {
    this._emitCollectionApiCall('estimatedDocumentCount', { options });
    return this._mongo._serviceProvider.estimatedDocumentCount(
      this._database._name,
      this._name,
      { ...(await this._database._baseOptions()), ...options }
    );
  }

  /**
   * Find documents in the collection.
   *
   * @note: Shell API passes filter and projection to find, data provider API
   * uses a options object.
   *
   * @param {Object} query - The filter.
   * @param {Object} projection - The projection.
   *
   * @returns {Cursor} The promise of the cursor.
   */
  @returnType('Cursor')
  @apiVersions([1])
  @returnsPromise
  async find(
    query?: Document,
    projection?: Document,
    options: FindOptions = {}
  ): Promise<Cursor> {
    if (projection) {
      options.projection = projection;
    }

    this._emitCollectionApiCall('find', { query, options });
    const cursor = new Cursor(
      this._mongo,
      this._mongo._serviceProvider.find(
        this._database._name,
        this._name,
        query,
        { ...(await this._database._baseOptions()), ...options }
      )
    );

    this._mongo._instanceState.currentCursor = cursor;
    return cursor;
  }

  @returnsPromise
  @deprecated
  @apiVersions([1])
  async findAndModify(
    options: FindAndModifyMethodShellOptions
  ): Promise<Document | null> {
    assertArgsDefinedType([options], [true], 'Collection.findAndModify');
    assertKeysDefined(options, ['query']);
    this._emitCollectionApiCall('findAndModify', {
      options: { ...options, update: !!options.update },
    });
    const reducedOptions: Omit<
      FindAndModifyMethodShellOptions,
      'query' | 'update'
    > = { ...options };
    if (
      reducedOptions.projection !== undefined &&
      reducedOptions.fields !== undefined
    ) {
      throw new MongoshInvalidInputError(
        'Cannot specify both .fields and .projection for findAndModify()',
        CommonErrors.InvalidArgument
      );
    }
    reducedOptions.projection ??= reducedOptions.fields;
    delete (reducedOptions as any).query;
    delete (reducedOptions as any).update;
    delete (reducedOptions as any).fields;
    if (options.remove) {
      return this.findOneAndDelete(options.query, reducedOptions);
    }
    const { update } = options;
    if (!update) {
      throw new MongoshInvalidInputError(
        'Must specify options.update or options.remove',
        CommonErrors.InvalidArgument
      );
    }
    if (
      Array.isArray(update) ||
      Object.keys(update).some((key) => key.startsWith('$'))
    ) {
      return this.findOneAndUpdate(options.query, update, reducedOptions);
    }
    return this.findOneAndReplace(options.query, update, reducedOptions);
  }

  /**
   * Find one document in the collection.
   *
   * @note: findOne is just find with limit.
   *
   * @param {Object} query - The filter.
   * @param {Object} projection - The projection.
   *
   * @returns {Cursor} The promise of the cursor.
   */
  @returnsPromise
  @returnType('Document')
  @apiVersions([1])
  async findOne(
    query: Document = {},
    projection?: Document,
    options: FindOptions = {}
  ): Promise<C['schema'] | null> {
    if (projection) {
      options.projection = projection;
    }

    this._emitCollectionApiCall('findOne', { query, options });
    return new Cursor(
      this._mongo,
      this._mongo._serviceProvider.find(
        this._database._name,
        this._name,
        query,
        { ...(await this._database._baseOptions()), ...options }
      )
    )
      .limit(1)
      .tryNext();
  }

  @returnsPromise
  @apiVersions([1])
  async renameCollection(
    newName: string,
    dropTarget?: boolean
  ): Promise<Document> {
    assertArgsDefinedType([newName], ['string'], 'Collection.renameCollection');
    this._emitCollectionApiCall('renameCollection', { newName, dropTarget });

    try {
      await this._mongo._serviceProvider.renameCollection(
        this._database._name,
        this._name,
        newName,
        { ...(await this._database._baseOptions()), dropTarget: !!dropTarget }
      );

      return {
        ok: 1,
      };
    } catch (e: any) {
      if (e?.name === 'MongoError') {
        return {
          ok: 0,
          errmsg: e.errmsg,
          code: e.code,
          codeName: e.codeName,
        };
      }

      throw e;
    }
  }

  /**
   * Find one document and delete it.
   *
   * @param {Object} filter - The filter.
   * @param {Object} options - The find options.
   *  <projection, sort, collation, maxTimeMS>
   *
   * @returns {Document} The promise of the result.
   */
  @returnsPromise
  @returnType('Document')
  @serverVersions(['3.2.0', ServerVersions.latest])
  @apiVersions([1])
  async findOneAndDelete(
    filter: Document,
    options: FindOneAndDeleteOptions = {}
  ): Promise<Document | null> {
    assertArgsDefinedType([filter], [true], 'Collection.findOneAndDelete');
    this._emitCollectionApiCall('findOneAndDelete', { filter, options });
    const result = await this._mongo._serviceProvider.findOneAndDelete(
      this._database._name,
      this._name,
      filter,
      { ...(await this._database._baseOptions()), ...options }
    );

    if (options.explain && result) {
      return markAsExplainOutput(result);
    }
    return result?.value;
  }

  /**
   * Find one document and replace it.
   *
   * @note: Shell API uses option 'returnNewDocument' while data provider API
   * expects 'returnDocument'.
   * @note: Data provider API provides bypassDocumentValidation option that shell does not have.
   *
   * @param {Object} filter - The filter.
   * @param {Object} replacement - The replacement.
   * @param {Object} options - The find options.
   *  <projection, sort, upsert, maxTimeMS, returnNewDocument, collation>
   *
   * @returns {Document} The promise of the result.
   */
  @returnsPromise
  @returnType('Document')
  @serverVersions(['3.2.0', ServerVersions.latest])
  @apiVersions([1])
  async findOneAndReplace(
    filter: Document,
    replacement: Document,
    options: FindAndModifyShellOptions<FindOneAndReplaceOptions> = {}
  ): Promise<Document> {
    assertArgsDefinedType([filter], [true], 'Collection.findOneAndReplace');
    const findOneAndReplaceOptions = processFindAndModifyOptions({
      ...(await this._database._baseOptions()),
      ...options,
    });

    this._emitCollectionApiCall('findOneAndReplace', {
      filter,
      findOneAndReplaceOptions,
    });
    const result = await this._mongo._serviceProvider.findOneAndReplace(
      this._database._name,
      this._name,
      filter,
      replacement,
      findOneAndReplaceOptions
    );

    if (options.explain) {
      return markAsExplainOutput(result);
    }
    return result.value;
  }

  /**
   * Find one document and update it.
   *
   * @note: Shell API uses option 'returnNewDocument' while data provider API
   * expects 'returnDocument'.
   *
   * @param {Object} filter - The filter.
   * @param {(Object|Array)} update - The update.
   * @param {Object} options - The find options.
   *  <projection, sort,maxTimeMS,upsert,returnNewDocument,collation, arrayFilters>
   *
   * @returns {Document} The promise of the result.
   */
  @returnsPromise
  @returnType('Document')
  @serverVersions(['3.2.0', ServerVersions.latest])
  @apiVersions([1])
  async findOneAndUpdate(
    filter: Document,
    update: Document | Document[],
    options: FindAndModifyShellOptions<FindOneAndUpdateOptions> = {}
  ): Promise<Document> {
    assertArgsDefinedType([filter], [true], 'Collection.findOneAndUpdate');
    const findOneAndUpdateOptions = processFindAndModifyOptions({
      ...(await this._database._baseOptions()),
      ...options,
    });

    this._emitCollectionApiCall('findOneAndUpdate', {
      filter,
      findOneAndUpdateOptions,
    });
    const result = await this._mongo._serviceProvider.findOneAndUpdate(
      this._database._name,
      this._name,
      filter,
      update,
      findOneAndUpdateOptions
    );

    if (options.explain) {
      return markAsExplainOutput(result);
    }
    return result.value;
  }

  /**
   * Alias for insertMany.
   *
   * @note: Shell API sets writeConcern via options in object, data provider API
   * expects it as a dbOption object.
   *
   * @param {Object|Array} docs
   * @param {Object} options
   *    <writeConcern, ordered>
   * @return {InsertManyResult}
   */
  @returnsPromise
  @deprecated
  @serverVersions([ServerVersions.earliest, '3.6.0'])
  @apiVersions([1])
  async insert(
    docs: Document | Document[],
    options: BulkWriteOptions = {}
  ): Promise<InsertManyResult> {
    await this._instanceState.printDeprecationWarning(
      'Collection.insert() is deprecated. Use insertOne, insertMany, or bulkWrite.'
    );
    assertArgsDefinedType([docs], [true], 'Collection.insert');
    // When inserting documents into MongoDB that do not contain the _id field,
    // one will be added to each of the documents missing it by the Node driver,
    // mutating the document. To prevent this behaviour we pass not the original document,
    // but its copy, to keep the original document immutable.
    // https://github.com/mongodb/node-mongodb-native/blob/3.6/lib/collection.js#L487-L489
    const docsToInsert: Document[] = Array.isArray(docs)
      ? docs.map((doc) => ({ ...doc }))
      : [{ ...docs }];

    this._emitCollectionApiCall('insert', { options });
    const result = await this._mongo._serviceProvider.insertMany(
      this._database._name,
      this._name,
      docsToInsert,
      { ...(await this._database._baseOptions()), ...options }
    );

    return new InsertManyResult(!!result.acknowledged, result.insertedIds);
  }

  /**
   * Insert multiple documents.
   *
   * @note: Shell API sets writeConcern via options in object, data provider API
   * expects it as a dbOption object.
   * @note: Data provider API allows for bypassDocumentValidation as argument,
   * shell API doesn't.
   *
   * @param {Object|Array} docs
   * @param {Object} options
   *    <writeConcern, ordered>
   * @return {InsertManyResult}
   */
  @returnsPromise
  @serverVersions(['3.2.0', ServerVersions.latest])
  @apiVersions([1])
  async insertMany(
    docs: Document[],
    options: BulkWriteOptions = {}
  ): Promise<InsertManyResult> {
    assertArgsDefinedType([docs], [true], 'Collection.insertMany');
    const docsToInsert: Document[] = Array.isArray(docs)
      ? docs.map((doc) => ({ ...doc }))
      : docs;

    this._emitCollectionApiCall('insertMany', { options });
    const result = await this._mongo._serviceProvider.insertMany(
      this._database._name,
      this._name,
      docsToInsert,
      { ...(await this._database._baseOptions()), ...options }
    );

    return new InsertManyResult(!!result.acknowledged, result.insertedIds);
  }

  /**
   * Insert one document.
   *
   * @note: Shell API sets writeConcern via options in object, data provider API
   * expects it as a dbOption object.
   * @note: Data provider API allows for bypassDocumentValidation as argument,
   * shell API doesn't.
   *
   * @param {Object} doc
   * @param {Object} options
   *    <writeConcern>
   * @return {InsertOneResult}
   */
  @returnsPromise
  @serverVersions(['3.2.0', ServerVersions.latest])
  @apiVersions([1])
  async insertOne(
    doc: Document,
    options: InsertOneOptions = {}
  ): Promise<InsertOneResult> {
    assertArgsDefinedType([doc], [true], 'Collection.insertOne');

    this._emitCollectionApiCall('insertOne', { options });
    const result = await this._mongo._serviceProvider.insertOne(
      this._database._name,
      this._name,
      { ...doc },
      { ...(await this._database._baseOptions()), ...options }
    );

    return new InsertOneResult(!!result.acknowledged, result.insertedId);
  }

  /**
   * Is collection capped?
   *
   * @return {Boolean}
   */
  @returnsPromise
  @apiVersions([1])
  async isCapped(): Promise<boolean> {
    this._emitCollectionApiCall('isCapped');

    // Not implemented using the Node.js driver helper to make this easier for the java shell
    const colls = await this._database._listCollections(
      { name: this._name },
      { nameOnly: false }
    );
    if (colls.length === 0) {
      throw new MongoshRuntimeError(
        `collection ${this.getFullName()} not found`
      );
    }
    return !!colls[0]?.options?.capped;
  }

  /**
   * Deprecated remove command.
   *
   * @note: Shell API sets writeConcern via options in object, data provider API
   * expects it as a dbOption object.
   * @note: Shell API accepts second argument as a bool, indicating justOne.
   *
   * @param {Object} query
   * @param {Object|Boolean} options
   *    <justOne, writeConcern, collation>
   * @return {Promise}
   */
  @returnsPromise
  @deprecated
  @serverVersions([ServerVersions.earliest, '3.2.0'])
  @apiVersions([1])
  async remove(
    query: Document,
    options: boolean | RemoveShellOptions = {}
  ): Promise<DeleteResult | Document> {
    await this._instanceState.printDeprecationWarning(
      'Collection.remove() is deprecated. Use deleteOne, deleteMany, findOneAndDelete, or bulkWrite.'
    );
    assertArgsDefinedType([query], [true], 'Collection.remove');
    const removeOptions = processRemoveOptions(options);
    const method = removeOptions.justOne ? 'deleteOne' : 'deleteMany';
    delete removeOptions.justOne;

    this._emitCollectionApiCall('remove', { query, removeOptions });
    const result = await this._mongo._serviceProvider[method](
      this._database._name,
      this._name,
      query,
      { ...(await this._database._baseOptions()), ...removeOptions }
    );
    if (removeOptions.explain) {
      return markAsExplainOutput(result);
    }
    return new DeleteResult(!!result.acknowledged, result.deletedCount);
  }

  /**
   * Replace a document with another.
   *
   * @note: Shell API sets writeConcern via options in object, data provider API
   * expects it as a dbOption object.
   * @note: Data provider API allows for bypassDocumentValidation as argument,
   * shell API doesn't.
   *
   * @param {Object} filter - The filter.
   * @param {Object} replacement - The replacement document for matches.
   * @param {Object} options - The replace options.
   *    <upsert, writeConcern, collation, hint>
   *
   * @returns {UpdateResult} The promise of the result.
   */
  @returnsPromise
  @serverVersions(['3.2.0', ServerVersions.latest])
  @apiVersions([1])
  async replaceOne(
    filter: Document,
    replacement: Document,
    options: ReplaceOptions = {}
  ): Promise<UpdateResult> {
    assertArgsDefinedType([filter], [true], 'Collection.replaceOne');

    this._emitCollectionApiCall('replaceOne', { filter, options });
    const result = await this._mongo._serviceProvider.replaceOne(
      this._database._name,
      this._name,
      filter,
      replacement,
      { ...(await this._database._baseOptions()), ...options }
    );
    return new UpdateResult(
      !!result.acknowledged,
      result.matchedCount,
      result.modifiedCount,
      result.upsertedCount,
      result.upsertedId
    );
  }

  @returnsPromise
  @deprecated
  @serverVersions([ServerVersions.earliest, '3.2.0'])
  @apiVersions([1])
  async update(
    filter: Document,
    update: Document,
    options: UpdateOptions & { multi?: boolean } = {}
  ): Promise<UpdateResult | Document> {
    await this._instanceState.printDeprecationWarning(
      'Collection.update() is deprecated. Use updateOne, updateMany, or bulkWrite.'
    );
    assertArgsDefinedType([filter, update], [true, true], 'Collection.update');
    this._emitCollectionApiCall('update', { filter, options });
    let result;

    if (options.multi) {
      result = await this._mongo._serviceProvider.updateMany(
        this._database._name,
        this._name,
        filter,
        update,
        { ...(await this._database._baseOptions()), ...options }
      );
    } else {
      result = await this._mongo._serviceProvider.updateOne(
        this._database._name,
        this._name,
        filter,
        update,
        { ...(await this._database._baseOptions()), ...options }
      );
    }
    if (options.explain) {
      return markAsExplainOutput(result);
    }
    return new UpdateResult(
      !!result.acknowledged,
      result.matchedCount,
      result.modifiedCount,
      result.upsertedCount,
      result.upsertedId
    );
  }

  /**
   * Update many documents.
   *
   * @note: Shell API sets writeConcern via options in object, data provider API
   * expects it as a dbOption object.
   *
   * @param {Object} filter - The filter.
   * @param {(Object|Array)} update - The updates.
   * @param {Object} options - The update options.
   *  <upsert, writeConcern, collation, arrayFilters, hint>
   *
   * @returns {UpdateResult} The promise of the result.
   */
  @returnsPromise
  @serverVersions(['3.2.0', ServerVersions.latest])
  @apiVersions([1])
  async updateMany(
    filter: Document,
    update: Document,
    options: UpdateOptions = {}
  ): Promise<UpdateResult | Document> {
    assertArgsDefinedType([filter], [true], 'Collection.updateMany');
    this._emitCollectionApiCall('updateMany', { filter, options });
    const result = await this._mongo._serviceProvider.updateMany(
      this._database._name,
      this._name,
      filter,
      update,
      { ...(await this._database._baseOptions()), ...options }
    );
    if (options.explain) {
      return markAsExplainOutput(result);
    }

    return new UpdateResult(
      !!result.acknowledged,
      result.matchedCount,
      result.modifiedCount,
      result.upsertedCount,
      result.upsertedId
    );
  }

  /**
   * Update one document.
   *
   * @note: Shell API sets writeConcern via options in object, data provider API
   * expects it as a dbOption object.
   *
   * @param {Object} filter - The filter.
   * @param {(Object|Array)} update - The updates.
   * @param {Object} options - The update options.
   *  <upsert, writeConcern, collation, arrayFilters, hint>
   *
   * @returns {UpdateResult} The promise of the result.
   */
  @returnsPromise
  @serverVersions(['3.2.0', ServerVersions.latest])
  @apiVersions([1])
  async updateOne(
    filter: Document,
    update: Document,
    options: UpdateOptions = {}
  ): Promise<UpdateResult | Document> {
    assertArgsDefinedType([filter], [true], 'Collection.updateOne');
    this._emitCollectionApiCall('updateOne', { filter, options });
    const result = await this._mongo._serviceProvider.updateOne(
      this._database._name,
      this._name,
      filter,
      update,
      { ...(await this._database._baseOptions()), ...options }
    );
    if (options.explain) {
      return markAsExplainOutput(result);
    }

    return new UpdateResult(
      !!result.acknowledged,
      result.matchedCount,
      result.modifiedCount,
      result.upsertedCount,
      result.upsertedId
    );
  }

  /**
   * Compacts structured encryption data.
   *
   * @return {Promise}
   */
  @returnsPromise
  @apiVersions([])
  async compactStructuredEncryptionData(): Promise<Document> {
    if (!this._mongo._fleOptions) {
      throw new MongoshInvalidInputError(
        'The "compactStructuredEncryptionData" command requires Mongo instance configured with auto encryption.',
        CommonErrors.InvalidArgument
      );
    }

    this._emitCollectionApiCall('compactStructuredEncryptionData');
    return await this._database._runCommand({
      compactStructuredEncryptionData: this._name,
    });
  }

  /**
   * Converts a collection to capped
   *
   * @param {String} size - The maximum size, in bytes, for the capped collection.
   *
   * @return {Promise}
   */
  @returnsPromise
  @apiVersions([])
  async convertToCapped(size: number): Promise<Document> {
    this._emitCollectionApiCall('convertToCapped', { size });
    return await this._database._runCommand({
      convertToCapped: this._name,
      size,
    });
  }

  /**
   * Internal function which calls the Service Provider createIndexes function.
   * This function is used also by createIndex and ensureIndex
   *
   * @param {Document} keyPatterns - An array of documents that contains
   *  the field and value pairs where the field is the index key and the
   *  value describes the type of index for that field.
   * @param {Document} options - createIndexes options (
   *  name, background, sparse ...)
   * @return {Promise}
   */
  async _createIndexes(
    keyPatterns: Document[],
    options: CreateIndexesOptions = {},
    commitQuorum?: number | string
  ): Promise<string[]> {
    assertArgsDefinedType([keyPatterns], [true], 'Collection.createIndexes');
    if (typeof options !== 'object' || Array.isArray(options)) {
      throw new MongoshInvalidInputError(
        'The "options" argument must be an object.',
        CommonErrors.InvalidArgument
      );
    }
    const specs = keyPatterns.map((pattern) => ({
      ...options,
      key: pattern,
    }));
    const createIndexesOptions: CreateIndexesOptions = {
      ...(await this._database._baseOptions()),
      ...options,
    };
    if (undefined !== commitQuorum) {
      createIndexesOptions.commitQuorum = commitQuorum;
    }
    return await this._mongo._serviceProvider.createIndexes(
      this._database._name,
      this._name,
      specs,
      createIndexesOptions
    );
  }
  /**
   * Create indexes for a collection
   *
   * @param {Document} keyPatterns - An array of documents that contains
   *  the field and value pairs where the field is the index key and the
   *  value describes the type of index for that field.
   * @param {Document} options - createIndexes options (
   *  name, background, sparse ...)
   * @return {Promise}
   */
  @returnsPromise
  @serverVersions(['3.2.0', ServerVersions.latest])
  @apiVersions([1])
  async createIndexes(
    keyPatterns: Document[],
    options: CreateIndexesOptions = {},
    commitQuorum?: number | string
  ): Promise<string[]> {
    const specs = keyPatterns.map((pattern) => ({
      ...options,
      key: pattern,
    }));
    this._emitCollectionApiCall('createIndexes', { specs });
    return this._createIndexes(keyPatterns, options, commitQuorum);
  }

  /**
   * Create index for a collection
   *
   * @param {Document} keys - An document that contains
   *  the field and value pairs where the field is the index key and the
   *  value describes the type of index for that field.
   * @param {Document} options - createIndexes options (
   *  name, background, sparse ...)
   *
   * @return {Promise}
   */
  @returnsPromise
  @apiVersions([1])
  async createIndex(
    keys: Document,
    options: CreateIndexesOptions = {},
    commitQuorum?: number | string
  ): Promise<string> {
    assertArgsDefinedType([keys], [true], 'Collection.createIndex');
    if (typeof options !== 'object' || Array.isArray(options)) {
      throw new MongoshInvalidInputError(
        'The "options" argument must be an object.',
        CommonErrors.InvalidArgument
      );
    }
    this._emitCollectionApiCall('createIndex', { keys, options });
    const names = await this._createIndexes([keys], options, commitQuorum);
    if (!Array.isArray(names) || names.length !== 1) {
      throw new MongoshInternalError(
        `Expected createIndexes() to return array of length 1, saw ${names.toString()}`
      );
    }
    return names[0];
  }

  /**
   * Create index for a collection (alias for createIndex)
   *
   * @param {Document} keys - An document that contains
   *  the field and value pairs where the field is the index key and the
   *  value describes the type of index for that field.
   * @param {Document} options - createIndexes options (
   *  name, background, sparse ...)
   *
   * @return {Promise}
   */
  @returnsPromise
  @apiVersions([1])
  async ensureIndex(
    keys: Document,
    options: CreateIndexesOptions = {},
    commitQuorum?: number | string
  ): Promise<Document> {
    this._emitCollectionApiCall('ensureIndex', { keys, options });
    return await this._createIndexes([keys], options, commitQuorum);
  }

  /**
   * Returns an array that holds a list of documents that identify and
   * describe the existing indexes on the collection.
   *
   * @return {Promise}
   */
  @returnsPromise
  @serverVersions(['3.2.0', ServerVersions.latest])
  @apiVersions([1])
  async getIndexes(): Promise<Document[]> {
    this._emitCollectionApiCall('getIndexes');
    return await this._mongo._serviceProvider.getIndexes(
      this._database._name,
      this._name,
      await this._database._baseOptions()
    );
  }

  /**
   * Returns an array that holds a list of documents that identify and
   * describe the existing indexes on the collection. (alias for getIndexes)
   *
   * @return {Promise}
   */
  @returnsPromise
  @serverVersions(['3.2.0', ServerVersions.latest])
  @apiVersions([1])
  async getIndexSpecs(): Promise<Document[]> {
    this._emitCollectionApiCall('getIndexSpecs');
    return await this._mongo._serviceProvider.getIndexes(
      this._database._name,
      this._name,
      await this._database._baseOptions()
    );
  }

  /**
   * Returns an array that holds a list of documents that identify and
   * describe the existing indexes on the collection. (alias for getIndexes)
   *
   * @return {Promise}
   */
  @returnsPromise
  @apiVersions([1])
  async getIndices(): Promise<Document[]> {
    this._emitCollectionApiCall('getIndices');
    return await this._mongo._serviceProvider.getIndexes(
      this._database._name,
      this._name,
      await this._database._baseOptions()
    );
  }

  /**
   * Returns an array of key patterns for the indexes defined on the collection.
   *
   * @return {Promise}
   */
  @returnsPromise
  @serverVersions(['3.2.0', ServerVersions.latest])
  @apiVersions([1])
  async getIndexKeys(): Promise<Document[]> {
    this._emitCollectionApiCall('getIndexKeys');
    const indexes = await this._mongo._serviceProvider.getIndexes(
      this._database._name,
      this._name,
      await this._database._baseOptions()
    );
    return indexes.map((i) => i.key);
  }

  /**
   * Drops the specified index or indexes (except the index on the _id field)
   * from a collection.
   *
   * @param {string|string[]|Object|Object[]} indexes the indexes to be removed.
   * @return {Promise}
   */
  @returnsPromise
  @apiVersions([1])
  async dropIndexes(
    indexes: string | string[] | Document | Document[] = '*'
  ): Promise<Document> {
    this._emitCollectionApiCall('dropIndexes', { indexes });
    try {
      return await this._database._runCommand({
        dropIndexes: this._name,
        index: indexes,
      });
    } catch (error: any) {
      // If indexes is an array and we're failing because of that, we fall back to
      // trying to drop all the indexes individually because that's what's supported
      // on mongod 4.0. In the java-shell, error properties are unavailable,
      // so we are a bit more generous there in terms of situation in which we retry.
      if (
        (error?.codeName === 'IndexNotFound' ||
          error?.codeName === undefined) &&
        (error?.errmsg === 'invalid index name spec' ||
          error?.errmsg === undefined) &&
        Array.isArray(indexes) &&
        indexes.length > 0 &&
        /^4\.0\./.exec(await this._database.version())
      ) {
        const all = await Promise.all(
          (indexes as string[]).map(
            async (index) => await this.dropIndexes(index)
          )
        );
        const errored = all.find((result) => !result.ok);
        if (errored) return errored;
        // Return the entry with the highest nIndexesWas value.
        return all.sort((a, b) => b.nIndexesWas - a.nIndexesWas)[0];
      }

      throw error;
    }
  }

  /**
   * Drops the specified index from a collection.
   *
   * @param {string|Object} index the index to be removed.
   * @return {Promise}
   */
  @returnsPromise
  @apiVersions([1])
  async dropIndex(index: string | Document): Promise<Document> {
    assertArgsDefinedType([index], [true], 'Collection.dropIndex');
    this._emitCollectionApiCall('dropIndex', { index });
    if (index === '*') {
      throw new MongoshInvalidInputError(
        "To drop indexes in the collection using '*', use db.collection.dropIndexes().",
        CommonErrors.InvalidArgument
      );
    }

    if (Array.isArray(index)) {
      throw new MongoshInvalidInputError(
        'The index to drop must be either the index name or the index specification document.',
        CommonErrors.InvalidArgument
      );
    }
    return this.dropIndexes(index);
  }

  async _getSingleStorageStatValue(key: string): Promise<number> {
    const cursor = await this.aggregate([
      { $collStats: { storageStats: {} } },
      { $group: { _id: null, value: { $sum: `$storageStats.${key}` } } },
    ]);
    const [{ value }] = await cursor.toArray();
    return value;
  }

  /**
   * Returns the total size of all indexes for the collection.
   *
   * @return {Promise}
   */
  @returnsPromise
  @apiVersions([])
  async totalIndexSize(...args: any[]): Promise<number> {
    this._emitCollectionApiCall('totalIndexSize');
    if (args.length) {
      throw new MongoshInvalidInputError(
        '"totalIndexSize" takes no argument. Use db.collection.stats to get detailed information.',
        CommonErrors.InvalidArgument
      );
    }

    return this._getSingleStorageStatValue('totalIndexSize');
  }

  /**
   * Drops and recreate indexes for a collection.
   *
   * @return {Promise}
   */
  @returnsPromise
  @deprecated
  @topologies([Topologies.Standalone])
  @apiVersions([])
  async reIndex(): Promise<Document> {
    this._emitCollectionApiCall('reIndex');
    return await this._database._runCommand({
      reIndex: this._name,
    });
  }

  /**
   * Returns the collection database.
   *
   * @return {Database}
   */
  @returnType('Database')
  getDB(): Database<M, D> {
    this._emitCollectionApiCall('getDB');
    return this._database;
  }

  /**
   * Returns the collection mongo
   *
   * @return {Mongo}
   */
  @returnType('Mongo')
  getMongo(): Mongo<M> {
    this._emitCollectionApiCall('getMongo');
    return this._mongo;
  }

  /**
   * Get the collection dataSize.
   *
   * @return {Promise} returns Promise
   */
  @returnsPromise
  @apiVersions([])
  async dataSize(): Promise<number> {
    this._emitCollectionApiCall('dataSize');

    return this._getSingleStorageStatValue('size');
  }

  /**
   * Get the collection storageSize.
   *
   * @return {Promise} returns Promise
   */
  @returnsPromise
  @apiVersions([])
  async storageSize(): Promise<number> {
    this._emitCollectionApiCall('storageSize');

    return this._getSingleStorageStatValue('storageSize');
  }

  /**
   * Get the collection totalSize.
   *
   * @return {Promise} returns Promise
   */
  @returnsPromise
  @apiVersions([])
  async totalSize(): Promise<number> {
    this._emitCollectionApiCall('totalSize');

    return this._getSingleStorageStatValue('totalSize');
  }

  /**
   * Drop a collection.
   *
   * @return {Promise} returns Promise
   */
  @returnsPromise
  @apiVersions([1])
  async drop(options: DropCollectionOptions = {}): Promise<boolean> {
    this._emitCollectionApiCall('drop');

    let encryptedFieldsOptions = {};

    const encryptedFieldsMap = this._mongo._fleOptions?.encryptedFieldsMap;
    const encryptedFields: Document | undefined =
      encryptedFieldsMap?.[`${this._database._name}.${this._name}`];

    if (!encryptedFields && !options.encryptedFields) {
      try {
        const collectionInfos =
          await this._mongo._serviceProvider.listCollections(
            this._database._name,
            {
              name: this._name,
            },
            await this._database._baseOptions()
          );

        const encryptedFields: Document | undefined =
          collectionInfos?.[0]?.options?.encryptedFields;

        if (encryptedFields) {
          encryptedFieldsOptions = { encryptedFields };
        }
      } catch (error) {
        // pass, ignore all error messages
      }
    }

    try {
      return await this._mongo._serviceProvider.dropCollection(
        this._database._name,
        this._name,
        {
          ...(await this._database._baseOptions()),
          ...options,
          ...encryptedFieldsOptions,
        }
      );
    } catch (error: any) {
      if (error?.codeName === 'NamespaceNotFound') {
        this._mongo._instanceState.messageBus.emit('mongosh:warn', {
          method: 'drop',
          class: 'Collection',
          message: `Namespace not found: ${this._name}`,
        });
        return false;
      }
      throw error;
    }
  }

  /**
   * Collection exists.
   *
   * @return {Promise} returns Promise
   */
  @returnsPromise
  @apiVersions([1])
  async exists(): Promise<Document> {
    this._emitCollectionApiCall('exists');
    const collectionInfos = await this._mongo._serviceProvider.listCollections(
      this._database._name,
      {
        name: this._name,
      },
      await this._database._baseOptions()
    );

    return collectionInfos[0] || null;
  }

  getFullName(): string {
    this._emitCollectionApiCall('getFullName');
    return `${this._database._name}.${this._name}`;
  }

  getName(): N {
    this._emitCollectionApiCall('getName');
    return this._name;
  }

  @returnsPromise
  @apiVersions([1])
  async runCommand(
    commandName: string | Document,
    options?: RunCommandOptions
  ): Promise<Document> {
    assertArgsDefinedType(
      [commandName],
      [['string', 'object']],
      'Collection.runCommand'
    );
    if (options) {
      if (typeof commandName !== 'string') {
        throw new MongoshInvalidInputError(
          'Collection.runCommand takes a command string as its first arugment',
          CommonErrors.InvalidArgument
        );
      } else if (commandName in options) {
        throw new MongoshInvalidInputError(
          'The "commandName" argument cannot be passed as an option to "runCommand".',
          CommonErrors.InvalidArgument
        );
      }
    }

    const hiddenCommands = new RegExp(HIDDEN_COMMANDS);
    if (typeof commandName === 'string' && !hiddenCommands.test(commandName)) {
      this._emitCollectionApiCall('runCommand', { commandName });
    }
    const cmd =
      typeof commandName === 'string'
        ? {
            [commandName]: this._name,
            ...options,
          }
        : commandName;
    return await this._database._runCommand(cmd);
  }

  @returnType('Explainable')
  @apiVersions([1])
  explain(verbosity: ExplainVerbosityLike = 'queryPlanner'): Explainable {
    verbosity = validateExplainableVerbosity(verbosity);
    this._emitCollectionApiCall('explain', { verbosity });
    return new Explainable(this._mongo, this._typeLaunder(), verbosity);
  }

  /**
   * Running the $collStats stage on sharded timeseries clusters
   * fails on some versions of MongoDB. SERVER-72686
   * This function provides the deprecated fallback in those instances.
   */
  async _getLegacyCollStats(scale: number) {
    const result = await this._database._runReadCommand({
      collStats: this._name,
      scale: scale || 1,
    });

    if (!result) {
      throw new MongoshRuntimeError(
        `Error running collStats command on ${this.getFullName()}`,
        CommonErrors.CommandFailed
      );
    }

    return result;
  }

  /**
   * Build a single scaled collection stats result document from the
   * potentially multiple documents returned from the `$collStats` aggregation
   * result. We run the aggregation stage with scale 1 and scale it here
   * in order to accurately scale the summation of stats across various shards.
   */
  async _aggregateAndScaleCollStats(collStats: Document[], scale: number) {
    const result: Document = {
      ok: 1,
    };

    const shardStats: {
      [shardId: string]: Document;
    } = {};
    const counts: {
      [fieldName: string]: number;
    } = {};
    const indexSizes: {
      [indexName: string]: number;
    } = {};
    const clusterTimeseriesStats: {
      [statName: string]: number;
    } = {};

    let maxSize = 0;
    let unscaledCollSize = 0;

    let nindexes = 0;
    let timeseriesBucketsNs: string | undefined;
    let timeseriesTotalBucketSize = 0;

    for (const shardResult of collStats) {
      const shardStorageStats = shardResult.storageStats;

      // We don't know the order that we will encounter the count and size, so we save them
      // until we've iterated through all the fields before updating unscaledCollSize
      // Timeseries bucket collection does not provide 'count' or 'avgObjSize'.
      const countField = shardStorageStats.count;
      const shardObjCount = typeof countField !== 'undefined' ? countField : 0;

      for (const fieldName of Object.keys(shardStorageStats)) {
        if (
          ['ns', 'ok', 'lastExtentSize', 'paddingFactor'].includes(fieldName)
        ) {
          continue;
        }
        if (
          [
            'userFlags',
            'capped',
            'max',
            'paddingFactorNote',
            'indexDetails',
            'wiredTiger',
          ].includes(fieldName)
        ) {
          // Fields that are copied from the first shard only, because they need to
          // match across shards.
          result[fieldName] ??= shardStorageStats[fieldName];
        } else if (fieldName === 'timeseries') {
          const shardTimeseriesStats: Document = shardStorageStats[fieldName];
          for (const [timeseriesStatName, timeseriesStat] of Object.entries(
            shardTimeseriesStats
          )) {
            if (typeof timeseriesStat === 'string') {
              if (!timeseriesBucketsNs) {
                timeseriesBucketsNs = timeseriesStat;
              }
            } else if (timeseriesStatName === 'avgBucketSize') {
              timeseriesTotalBucketSize +=
                coerceToJSNumber(shardTimeseriesStats.bucketCount) *
                coerceToJSNumber(timeseriesStat);
            } else {
              // Simple summation for other types of stats.
              if (clusterTimeseriesStats[timeseriesStatName] === undefined) {
                clusterTimeseriesStats[timeseriesStatName] = 0;
              }
              clusterTimeseriesStats[timeseriesStatName] +=
                coerceToJSNumber(timeseriesStat);
            }
          }
        } else if (
          // NOTE: `numOrphanDocs` is new in 6.0. `totalSize` is new in 4.4.
          [
            'count',
            'size',
            'storageSize',
            'totalIndexSize',
            'totalSize',
            'numOrphanDocs',
          ].includes(fieldName)
        ) {
          if (counts[fieldName] === undefined) {
            counts[fieldName] = 0;
          }
          counts[fieldName] += coerceToJSNumber(shardStorageStats[fieldName]);
        } else if (fieldName === 'avgObjSize') {
          const shardAvgObjSize = coerceToJSNumber(
            shardStorageStats[fieldName]
          );
          unscaledCollSize += shardAvgObjSize * shardObjCount;
        } else if (fieldName === 'maxSize') {
          const shardMaxSize = coerceToJSNumber(shardStorageStats[fieldName]);
          maxSize = Math.max(maxSize, shardMaxSize);
        } else if (fieldName === 'indexSizes') {
          for (const indexName of Object.keys(shardStorageStats[fieldName])) {
            if (indexSizes[indexName] === undefined) {
              indexSizes[indexName] = 0;
            }
            indexSizes[indexName] += coerceToJSNumber(
              shardStorageStats[fieldName][indexName]
            );
          }
        } else if (fieldName === 'nindexes') {
          const shardIndexes = shardStorageStats[fieldName];

          if (nindexes === 0) {
            nindexes = shardIndexes;
          } else if (shardIndexes > nindexes) {
            // This hopefully means we're building an index.
            nindexes = shardIndexes;
          }
        }
      }

      if (shardResult.shard) {
        shardStats[shardResult.shard] = scaleIndividualShardStatistics(
          shardStorageStats,
          scale
        );
      }
    }

    const ns = `${this._database._name}.${this._name}`;
    const config = this._mongo.getDB('config' as StringKey<M>);
    if (collStats[0].shard) {
      result.shards = shardStats;
    }

    try {
      result.sharded = !!(await config.getCollection('collections').findOne({
        _id: timeseriesBucketsNs ?? ns,
        ...onlyShardedCollectionsInConfigFilter,
      }));
    } catch (e) {
      // A user might not have permissions to check the config. In which
      // case we default to the potentially inaccurate check for multiple
      // shard response documents to determine if the collection is sharded.
      result.sharded = collStats.length > 1;
    }

    for (const [countField, count] of Object.entries(counts)) {
      if (
        ['size', 'storageSize', 'totalIndexSize', 'totalSize'].includes(
          countField
        )
      ) {
        result[countField] = count / scale;
      } else {
        result[countField] = count;
      }
    }
    if (timeseriesBucketsNs && Object.keys(clusterTimeseriesStats).length > 0) {
      result.timeseries = {
        ...clusterTimeseriesStats,
        // Average across all the shards.
        avgBucketSize: clusterTimeseriesStats.bucketCount
          ? timeseriesTotalBucketSize / clusterTimeseriesStats.bucketCount
          : 0,
        bucketsNs: timeseriesBucketsNs,
      };
    }
    result.indexSizes = {};
    for (const [indexName, indexSize] of Object.entries(indexSizes)) {
      // Scale the index sizes with the scale option passed by the user.
      result.indexSizes[indexName] = indexSize / scale;
    }
    // The unscaled avgObjSize for each shard is used to get the unscaledCollSize because the
    // raw size returned by the shard is affected by the command's scale parameter
    if (counts.count > 0) {
      result.avgObjSize = unscaledCollSize / counts.count;
    } else {
      result.avgObjSize = 0;
    }
    if (result.capped) {
      result.maxSize = maxSize / scale;
    }
    result.ns = ns;
    result.nindexes = nindexes;
    if (collStats[0].storageStats.scaleFactor !== undefined) {
      // The `scaleFactor` property started being returned in 4.2.
      result.scaleFactor = scale;
    }
    result.ok = 1;

    return result;
  }

  async _getAggregatedCollStats(scale: number) {
    try {
      const collStats = await (
        await this.aggregate([
          {
            $collStats: {
              storageStats: {
                // We pass scale `1` and we scale the response ourselves.
                // We do this because we create one document response based on the multiple
                // documents the `$collStats` stage returns for sharded collections.
                scale: 1,
              },
            },
          },
        ])
      ).toArray();

      if (!collStats || collStats[0] === undefined) {
        throw new MongoshRuntimeError(
          `Error running $collStats aggregation stage on ${this.getFullName()}`,
          CommonErrors.CommandFailed
        );
      }

      return await this._aggregateAndScaleCollStats(collStats, scale);
    } catch (e: any) {
      if (
        e?.codeName === 'StaleConfig' ||
        e?.code === 13388 ||
        e?.codeName === 'FailedToParse'
      ) {
        // Fallback to the deprecated way of fetching that folks can still
        // fetch the stats of sharded timeseries collections. SERVER-72686
        // and atlas data federation (MONGOSH-1425)
        try {
          return await this._getLegacyCollStats(scale);
        } catch (legacyCollStatsError) {
          // Surface the original error when the fallback.
          throw e;
        }
      }
      throw e;
    }
  }

  @returnsPromise
  @apiVersions([])
  async stats(originalOptions: Document | number = {}): Promise<Document> {
    const options: Document =
      typeof originalOptions === 'number'
        ? { scale: originalOptions }
        : originalOptions;

    if (options.indexDetailsKey && options.indexDetailsName) {
      throw new MongoshInvalidInputError(
        'Cannot filter indexDetails on both indexDetailsKey and indexDetailsName',
        CommonErrors.InvalidArgument
      );
    }
    if (
      options.indexDetailsKey &&
      typeof options.indexDetailsKey !== 'object'
    ) {
      throw new MongoshInvalidInputError(
        `Expected options.indexDetailsKey to be a document, got ${typeof options.indexDetailsKey}`,
        CommonErrors.InvalidArgument
      );
    }
    if (
      options.indexDetailsName &&
      typeof options.indexDetailsName !== 'string'
    ) {
      throw new MongoshInvalidInputError(
        `Expected options.indexDetailsName to be a string, got ${typeof options.indexDetailsName}`,
        CommonErrors.InvalidArgument
      );
    }
    options.scale = options.scale || 1;
    options.indexDetails = options.indexDetails || false;

    this._emitCollectionApiCall('stats', { options });

    const result = await this._getAggregatedCollStats(options.scale);

    let filterIndexName = options.indexDetailsName;
    if (!filterIndexName && options.indexDetailsKey) {
      const indexes = await this._mongo._serviceProvider.getIndexes(
        this._database._name,
        this._name,
        await this._database._baseOptions()
      );
      indexes.forEach((spec) => {
        if (
          JSON.stringify(spec.key) === JSON.stringify(options.indexDetailsKey)
        ) {
          filterIndexName = spec.name;
        }
      });
    }

    /**
     * Remove indexDetails if options.indexDetails is true. From the old shell code.
     */
    const updateStats = (stats: Document): void => {
      if (!stats.indexDetails) {
        return;
      }
      if (!options.indexDetails) {
        delete stats.indexDetails;
        return;
      }
      if (!filterIndexName) {
        return;
      }
      for (const key of Object.keys(stats.indexDetails)) {
        if (key === filterIndexName) {
          continue;
        }
        delete stats.indexDetails[key];
      }
    };
    updateStats(result);

    for (const shardName of Object.keys(result.shards ?? {})) {
      updateStats(result.shards[shardName]);
    }
    return result;
  }

  @returnsPromise
  @apiVersions([])
  async latencyStats(options: Document = {}): Promise<Document[]> {
    this._emitCollectionApiCall('latencyStats', { options });
    return await (
      await this.aggregate([{ $collStats: { latencyStats: options } }])
    ).toArray();
  }

  @returnsPromise
  @returnType('Bulk')
  @apiVersions([1])
  async initializeOrderedBulkOp(): Promise<Bulk> {
    this._emitCollectionApiCall('initializeOrderedBulkOp');
    const innerBulk = await this._mongo._serviceProvider.initializeBulkOp(
      this._database._name,
      this._name,
      true,
      await this._database._baseOptions()
    );
    return new Bulk(this._typeLaunder(), innerBulk, true);
  }

  @returnsPromise
  @returnType('Bulk')
  @apiVersions([1])
  async initializeUnorderedBulkOp(): Promise<Bulk> {
    this._emitCollectionApiCall('initializeUnorderedBulkOp');
    const innerBulk = await this._mongo._serviceProvider.initializeBulkOp(
      this._database._name,
      this._name,
      false,
      await this._database._baseOptions()
    );
    return new Bulk(this._typeLaunder(), innerBulk);
  }

  @returnType('PlanCache')
  @apiVersions([])
  getPlanCache(): PlanCache {
    this._emitCollectionApiCall('getPlanCache');
    return new PlanCache(this._typeLaunder());
  }

  @returnsPromise
  @deprecated
  @serverVersions([ServerVersions.earliest, '4.9.0'])
  @apiVersions([])
  // eslint-disable-next-line @typescript-eslint/ban-types
  async mapReduce(
    map: Function | string,
    reduce: Function | string,
    optionsOrOutString: MapReduceShellOptions
  ): Promise<Document> {
    await this._instanceState.printDeprecationWarning(
      'Collection.mapReduce() is deprecated. Use an aggregation instead.\nSee https://docs.mongodb.com/manual/core/map-reduce for details.'
    );
    assertArgsDefinedType(
      [map, reduce, optionsOrOutString],
      [true, true, true],
      'Collection.mapReduce'
    );
    this._emitCollectionApiCall('mapReduce', {
      map,
      reduce,
      out: optionsOrOutString,
    });

    let cmd = {
      mapReduce: this._name,
      map: map,
      reduce: reduce,
      ...processMapReduceOptions(optionsOrOutString),
    } as Document;

    if (cmd.explain) {
      const verbosity = cmd.explain;
      delete cmd.explain;
      cmd = {
        explain: cmd,
        verbosity,
      };
    }

    return await this._database._runCommand(cmd);
  }

  @returnsPromise
  @apiVersions([])
  async validate(options: boolean | Document = false): Promise<Document> {
    this._emitCollectionApiCall('validate', { options });
    if (typeof options === 'boolean') {
      options = { full: options };
    }
    return await this._database._runReadCommand({
      validate: this._name,
      ...options,
    });
  }

  @returnsPromise
  @topologies([Topologies.Sharded])
  @apiVersions([])
  async getShardVersion(): Promise<Document> {
    this._emitCollectionApiCall('getShardVersion', {});
    return await this._database._runAdminReadCommand({
      getShardVersion: `${this._database._name}.${this._name}`,
    });
  }

  /**
   * Helper for getting collection info for sharded collections.
   * @throws If the collection is not sharded.
   * @returns collection info based on given collStats.
   */
  async _getShardedCollectionInfo(
    config: Database,
    collStats: Document[]
  ): Promise<Document> {
    const ns = `${this._database._name}.${this._name}`;
    const existingConfigCollectionsInfo = await config
      .getCollection('collections')
      .findOne({
        _id: ns,
        ...onlyShardedCollectionsInConfigFilter,
      });

    if (existingConfigCollectionsInfo !== null) {
      return existingConfigCollectionsInfo;
    }

    // If the collection info is not found, check if it is timeseries and use the bucket
    const timeseriesShardStats = collStats.find(
      (extractedShardStats) =>
        typeof extractedShardStats.storageStats.timeseries !== 'undefined'
    );

    if (!timeseriesShardStats) {
      throw new MongoshInvalidInputError(
        `Collection ${this._name} is not sharded`,
        ShellApiErrors.NotConnectedToShardedCluster
      );
    }

    const { storageStats } = timeseriesShardStats;

    const timeseries: Document = storageStats.timeseries;
    const timeseriesBucketNs: string = timeseries.bucketsNs;

    const timeseriesCollectionInfo = await config
      .getCollection('collections')
      .findOne({
        _id: timeseriesBucketNs,
        ...onlyShardedCollectionsInConfigFilter,
      });

    if (!timeseriesCollectionInfo) {
      throw new MongoshRuntimeError(
        `Error finding collection information for ${timeseriesBucketNs}`,
        CommonErrors.CommandFailed
      );
    }

    return timeseriesCollectionInfo;
  }

  @returnsPromise
  @topologies([Topologies.Sharded])
  @apiVersions([])
  async getShardDistribution(): Promise<
    CommandResult<GetShardDistributionResult>
  > {
    this._emitCollectionApiCall('getShardDistribution', {});

    const result = {} as Document;
    const config = this._mongo.getDB('config' as StringKey<M>);

    const collStats = await (
      await this.aggregate({ $collStats: { storageStats: {} } })
    ).toArray();

    const totals = { numChunks: 0, size: 0, count: 0 };
    const conciseShardsStats: {
      shardId: string;
      host: string;
      size: number;
      count: number;
      numChunks: number;
      avgObjSize: number;
    }[] = [];

    const configCollectionsInfo = await this._getShardedCollectionInfo(
      config,
      collStats
    );

    await Promise.all(
      collStats.map((extractedShardStats) =>
        (async (): Promise<void> => {
          const { shard } = extractedShardStats;
          // If we have an UUID, use that for lookups. If we have only the ns,
          // use that. (On 5.0+ servers, config.chunk has uses the UUID, before
          // that it had the ns).
          const countChunksQuery = {
            ...buildConfigChunksCollectionMatch(configCollectionsInfo),
            shard,
          };
          const [host, numChunks] = await Promise.all([
            config
              .getCollection('shards')
              .findOne({ _id: extractedShardStats.shard }),
            config.getCollection('chunks').countDocuments(countChunksQuery),
          ]);

          // Since 6.0, there can be orphan documents indicated by numOrphanDocs.
          // These orphan documents need to be accounted for in the size calculation.
          const orphanDocumentsSize =
            (extractedShardStats.storageStats.numOrphanDocs ?? 0) *
            (extractedShardStats.storageStats.avgObjSize ?? 0);
          const ownedSize =
            extractedShardStats.storageStats.size - orphanDocumentsSize;

          const shardStats = {
            shardId: shard,
            host: host !== null ? host.host : null,
            size: ownedSize,
            count: extractedShardStats.storageStats.count,
            numChunks: numChunks,
            avgObjSize: extractedShardStats.storageStats.avgObjSize,
          };

          // In sharded timeseries collections we do not have a count
          // so we intentionally pass NaN as a result to the client.
          const shardStatsCount: number = shardStats.count ?? NaN;

          const estimatedChunkDataPerChunk =
            shardStats.numChunks === 0
              ? 0
              : shardStats.size / shardStats.numChunks;
          const estimatedDocsPerChunk =
            shardStats.numChunks === 0
              ? 0
              : Math.floor(shardStatsCount / shardStats.numChunks);

          result[`Shard ${shardStats.shardId} at ${shardStats.host}`] = {
            data: dataFormat(coerceToJSNumber(shardStats.size)),
            docs: shardStatsCount,
            chunks: shardStats.numChunks,
            'estimated data per chunk': dataFormat(estimatedChunkDataPerChunk),
            'estimated docs per chunk': estimatedDocsPerChunk,
          };

          totals.size += coerceToJSNumber(ownedSize);
          totals.count += coerceToJSNumber(shardStatsCount);
          totals.numChunks += coerceToJSNumber(shardStats.numChunks);

          conciseShardsStats.push(shardStats);
        })()
      )
    );

    const totalValue = {
      data: dataFormat(totals.size),
      docs: totals.count,
      chunks: totals.numChunks,
    } as GetShardDistributionResult['Totals'];

    for (const shardStats of conciseShardsStats) {
      const estDataPercent =
        totals.size === 0
          ? 0
          : Math.floor((shardStats.size / totals.size) * 10000) / 100;
      const estDocPercent =
        totals.count === 0
          ? 0
          : Math.floor((shardStats.count / totals.count) * 10000) / 100;

      totalValue[`Shard ${shardStats.shardId}`] = [
        `${estDataPercent} % data`,
        `${estDocPercent} % docs in cluster`,
        `${dataFormat(shardStats.avgObjSize)} avg obj size on shard`,
      ];
    }
    result.Totals = totalValue;

    return new CommandResult<GetShardDistributionResult>(
      'StatsResult',
      result as GetShardDistributionResult
    );
  }

  @serverVersions(['3.1.0', ServerVersions.latest])
  @topologies([Topologies.ReplSet, Topologies.Sharded])
  @apiVersions([1])
  @returnsPromise
  async watch(
    pipeline: Document[] | ChangeStreamOptions = [],
    options: ChangeStreamOptions = {}
  ): Promise<ChangeStreamCursor> {
    if (!Array.isArray(pipeline)) {
      options = pipeline;
      pipeline = [];
    }
    this._emitCollectionApiCall('watch', { pipeline, options });
    const cursor = new ChangeStreamCursor(
      this._mongo._serviceProvider.watch(
        pipeline,
        {
          ...(await this._database._baseOptions()),
          ...options,
        },
        {},
        this._database._name,
        this._name
      ),
      this._name,
      this._mongo
    );
    // Cursors are not actually initialized in the driver until we try to read
    // from them. However, in the legacy shell as well as here the expectation
    // is that the change stream cursor will include all events starting from
    // the .watch() call itself. Therefore, we call .tryNext() here (and in the
    // .watch() methods of the Database and Mongo classes).
    // This should be fine, even though it means potentially ignoring one item
    // from the cursor, because:
    // - No events caused by this shell/connection can be missed, because it
    //   immediately follows the service provider .watch() call
    // - Events from another connection might be missed, but that is fine,
    //   because an event that is observed to occur after the service provider
    //   .watch() call and before the .tryNext() call could also have been
    //   observed before the .watch() call, i.e. there is a race condition
    //   here either way and we can use that to our advantage.
    // We only do this for change streams that do not specify from a specified
    // point in time, i.e. start from the current time.
    if (
      !options.resumeAfter &&
      !options.startAfter &&
      !options.startAtOperationTime
    ) {
      await cursor.tryNext();
    }
    this._mongo._instanceState.currentCursor = cursor;
    return cursor;
  }

  @serverVersions(['4.4.0', ServerVersions.latest])
  @returnsPromise
  @apiVersions([1])
  async hideIndex(index: string | Document): Promise<Document> {
    this._emitCollectionApiCall('hideIndex');
    return setHideIndex(this._typeLaunder(), index, true);
  }

  @serverVersions(['4.4.0', ServerVersions.latest])
  @returnsPromise
  @apiVersions([1])
  async unhideIndex(index: string | Document): Promise<Document> {
    this._emitCollectionApiCall('unhideIndex');
    return setHideIndex(this._typeLaunder(), index, false);
  }

  @serverVersions(['7.0.0', ServerVersions.latest])
  @returnsPromise
  @topologies([Topologies.ReplSet, Topologies.Sharded])
  @apiVersions([])
  async analyzeShardKey(
    key: Document,
    options: Document = {}
  ): Promise<Document> {
    assertArgsDefinedType([key], [true], 'Collection.analyzeShardKey');
    this._emitCollectionApiCall('analyzeShardKey', { key });
    return await this._database._runAdminReadCommand({
      analyzeShardKey: this.getFullName(),
      key,
      ...options,
    });
  }

  @serverVersions(['7.0.0', ServerVersions.latest])
  @returnsPromise
  @topologies([Topologies.ReplSet, Topologies.Sharded])
  @apiVersions([])
  async configureQueryAnalyzer(options: Document): Promise<Document> {
    this._emitCollectionApiCall('configureQueryAnalyzer', options);
    return await this._database._runAdminCommand({
      configureQueryAnalyzer: this.getFullName(),
      ...options,
    });
  }

  @serverVersions(['7.0.0', ServerVersions.latest])
  @topologies([Topologies.Sharded])
  @returnsPromise
  async checkMetadataConsistency(
    options: CheckMetadataConsistencyOptions = {}
  ): Promise<RunCommandCursor> {
    this._emitCollectionApiCall('checkMetadataConsistency', { options });

    return this._database._runCursorCommand({
      checkMetadataConsistency: this._name,
    });
  }

  @serverVersions(['6.0.0', ServerVersions.latest])
  @returnsPromise
  @apiVersions([])
  // TODO(MONGOSH-1471): use ListSearchIndexesOptions once available
  async getSearchIndexes(
    indexName?: string | Document,
    options?: Document
  ): Promise<Document[]> {
    if (typeof indexName === 'object' && indexName !== null) {
      options = indexName;
      indexName = undefined;
    }

    this._emitCollectionApiCall('getSearchIndexes', { options });
    return await this._mongo._serviceProvider.getSearchIndexes(
      this._database._name,
      this._name,
      indexName,
      { ...(await this._database._baseOptions()), ...options }
    );
  }

  async createSearchIndex(
    name: string,
    definition: SearchIndexDefinition
  ): Promise<string>;
  async createSearchIndex(
    name: string,
    type: 'search' | 'vectorSearch',
    definition: SearchIndexDefinition
  ): Promise<string>;
  async createSearchIndex(
    definition: SearchIndexDefinition,
    type?: 'search' | 'vectorSearch'
  ): Promise<string>;
  async createSearchIndex(description: SearchIndexDescription): Promise<string>;
  @serverVersions(['6.0.0', ServerVersions.latest])
  @returnsPromise
  @apiVersions([])
  async createSearchIndex(
    nameOrOptions?: string | SearchIndexDescription | SearchIndexDefinition,
    typeOrOptions?: 'search' | 'vectorSearch' | SearchIndexDefinition,
    definition?: SearchIndexDefinition
  ): Promise<string> {
    let indexDescription: SearchIndexDescription;

    if (
      typeof nameOrOptions === 'object' &&
      nameOrOptions !== null &&
      nameOrOptions.definition
    ) {
      indexDescription = nameOrOptions as SearchIndexDescription;
    } else {
      let indexName: string | undefined;
      let indexType: 'search' | 'vectorSearch' | undefined;

      if (typeof typeOrOptions === 'object' && typeOrOptions !== null) {
        definition = typeOrOptions;
      } else {
        indexType = typeOrOptions;
      }

      if (typeof nameOrOptions === 'object' && nameOrOptions !== null) {
        definition = nameOrOptions;
      } else {
        indexName = nameOrOptions;
      }

      indexDescription = {
        name: indexName ?? 'default',
        // Omitting type when it is 'search' for compat with older servers
        ...(indexType &&
          indexType !== 'search' && {
            type: indexType as 'search' | 'vectorSearch',
          }),
        definition: { ...definition },
      };
    }

    this._emitCollectionApiCall('createSearchIndex', indexDescription);
    const results = await this._mongo._serviceProvider.createSearchIndexes(
      this._database._name,
      this._name,
      [indexDescription]
    );
    return results[0];
  }

  @serverVersions(['6.0.0', ServerVersions.latest])
  @returnsPromise
  @apiVersions([])
  async createSearchIndexes(
    specs: SearchIndexDescription[]
  ): Promise<string[]> {
    this._emitCollectionApiCall('createSearchIndexes', { specs });
    return await this._mongo._serviceProvider.createSearchIndexes(
      this._database._name,
      this._name,
      // Omitting type when it is 'search' for compat with older servers
      specs.map(({ type, ...spec }) => ({
        ...spec,
        ...(type && type !== 'search' && { type }),
      }))
    );
  }

  @serverVersions(['6.0.0', ServerVersions.latest])
  @returnsPromise
  @apiVersions([])
  async dropSearchIndex(indexName: string): Promise<void> {
    this._emitCollectionApiCall('dropSearchIndex', { indexName });
    return await this._mongo._serviceProvider.dropSearchIndex(
      this._database._name,
      this._name,
      indexName
    );
  }

  @serverVersions(['6.0.0', ServerVersions.latest])
  @returnsPromise
  @apiVersions([])
  // TODO(MONGOSH-1471): use SearchIndexDescription once available
  async updateSearchIndex(
    indexName: string,
    definition: Document
  ): Promise<void> {
    this._emitCollectionApiCall('updateSearchIndex', { indexName, definition });
    return await this._mongo._serviceProvider.updateSearchIndex(
      this._database._name,
      this._name,
      indexName,
      definition
    );
  }

  async _getSampleDocs(): Promise<Document[]> {
    this._cachedSampleDocs = await (
      await this.aggregate([{ $sample: { size: 10 } }])
    ).toArray();
    return this._cachedSampleDocs;
  }

  async _getSampleDocsForCompletion(): Promise<Document[]> {
    return await Promise.race([
      (async () => {
        return await this._getSampleDocs();
      })(),
      (async () => {
        // 200ms should be a good compromise between giving the server a chance
        // to reply and responsiveness for human perception. It's not the end
        // of the world if we end up using the cached results; usually, they
        // are not going to differ from fresh ones, and even if they do, a
        // subsequent autocompletion request will almost certainly have at least
        // the new cached results.
        await new Promise((resolve) => setTimeout(resolve, 200)?.unref?.());
        return this._cachedSampleDocs;
      })(),
    ]);
  }
}

export type GetShardDistributionResult = {
  Totals: {
    data: string;
    docs: number;
    chunks: number;
  } & {
    [individualShardDistribution: `Shard ${string}`]: [
      `${number} % data`,
      `${number} % docs in cluster`,
      `${string} avg obj size on shard`
    ];
  };
  [individualShardResult: `Shard ${string} at ${string}`]: {
    data: string;
    docs: number;
    chunks: number;
    'estimated data per chunk': string;
    'estimated docs per chunk': number;
  };
};

export default Collection;<|MERGE_RESOLUTION|>--- conflicted
+++ resolved
@@ -113,7 +113,6 @@
 
 @shellApiClassDefault
 @addSourceToResults
-<<<<<<< HEAD
 export class CollectionImpl<
   M extends GenericServerSideSchema = GenericServerSideSchema,
   D extends GenericDatabaseSchema = M[keyof M],
@@ -123,20 +122,13 @@
   _mongo: Mongo<M>;
   _database: Database<M, D>;
   _name: N;
+  _cachedSampleDocs: Document[] = [];
 
   _typeLaunder(): Collection<M, D> {
     return this as Collection<M, D>;
   }
 
   constructor(mongo: Mongo<M>, database: Database<M, D>, name: N) {
-=======
-export default class Collection extends ShellApiWithMongoClass {
-  _mongo: Mongo;
-  _database: Database;
-  _name: string;
-  _cachedSampleDocs: Document[] = [];
-  constructor(mongo: Mongo, database: Database, name: string) {
->>>>>>> 7fecfac6
     super();
     this._mongo = mongo;
     this._database = database;
