--- conflicted
+++ resolved
@@ -2059,7 +2059,6 @@
     });
   }
 
-<<<<<<< HEAD
   @serverVersions(['7.0.0', ServerVersions.latest])
   @topologies([Topologies.Sharded])
   @returnsPromise
@@ -2069,7 +2068,8 @@
     return this._database._runCursorCommand({
       checkMetadataConsistency: this._name
     });
-=======
+  }
+
   @serverVersions(['6.0.0', ServerVersions.latest])
   @returnsPromise
   @apiVersions([])
@@ -2145,6 +2145,5 @@
       indexName,
       definition
     );
->>>>>>> a2847a2a
   }
 }