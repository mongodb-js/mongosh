{
  "name": "@mongosh/snippet-manager",
<<<<<<< HEAD
  "version": "3.12.0",
=======
  "version": "3.13.0",
>>>>>>> 5068f4ce
  "description": "MongoDB Shell Snippet Manager",
  "main": "./lib/index.js",
  "repository": {
    "type": "git",
    "url": "git://github.com/mongodb-js/mongosh.git"
  },
  "config": {
    "unsafe-perm": true
  },
  "scripts": {
    "test": "mocha -r \"../../scripts/import-expansions.js\" --timeout 60000 -r ts-node/register --reporter \"../../configs/mocha-config-mongosh/reporter.ts\" \"./{src,lib}/**/*.spec.ts\"",
    "test-ci": "node ../../scripts/run-if-package-requested.js npm test",
    "test-coverage": "nyc --no-clean --cwd ../.. --reporter=none npm run test",
    "test-ci-coverage": "nyc --no-clean --cwd ../.. --reporter=none npm run test-ci",
    "eslint": "eslint",
    "lint": "npm run eslint . && npm run prettier -- --check .",
    "check": "npm run lint && npm run depcheck",
    "depcheck": "depcheck",
    "compile": "tsc -p tsconfig.json",
    "prepublish": "npm run compile",
    "prettier": "prettier",
    "reformat": "npm run prettier -- --write . && npm run eslint --fix"
  },
  "license": "Apache-2.0",
  "publishConfig": {
    "access": "public"
  },
  "engines": {
    "node": ">=14.15.1"
  },
  "mongosh": {
    "unitTestsOnly": true
  },
  "dependencies": {
    "@mongodb-js/devtools-proxy-support": "^0.4.2",
    "@mongosh/errors": "2.4.0",
<<<<<<< HEAD
    "@mongosh/shell-api": "^3.12.0",
    "@mongosh/types": "3.7.0",
=======
    "@mongosh/shell-api": "^3.13.0",
    "@mongosh/types": "3.8.0",
>>>>>>> 5068f4ce
    "bson": "^6.10.3",
    "cross-spawn": "^7.0.5",
    "escape-string-regexp": "^4.0.0",
    "zod": "^3.24.1",
    "tar": "^6.1.15"
  },
  "devDependencies": {
    "@mongodb-js/eslint-config-mongosh": "^1.0.0",
    "@mongodb-js/prettier-config-devtools": "^1.0.1",
    "@mongodb-js/tsconfig-mongosh": "^1.0.0",
    "@types/cross-spawn": "^6.0.6",
    "@types/tar": "^4.0.4",
    "depcheck": "^1.4.7",
    "eslint": "^7.25.0",
    "nanobus": "^4.5.0",
    "prettier": "^2.8.8"
  }
}<|MERGE_RESOLUTION|>--- conflicted
+++ resolved
@@ -1,10 +1,6 @@
 {
   "name": "@mongosh/snippet-manager",
-<<<<<<< HEAD
-  "version": "3.12.0",
-=======
   "version": "3.13.0",
->>>>>>> 5068f4ce
   "description": "MongoDB Shell Snippet Manager",
   "main": "./lib/index.js",
   "repository": {
@@ -41,13 +37,8 @@
   "dependencies": {
     "@mongodb-js/devtools-proxy-support": "^0.4.2",
     "@mongosh/errors": "2.4.0",
-<<<<<<< HEAD
-    "@mongosh/shell-api": "^3.12.0",
-    "@mongosh/types": "3.7.0",
-=======
     "@mongosh/shell-api": "^3.13.0",
     "@mongosh/types": "3.8.0",
->>>>>>> 5068f4ce
     "bson": "^6.10.3",
     "cross-spawn": "^7.0.5",
     "escape-string-regexp": "^4.0.0",
