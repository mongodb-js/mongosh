{
  "name": "@mongosh/autocomplete",
<<<<<<< HEAD
  "version": "3.12.0",
=======
  "version": "3.13.0",
>>>>>>> 5068f4ce
  "description": "MongoDB Shell Autocomplete Package",
  "homepage": "https://github.com/mongodb-js/mongosh",
  "license": "Apache-2.0",
  "main": "lib/index.js",
  "types": "lib/index.d.ts",
  "publishConfig": {
    "access": "public"
  },
  "repository": {
    "type": "git",
    "url": "https://github.com/mongodb-js/mongosh"
  },
  "engines": {
    "node": ">=14.15.1"
  },
  "scripts": {
    "test": "mocha -r \"../../scripts/import-expansions.js\" --timeout 60000 -r ts-node/register \"./{src,lib}/**/*.spec.ts\" --reporter \"../../configs/mocha-config-mongosh/reporter.ts\"",
    "test-ci": "node ../../scripts/run-if-package-requested.js npm test",
    "test-coverage": "nyc --no-clean --cwd ../.. --reporter=none npm run test",
    "test-ci-coverage": "nyc --no-clean --cwd ../.. --reporter=none npm run test-ci",
    "eslint": "eslint",
    "lint": "npm run eslint . && npm run prettier -- --check .",
    "check": "npm run lint && npm run depcheck",
    "depcheck": "depcheck",
    "compile": "tsc -p tsconfig.json",
    "prepublish": "npm run compile",
    "prettier": "prettier",
    "reformat": "npm run prettier -- --write . && npm run eslint --fix"
  },
  "mongosh": {
    "unitTestsOnly": true
  },
  "devDependencies": {
    "@mongodb-js/eslint-config-mongosh": "^1.0.0",
    "@mongodb-js/prettier-config-devtools": "^1.0.1",
    "@mongodb-js/tsconfig-mongosh": "^1.0.0",
    "depcheck": "^1.4.7",
    "eslint": "^7.25.0",
    "mocha": "^10.2.0",
    "prettier": "^2.8.8"
  },
  "dependencies": {
    "@mongodb-js/mongodb-constants": "^0.10.1",
<<<<<<< HEAD
    "@mongosh/shell-api": "^3.12.0",
    "@mongodb-js/mongodb-ts-autocomplete": "^0.2.5",
=======
    "@mongosh/shell-api": "^3.13.0",
>>>>>>> 5068f4ce
    "semver": "^7.5.4"
  }
}<|MERGE_RESOLUTION|>--- conflicted
+++ resolved
@@ -1,10 +1,6 @@
 {
   "name": "@mongosh/autocomplete",
-<<<<<<< HEAD
-  "version": "3.12.0",
-=======
   "version": "3.13.0",
->>>>>>> 5068f4ce
   "description": "MongoDB Shell Autocomplete Package",
   "homepage": "https://github.com/mongodb-js/mongosh",
   "license": "Apache-2.0",
@@ -48,12 +44,8 @@
   },
   "dependencies": {
     "@mongodb-js/mongodb-constants": "^0.10.1",
-<<<<<<< HEAD
-    "@mongosh/shell-api": "^3.12.0",
+    "@mongosh/shell-api": "^3.13.0",
     "@mongodb-js/mongodb-ts-autocomplete": "^0.2.5",
-=======
-    "@mongosh/shell-api": "^3.13.0",
->>>>>>> 5068f4ce
     "semver": "^7.5.4"
   }
 }