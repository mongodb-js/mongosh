--- conflicted
+++ resolved
@@ -44,13 +44,8 @@
   },
   "dependencies": {
     "@mongodb-js/mongodb-constants": "^0.10.1",
-<<<<<<< HEAD
-    "@mongosh/shell-api": "^3.16.4",
+    "@mongosh/shell-api": "^3.18.0",
     "@mongodb-js/mongodb-ts-autocomplete": "^0.4.7",
-=======
-    "@mongosh/shell-api": "^3.18.0",
-    "@mongodb-js/mongodb-ts-autocomplete": "^0.4.4",
->>>>>>> 98737587
     "semver": "^7.5.4"
   }
 }