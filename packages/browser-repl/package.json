--- conflicted
+++ resolved
@@ -1,10 +1,6 @@
 {
   "name": "@mongosh/browser-repl",
-<<<<<<< HEAD
-  "version": "3.12.0",
-=======
   "version": "3.13.0",
->>>>>>> 5068f4ce
   "description": "Browser presentation component for Mongo Shell",
   "engines": {
     "node": ">=14.15.1"
@@ -61,19 +57,11 @@
     ]
   },
   "dependencies": {
-<<<<<<< HEAD
-    "@mongosh/browser-runtime-core": "^3.12.0",
-    "@mongosh/errors": "2.4.0",
-    "@mongosh/history": "2.4.6",
-    "@mongosh/i18n": "^2.13.1",
-    "@mongosh/node-runtime-worker-thread": "3.3.10",
-=======
     "@mongosh/browser-runtime-core": "^3.13.0",
     "@mongosh/errors": "2.4.0",
     "@mongosh/history": "2.4.6",
     "@mongosh/i18n": "^2.13.1",
     "@mongosh/node-runtime-worker-thread": "3.3.11",
->>>>>>> 5068f4ce
     "@mongosh/service-provider-core": "3.3.3",
     "numeral": "^2.0.6",
     "text-table": "^0.2.0"
