--- conflicted
+++ resolved
@@ -14,6 +14,8 @@
   awsSessionToken: z.string().optional(),
   csfleLibraryPath: z.string().optional(),
   cryptSharedLibPath: z.string().optional(),
+  // TODO: This default doesn't do anything on its own but is used as documentation for now.
+  deepInspect: z.boolean().default(true).optional(),
   db: z.string().optional(),
   gssapiServiceName: z.string().optional(),
   sspiHostnameCanonicalization: z.string().optional(),
@@ -220,7 +222,6 @@
   }
 }
 
-<<<<<<< HEAD
 function isConnectionSpecifier(arg?: string): boolean {
   return (
     typeof arg === 'string' &&
@@ -228,60 +229,4 @@
       arg.startsWith('mongodb+srv://') ||
       !(arg.endsWith('.js') || arg.endsWith('.mongodb')))
   );
-=======
-  // Non-positional arguments:
-  apiDeprecationErrors?: boolean;
-  apiStrict?: boolean;
-  apiVersion?: string;
-  authenticationDatabase?: string;
-  authenticationMechanism?: string;
-  awsAccessKeyId?: string;
-  awsIamSessionToken?: string;
-  awsSecretAccessKey?: string;
-  awsSessionToken?: string;
-  csfleLibraryPath?: string;
-  cryptSharedLibPath?: string;
-  db?: string;
-  deepInspect?: boolean; // defaults to true
-  eval?: string[];
-  exposeAsyncRewriter?: boolean; // internal testing only
-  gssapiServiceName?: string;
-  sspiHostnameCanonicalization?: string;
-  sspiRealmOverride?: string;
-  help?: boolean;
-  host?: string;
-  ipv6?: boolean;
-  jsContext?: 'repl' | 'plain-vm' | 'auto';
-  json?: boolean | 'canonical' | 'relaxed';
-  keyVaultNamespace?: string;
-  kmsURL?: string;
-  nodb?: boolean;
-  norc?: boolean;
-  password?: string;
-  port?: string;
-  quiet?: boolean;
-  retryWrites?: boolean;
-  shell?: boolean;
-  skipStartupWarnings?: boolean;
-  tls?: boolean;
-  tlsAllowInvalidCertificates?: boolean;
-  tlsAllowInvalidHostnames?: boolean;
-  tlsCAFile?: string;
-  tlsCertificateKeyFile?: string;
-  tlsCertificateKeyFilePassword?: string;
-  tlsCertificateSelector?: string;
-  tlsCRLFile?: string;
-  tlsDisabledProtocols?: boolean;
-  tlsFIPSMode?: boolean;
-  username?: string;
-  verbose?: boolean; // No-op since driver v5.0.0 (see also MONGOSH-970)
-  version?: boolean;
-  oidcFlows?: string;
-  oidcRedirectUri?: string;
-  oidcTrustedEndpoint?: boolean;
-  oidcIdTokenAsAccessToken?: boolean;
-  oidcDumpTokens?: boolean | 'redacted' | 'include-secrets';
-  oidcNoNonce?: boolean;
-  browser?: string | false;
->>>>>>> 3c88417f
 }