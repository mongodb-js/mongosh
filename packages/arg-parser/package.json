{
  "name": "@mongosh/arg-parser",
  "version": "0.0.0-dev.0",
  "description": "MongoDB Shell CLI Argument List Parser Package",
  "main": "./lib/index.js",
  "repository": {
    "type": "git",
    "url": "git://github.com/mongodb-js/mongosh.git"
  },
  "config": {
    "unsafe-perm": true
  },
  "scripts": {
    "test": "mocha -r \"../../scripts/import-expansions.js\" --timeout 60000 -r ts-node/register \"./{src,lib}/**/*.spec.ts\"",
    "test-ci": "node ../../scripts/run-if-package-requested.js npm test",
    "test-coverage": "nyc --no-clean --cwd ../.. --reporter=none npm run test",
    "test-ci-coverage": "nyc --no-clean --cwd ../.. --reporter=none npm run test-ci",
    "eslint": "eslint",
    "lint": "npm run eslint . && npm run prettier -- --check .",
    "check": "npm run lint && npm run depcheck",
    "depcheck": "depcheck",
    "compile": "tsc -p tsconfig.json",
    "prepublish": "npm run compile",
    "prettier": "prettier",
    "reformat": "npm run prettier -- --write . && npm run eslint --fix"
  },
  "license": "Apache-2.0",
  "publishConfig": {
    "access": "public"
  },
  "engines": {
    "node": ">=14.15.1"
  },
  "mongosh": {
    "unitTestsOnly": true
  },
  "dependencies": {
    "@mongosh/errors": "0.0.0-dev.0",
    "@mongosh/i18n": "0.0.0-dev.0",
    "mongodb-connection-string-url": "^3.0.1"
  },
  "devDependencies": {
<<<<<<< HEAD
    "@mongodb-js/devtools-connect": "^3.0.4",
=======
    "@mongodb-js/devtools-connect": "^3.0.5",
>>>>>>> 69f8e9ca
    "@mongodb-js/eslint-config-mongosh": "^1.0.0",
    "@mongodb-js/prettier-config-devtools": "^1.0.1",
    "@mongodb-js/tsconfig-mongosh": "^1.0.0",
    "depcheck": "^1.4.3",
    "eslint": "^7.25.0",
    "mongodb": "^6.8.0",
    "prettier": "^2.8.8"
  }
}<|MERGE_RESOLUTION|>--- conflicted
+++ resolved
@@ -40,11 +40,7 @@
     "mongodb-connection-string-url": "^3.0.1"
   },
   "devDependencies": {
-<<<<<<< HEAD
-    "@mongodb-js/devtools-connect": "^3.0.4",
-=======
     "@mongodb-js/devtools-connect": "^3.0.5",
->>>>>>> 69f8e9ca
     "@mongodb-js/eslint-config-mongosh": "^1.0.0",
     "@mongodb-js/prettier-config-devtools": "^1.0.1",
     "@mongodb-js/tsconfig-mongosh": "^1.0.0",
