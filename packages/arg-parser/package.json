{
  "name": "@mongosh/arg-parser",
  "version": "0.0.0-dev.0",
  "description": "MongoDB Shell CLI Argument List Parser Package",
  "main": "./lib/index.js",
  "repository": {
    "type": "git",
    "url": "git://github.com/mongodb-js/mongosh.git"
  },
  "config": {
    "unsafe-perm": true
  },
  "scripts": {
    "test": "mocha -r \"../../scripts/import-expansions.js\" --timeout 60000 -r ts-node/register \"./{src,lib}/**/*.spec.ts\"",
    "test-ci": "node ../../scripts/run-if-package-requested.js npm test",
    "lint": "eslint --report-unused-disable-directives \"./{src,test}/**/*.{js,ts,tsx}\"",
    "check": "npm run lint && depcheck --skip-missing=true",
    "compile-ts": "tsc -p tsconfig.json",
    "prepublish": "npm run compile-ts"
  },
  "license": "Apache-2.0",
  "publishConfig": {
    "access": "public"
  },
  "engines": {
    "node": ">=14.15.1"
  },
  "mongosh": {
    "unitTestsOnly": true
  },
  "dependencies": {
    "mongodb-connection-string-url": "^2.6.0",
    "@mongosh/errors": "0.0.0-dev.0",
    "@mongosh/i18n": "0.0.0-dev.0"
  },
  "devDependencies": {
<<<<<<< HEAD
    "@mongodb-js/devtools-connect": "^1.4.4",
    "mongodb": "^5.5.0"
=======
    "@mongodb-js/devtools-connect": "^2.0.3",
    "mongodb": "^5.4.0"
>>>>>>> 758d6724
  }
}<|MERGE_RESOLUTION|>--- conflicted
+++ resolved
@@ -34,12 +34,7 @@
     "@mongosh/i18n": "0.0.0-dev.0"
   },
   "devDependencies": {
-<<<<<<< HEAD
-    "@mongodb-js/devtools-connect": "^1.4.4",
+    "@mongodb-js/devtools-connect": "^2.0.3",
     "mongodb": "^5.5.0"
-=======
-    "@mongodb-js/devtools-connect": "^2.0.3",
-    "mongodb": "^5.4.0"
->>>>>>> 758d6724
   }
 }