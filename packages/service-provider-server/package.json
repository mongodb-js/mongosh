--- conflicted
+++ resolved
@@ -56,11 +56,7 @@
     "saslprep": "mongodb-js/saslprep#v1.0.4"
   },
   "optionalDependencies": {
-<<<<<<< HEAD
-    "mongodb-client-encryption": "^2.1.0",
-=======
     "mongodb-client-encryption": "^2.2.0-alpha.0",
->>>>>>> 535c0073
     "kerberos": "^2.0.0"
   }
 }