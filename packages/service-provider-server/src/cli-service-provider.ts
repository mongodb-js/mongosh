--- conflicted
+++ resolved
@@ -193,15 +193,10 @@
     topology: Topology;
     extraInfo: ConnectionInfo;
   }> {
-<<<<<<< HEAD
-    const buildInfo = await this.buildInfo();
-    const topology = await this.getTopology() as Topology;
-=======
     const buildInfo = await this.runCommandWithCheck('admin', {
       buildInfo: 1
     }, this.baseCmdOptions);
-    const topology = await this.getTopology();
->>>>>>> b3427fc5
+    const topology = await this.getTopology() as Topology;
     const { version } = require('../package.json');
     let cmdLineOpts = null;
     try {
