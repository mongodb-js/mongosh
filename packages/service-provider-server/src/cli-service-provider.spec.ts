--- conflicted
+++ resolved
@@ -943,18 +943,11 @@
 
     it('returns some connection info data', async function () {
       const info = await serviceProvider.getConnectionInfo();
-<<<<<<< HEAD
-      expect(info.extraInfo.is_atlas).to.equal(false);
-      expect(info.extraInfo.atlas_hostname).to.equal(null);
-      expect(info.extraInfo.is_local_atlas).to.equal(false);
-      expect(info.extraInfo.is_localhost).to.equal(true);
-      expect(info.extraInfo.fcv).to.equal(undefined);
-=======
       expect(info.extraInfo?.is_atlas).to.equal(false);
+      expect(info.extraInfo?.atlas_hostname).to.equal(null);
       expect(info.extraInfo?.is_local_atlas).to.equal(false);
       expect(info.extraInfo?.is_localhost).to.equal(true);
       expect(info.extraInfo?.fcv).to.equal(undefined);
->>>>>>> adc530e7
       expect(dbStub.command).to.have.callCount(3);
       expect(
         dbStub.collection,
@@ -977,9 +970,9 @@
         );
 
         const info = await serviceProvider.getConnectionInfo();
-        expect(info.extraInfo.is_genuine).to.be.true;
-        expect(info.extraInfo.is_atlas).to.be.true;
-        expect(info.extraInfo.atlas_hostname).to.equal(
+        expect(info.extraInfo?.is_genuine).to.be.true;
+        expect(info.extraInfo?.is_atlas).to.be.true;
+        expect(info.extraInfo?.atlas_hostname).to.equal(
           'test-data-sets-00-02-a011bb.mongodb.net'
         );
       });
