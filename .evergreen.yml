# Regenerate using `npm run update-evergreen-config`
exec_timeout_secs: 10800

post_error_fails_task: true
post:
  - command: shell.exec
    params:
      shell: bash
      script: |
        mkdir -p npm-logs
        tar cvzf npm-logs.tgz npm-logs
  - command: s3.put
    params:
      aws_key: ${aws_key}
      aws_secret: ${aws_secret}
      local_file: npm-logs.tgz
      remote_file: mongosh/binaries/${revision}/${revision_order_id}/npm-logs-${build_variant}-${task_name}-${task_id}.tgz
      bucket: mciuploads
      permissions: private
      visibility: signed
      content_type: application/x-gzip

# Functions are any command that can be run.
#
# Current functions:
#   checkout - Checks out the project from git.
#   compile_ts - Installs Node and all dependencies, and run all prepublish scripts.
#   install - Installs Node and all dependencies, and download the result of running all prepublish scripts.
#   check - Performs linter and dependency checks.
#   test - Runs all tests for a specific package.
#   test_vscode - Clones the vscode extension repository and runs its tests.
#   test_connectivity - Runs extra connectivity tests.
#   test_apistrict - Runs shell API and CLI tests with --apiStrict --apiDeprecationErrors.
#   compile_artifact - Compile the release binary.
#   package_and_upload_artifact - Upload the release binary to S3.
#   test_linux_artifact - Test that the built artifact works where we expect it to.
#                         We use this to verify that e.g. the Ubuntu-built release
#                         binary also works on RHEL and Debian.
#   generate_license_and_vulnerability_report - Generates a report of vulnerabilities affecting the bundled application.
#   release_publish - Publishes the npm packages and uploads the tarballs.
functions:
  checkout:
    - command: git.get_project
      params:
        directory: src
  compile_ts:
    - command: expansions.write
      params:
        file: tmp/expansions.yaml
        redacted: true
    - command: shell.exec
      params:
        working_dir: src
        shell: bash
        script: |
          export NODE_JS_VERSION=${node_js_version}
          export NPM_DEPS_MODE=cli_build
          export DISTRO_ID=${distro_id}
          source .evergreen/install-node.sh
          source .evergreen/install-npm-deps.sh
          npm run bootstrap-ci
          npm run compile
          tar cvzf compiled-ts.tgz packages/*/{lib,dist}
    - command: s3.put
      params:
        aws_key: ${aws_key}
        aws_secret: ${aws_secret}
        local_file: src/compiled-ts.tgz
        remote_file: mongosh/binaries/${revision}/${revision_order_id}/compiled-ts.tgz
        bucket: mciuploads
        permissions: public-read
        content_type: application/x-gzip
  install:
    - command: expansions.write
      params:
        file: tmp/expansions.yaml
        redacted: true
    - command: shell.exec
      params:
        working_dir: src
        shell: bash
        script: |
          export NODE_JS_VERSION=${node_js_version}
          export NPM_DEPS_MODE=${npm_deps_mode}
          export DISTRO_ID=${distro_id}
          source .evergreen/install-node.sh
          source .evergreen/install-npm-deps.sh
    - command: s3.get
      params:
        aws_key: ${aws_key}
        aws_secret: ${aws_secret}
        local_file: src/compiled-ts.tgz
        remote_file: mongosh/binaries/${revision}/${revision_order_id}/compiled-ts.tgz
        bucket: mciuploads
    - command: shell.exec
      params:
        working_dir: src
        shell: bash
        script: |
          tar xvzf compiled-ts.tgz
  check:
    - command: shell.exec
      params:
        working_dir: src
        shell: bash
        script: |
          set -e
          {
          export NODE_JS_VERSION=${node_js_version}
          source .evergreen/setup-env.sh
          npm run check-ci
          }
  test:
    - command: expansions.write
      params:
        file: tmp/expansions.yaml
        redacted: true
    - command: shell.exec
      params:
        working_dir: src
        shell: bash
        script: |
          set -e
          {
          export NODE_JS_VERSION=${node_js_version}
          export MONGOSH_RUN_ONLY_IN_PACKAGE=${mongosh_run_only_in_package}
          source .evergreen/setup-env.sh
          npm run test-ci
          echo "Archiving current coverage result..."
          tar cvzf nyc-output.tgz .nyc_output
          }
        env:
          AWS_AUTH_IAM_ACCESS_KEY_ID: ${devtools_ci_aws_key}
          AWS_AUTH_IAM_SECRET_ACCESS_KEY: ${devtools_ci_aws_secret}
    - command: s3.put
      params:
        aws_key: ${aws_key}
        aws_secret: ${aws_secret}
        local_file: src/nyc-output.tgz
        remote_file: mongosh/binaries/${revision}/${revision_order_id}/nyc-output-${build_variant}-${mongosh_test_id}.tgz
        bucket: mciuploads
        permissions: private
        visibility: signed
        content_type: application/x-gzip

  check_coverage:
    - command: s3.get
      params:
        aws_key: ${aws_key}
        aws_secret: ${aws_secret}
        local_file: src/nyc-output-darwin_unit-n20_arg_parser.tgz
        remote_file: mongosh/binaries/${revision}/${revision_order_id}/nyc-output-darwin_unit-n20_arg_parser.tgz
        bucket: mciuploads
    - command: shell.exec
      params:
        working_dir: src
        shell: bash
        script: |
          set -e
          tar xvzf nyc-output-darwin_unit-n20_arg_parser.tgz
    - command: s3.get
      params:
        aws_key: ${aws_key}
        aws_secret: ${aws_secret}
        local_file: src/nyc-output-darwin_unit-n16_arg_parser.tgz
        remote_file: mongosh/binaries/${revision}/${revision_order_id}/nyc-output-darwin_unit-n16_arg_parser.tgz
        bucket: mciuploads
    - command: shell.exec
      params:
        working_dir: src
        shell: bash
        script: |
          set -e
          tar xvzf nyc-output-darwin_unit-n16_arg_parser.tgz
    - command: s3.get
      params:
        aws_key: ${aws_key}
        aws_secret: ${aws_secret}
        local_file: src/nyc-output-darwin_unit-n20_async_rewriter2.tgz
        remote_file: mongosh/binaries/${revision}/${revision_order_id}/nyc-output-darwin_unit-n20_async_rewriter2.tgz
        bucket: mciuploads
    - command: shell.exec
      params:
        working_dir: src
        shell: bash
        script: |
          set -e
          tar xvzf nyc-output-darwin_unit-n20_async_rewriter2.tgz
    - command: s3.get
      params:
        aws_key: ${aws_key}
        aws_secret: ${aws_secret}
        local_file: src/nyc-output-darwin_unit-n16_async_rewriter2.tgz
        remote_file: mongosh/binaries/${revision}/${revision_order_id}/nyc-output-darwin_unit-n16_async_rewriter2.tgz
        bucket: mciuploads
    - command: shell.exec
      params:
        working_dir: src
        shell: bash
        script: |
          set -e
          tar xvzf nyc-output-darwin_unit-n16_async_rewriter2.tgz
    - command: s3.get
      params:
        aws_key: ${aws_key}
        aws_secret: ${aws_secret}
        local_file: src/nyc-output-darwin_unit-n20_autocomplete.tgz
        remote_file: mongosh/binaries/${revision}/${revision_order_id}/nyc-output-darwin_unit-n20_autocomplete.tgz
        bucket: mciuploads
    - command: shell.exec
      params:
        working_dir: src
        shell: bash
        script: |
          set -e
          tar xvzf nyc-output-darwin_unit-n20_autocomplete.tgz
    - command: s3.get
      params:
        aws_key: ${aws_key}
        aws_secret: ${aws_secret}
        local_file: src/nyc-output-darwin_unit-n16_autocomplete.tgz
        remote_file: mongosh/binaries/${revision}/${revision_order_id}/nyc-output-darwin_unit-n16_autocomplete.tgz
        bucket: mciuploads
    - command: shell.exec
      params:
        working_dir: src
        shell: bash
        script: |
          set -e
          tar xvzf nyc-output-darwin_unit-n16_autocomplete.tgz
    - command: s3.get
      params:
        aws_key: ${aws_key}
        aws_secret: ${aws_secret}
        local_file: src/nyc-output-darwin_unit-n20_browser_repl.tgz
        remote_file: mongosh/binaries/${revision}/${revision_order_id}/nyc-output-darwin_unit-n20_browser_repl.tgz
        bucket: mciuploads
    - command: shell.exec
      params:
        working_dir: src
        shell: bash
        script: |
          set -e
          tar xvzf nyc-output-darwin_unit-n20_browser_repl.tgz
    - command: s3.get
      params:
        aws_key: ${aws_key}
        aws_secret: ${aws_secret}
        local_file: src/nyc-output-darwin_unit-n16_browser_repl.tgz
        remote_file: mongosh/binaries/${revision}/${revision_order_id}/nyc-output-darwin_unit-n16_browser_repl.tgz
        bucket: mciuploads
    - command: shell.exec
      params:
        working_dir: src
        shell: bash
        script: |
          set -e
          tar xvzf nyc-output-darwin_unit-n16_browser_repl.tgz
    - command: s3.get
      params:
        aws_key: ${aws_key}
        aws_secret: ${aws_secret}
        local_file: src/nyc-output-darwin_unit-n20_browser_runtime_core.tgz
        remote_file: mongosh/binaries/${revision}/${revision_order_id}/nyc-output-darwin_unit-n20_browser_runtime_core.tgz
        bucket: mciuploads
    - command: shell.exec
      params:
        working_dir: src
        shell: bash
        script: |
          set -e
          tar xvzf nyc-output-darwin_unit-n20_browser_runtime_core.tgz
    - command: s3.get
      params:
        aws_key: ${aws_key}
        aws_secret: ${aws_secret}
        local_file: src/nyc-output-darwin_unit-n16_browser_runtime_core.tgz
        remote_file: mongosh/binaries/${revision}/${revision_order_id}/nyc-output-darwin_unit-n16_browser_runtime_core.tgz
        bucket: mciuploads
    - command: shell.exec
      params:
        working_dir: src
        shell: bash
        script: |
          set -e
          tar xvzf nyc-output-darwin_unit-n16_browser_runtime_core.tgz
    - command: s3.get
      params:
        aws_key: ${aws_key}
        aws_secret: ${aws_secret}
        local_file: src/nyc-output-darwin_unit-n20_browser_runtime_electron.tgz
        remote_file: mongosh/binaries/${revision}/${revision_order_id}/nyc-output-darwin_unit-n20_browser_runtime_electron.tgz
        bucket: mciuploads
    - command: shell.exec
      params:
        working_dir: src
        shell: bash
        script: |
          set -e
          tar xvzf nyc-output-darwin_unit-n20_browser_runtime_electron.tgz
    - command: s3.get
      params:
        aws_key: ${aws_key}
        aws_secret: ${aws_secret}
        local_file: src/nyc-output-darwin_unit-n16_browser_runtime_electron.tgz
        remote_file: mongosh/binaries/${revision}/${revision_order_id}/nyc-output-darwin_unit-n16_browser_runtime_electron.tgz
        bucket: mciuploads
    - command: shell.exec
      params:
        working_dir: src
        shell: bash
        script: |
          set -e
          tar xvzf nyc-output-darwin_unit-n16_browser_runtime_electron.tgz
    - command: s3.get
      params:
        aws_key: ${aws_key}
        aws_secret: ${aws_secret}
        local_file: src/nyc-output-darwin_unit-n20_build.tgz
        remote_file: mongosh/binaries/${revision}/${revision_order_id}/nyc-output-darwin_unit-n20_build.tgz
        bucket: mciuploads
    - command: shell.exec
      params:
        working_dir: src
        shell: bash
        script: |
          set -e
          tar xvzf nyc-output-darwin_unit-n20_build.tgz
    - command: s3.get
      params:
        aws_key: ${aws_key}
        aws_secret: ${aws_secret}
        local_file: src/nyc-output-darwin_unit-n16_build.tgz
        remote_file: mongosh/binaries/${revision}/${revision_order_id}/nyc-output-darwin_unit-n16_build.tgz
        bucket: mciuploads
    - command: shell.exec
      params:
        working_dir: src
        shell: bash
        script: |
          set -e
          tar xvzf nyc-output-darwin_unit-n16_build.tgz
    - command: s3.get
      params:
        aws_key: ${aws_key}
        aws_secret: ${aws_secret}
        local_file: src/nyc-output-darwin_unit-m40xc_n20_cli_repl.tgz
        remote_file: mongosh/binaries/${revision}/${revision_order_id}/nyc-output-darwin_unit-m40xc_n20_cli_repl.tgz
        bucket: mciuploads
    - command: shell.exec
      params:
        working_dir: src
        shell: bash
        script: |
          set -e
          tar xvzf nyc-output-darwin_unit-m40xc_n20_cli_repl.tgz
    - command: s3.get
      params:
        aws_key: ${aws_key}
        aws_secret: ${aws_secret}
        local_file: src/nyc-output-darwin_unit-m40xe_n20_cli_repl.tgz
        remote_file: mongosh/binaries/${revision}/${revision_order_id}/nyc-output-darwin_unit-m40xe_n20_cli_repl.tgz
        bucket: mciuploads
    - command: shell.exec
      params:
        working_dir: src
        shell: bash
        script: |
          set -e
          tar xvzf nyc-output-darwin_unit-m40xe_n20_cli_repl.tgz
    - command: s3.get
      params:
        aws_key: ${aws_key}
        aws_secret: ${aws_secret}
        local_file: src/nyc-output-darwin_unit-m42xc_n20_cli_repl.tgz
        remote_file: mongosh/binaries/${revision}/${revision_order_id}/nyc-output-darwin_unit-m42xc_n20_cli_repl.tgz
        bucket: mciuploads
    - command: shell.exec
      params:
        working_dir: src
        shell: bash
        script: |
          set -e
          tar xvzf nyc-output-darwin_unit-m42xc_n20_cli_repl.tgz
    - command: s3.get
      params:
        aws_key: ${aws_key}
        aws_secret: ${aws_secret}
        local_file: src/nyc-output-darwin_unit-m42xe_n20_cli_repl.tgz
        remote_file: mongosh/binaries/${revision}/${revision_order_id}/nyc-output-darwin_unit-m42xe_n20_cli_repl.tgz
        bucket: mciuploads
    - command: shell.exec
      params:
        working_dir: src
        shell: bash
        script: |
          set -e
          tar xvzf nyc-output-darwin_unit-m42xe_n20_cli_repl.tgz
    - command: s3.get
      params:
        aws_key: ${aws_key}
        aws_secret: ${aws_secret}
        local_file: src/nyc-output-darwin_unit-m44xc_n20_cli_repl.tgz
        remote_file: mongosh/binaries/${revision}/${revision_order_id}/nyc-output-darwin_unit-m44xc_n20_cli_repl.tgz
        bucket: mciuploads
    - command: shell.exec
      params:
        working_dir: src
        shell: bash
        script: |
          set -e
          tar xvzf nyc-output-darwin_unit-m44xc_n20_cli_repl.tgz
    - command: s3.get
      params:
        aws_key: ${aws_key}
        aws_secret: ${aws_secret}
        local_file: src/nyc-output-darwin_unit-m44xe_n20_cli_repl.tgz
        remote_file: mongosh/binaries/${revision}/${revision_order_id}/nyc-output-darwin_unit-m44xe_n20_cli_repl.tgz
        bucket: mciuploads
    - command: shell.exec
      params:
        working_dir: src
        shell: bash
        script: |
          set -e
          tar xvzf nyc-output-darwin_unit-m44xe_n20_cli_repl.tgz
    - command: s3.get
      params:
        aws_key: ${aws_key}
        aws_secret: ${aws_secret}
        local_file: src/nyc-output-darwin_unit-m50xc_n20_cli_repl.tgz
        remote_file: mongosh/binaries/${revision}/${revision_order_id}/nyc-output-darwin_unit-m50xc_n20_cli_repl.tgz
        bucket: mciuploads
    - command: shell.exec
      params:
        working_dir: src
        shell: bash
        script: |
          set -e
          tar xvzf nyc-output-darwin_unit-m50xc_n20_cli_repl.tgz
    - command: s3.get
      params:
        aws_key: ${aws_key}
        aws_secret: ${aws_secret}
        local_file: src/nyc-output-darwin_unit-m50xe_n20_cli_repl.tgz
        remote_file: mongosh/binaries/${revision}/${revision_order_id}/nyc-output-darwin_unit-m50xe_n20_cli_repl.tgz
        bucket: mciuploads
    - command: shell.exec
      params:
        working_dir: src
        shell: bash
        script: |
          set -e
          tar xvzf nyc-output-darwin_unit-m50xe_n20_cli_repl.tgz
    - command: s3.get
      params:
        aws_key: ${aws_key}
        aws_secret: ${aws_secret}
        local_file: src/nyc-output-darwin_unit-m60xc_n20_cli_repl.tgz
        remote_file: mongosh/binaries/${revision}/${revision_order_id}/nyc-output-darwin_unit-m60xc_n20_cli_repl.tgz
        bucket: mciuploads
    - command: shell.exec
      params:
        working_dir: src
        shell: bash
        script: |
          set -e
          tar xvzf nyc-output-darwin_unit-m60xc_n20_cli_repl.tgz
    - command: s3.get
      params:
        aws_key: ${aws_key}
        aws_secret: ${aws_secret}
        local_file: src/nyc-output-darwin_unit-m60xe_n20_cli_repl.tgz
        remote_file: mongosh/binaries/${revision}/${revision_order_id}/nyc-output-darwin_unit-m60xe_n20_cli_repl.tgz
        bucket: mciuploads
    - command: shell.exec
      params:
        working_dir: src
        shell: bash
        script: |
          set -e
          tar xvzf nyc-output-darwin_unit-m60xe_n20_cli_repl.tgz
    - command: s3.get
      params:
        aws_key: ${aws_key}
        aws_secret: ${aws_secret}
        local_file: src/nyc-output-darwin_unit-mlatest_n20_cli_repl.tgz
        remote_file: mongosh/binaries/${revision}/${revision_order_id}/nyc-output-darwin_unit-mlatest_n20_cli_repl.tgz
        bucket: mciuploads
    - command: shell.exec
      params:
        working_dir: src
        shell: bash
        script: |
          set -e
          tar xvzf nyc-output-darwin_unit-mlatest_n20_cli_repl.tgz
    - command: s3.get
      params:
        aws_key: ${aws_key}
        aws_secret: ${aws_secret}
        local_file: src/nyc-output-darwin_unit-m40xc_n16_cli_repl.tgz
        remote_file: mongosh/binaries/${revision}/${revision_order_id}/nyc-output-darwin_unit-m40xc_n16_cli_repl.tgz
        bucket: mciuploads
    - command: shell.exec
      params:
        working_dir: src
        shell: bash
        script: |
          set -e
          tar xvzf nyc-output-darwin_unit-m40xc_n16_cli_repl.tgz
    - command: s3.get
      params:
        aws_key: ${aws_key}
        aws_secret: ${aws_secret}
        local_file: src/nyc-output-darwin_unit-m40xe_n16_cli_repl.tgz
        remote_file: mongosh/binaries/${revision}/${revision_order_id}/nyc-output-darwin_unit-m40xe_n16_cli_repl.tgz
        bucket: mciuploads
    - command: shell.exec
      params:
        working_dir: src
        shell: bash
        script: |
          set -e
          tar xvzf nyc-output-darwin_unit-m40xe_n16_cli_repl.tgz
    - command: s3.get
      params:
        aws_key: ${aws_key}
        aws_secret: ${aws_secret}
        local_file: src/nyc-output-darwin_unit-m42xc_n16_cli_repl.tgz
        remote_file: mongosh/binaries/${revision}/${revision_order_id}/nyc-output-darwin_unit-m42xc_n16_cli_repl.tgz
        bucket: mciuploads
    - command: shell.exec
      params:
        working_dir: src
        shell: bash
        script: |
          set -e
          tar xvzf nyc-output-darwin_unit-m42xc_n16_cli_repl.tgz
    - command: s3.get
      params:
        aws_key: ${aws_key}
        aws_secret: ${aws_secret}
        local_file: src/nyc-output-darwin_unit-m42xe_n16_cli_repl.tgz
        remote_file: mongosh/binaries/${revision}/${revision_order_id}/nyc-output-darwin_unit-m42xe_n16_cli_repl.tgz
        bucket: mciuploads
    - command: shell.exec
      params:
        working_dir: src
        shell: bash
        script: |
          set -e
          tar xvzf nyc-output-darwin_unit-m42xe_n16_cli_repl.tgz
    - command: s3.get
      params:
        aws_key: ${aws_key}
        aws_secret: ${aws_secret}
        local_file: src/nyc-output-darwin_unit-m44xc_n16_cli_repl.tgz
        remote_file: mongosh/binaries/${revision}/${revision_order_id}/nyc-output-darwin_unit-m44xc_n16_cli_repl.tgz
        bucket: mciuploads
    - command: shell.exec
      params:
        working_dir: src
        shell: bash
        script: |
          set -e
          tar xvzf nyc-output-darwin_unit-m44xc_n16_cli_repl.tgz
    - command: s3.get
      params:
        aws_key: ${aws_key}
        aws_secret: ${aws_secret}
        local_file: src/nyc-output-darwin_unit-m44xe_n16_cli_repl.tgz
        remote_file: mongosh/binaries/${revision}/${revision_order_id}/nyc-output-darwin_unit-m44xe_n16_cli_repl.tgz
        bucket: mciuploads
    - command: shell.exec
      params:
        working_dir: src
        shell: bash
        script: |
          set -e
          tar xvzf nyc-output-darwin_unit-m44xe_n16_cli_repl.tgz
    - command: s3.get
      params:
        aws_key: ${aws_key}
        aws_secret: ${aws_secret}
        local_file: src/nyc-output-darwin_unit-m50xc_n16_cli_repl.tgz
        remote_file: mongosh/binaries/${revision}/${revision_order_id}/nyc-output-darwin_unit-m50xc_n16_cli_repl.tgz
        bucket: mciuploads
    - command: shell.exec
      params:
        working_dir: src
        shell: bash
        script: |
          set -e
          tar xvzf nyc-output-darwin_unit-m50xc_n16_cli_repl.tgz
    - command: s3.get
      params:
        aws_key: ${aws_key}
        aws_secret: ${aws_secret}
        local_file: src/nyc-output-darwin_unit-m50xe_n16_cli_repl.tgz
        remote_file: mongosh/binaries/${revision}/${revision_order_id}/nyc-output-darwin_unit-m50xe_n16_cli_repl.tgz
        bucket: mciuploads
    - command: shell.exec
      params:
        working_dir: src
        shell: bash
        script: |
          set -e
          tar xvzf nyc-output-darwin_unit-m50xe_n16_cli_repl.tgz
    - command: s3.get
      params:
        aws_key: ${aws_key}
        aws_secret: ${aws_secret}
        local_file: src/nyc-output-darwin_unit-m60xc_n16_cli_repl.tgz
        remote_file: mongosh/binaries/${revision}/${revision_order_id}/nyc-output-darwin_unit-m60xc_n16_cli_repl.tgz
        bucket: mciuploads
    - command: shell.exec
      params:
        working_dir: src
        shell: bash
        script: |
          set -e
          tar xvzf nyc-output-darwin_unit-m60xc_n16_cli_repl.tgz
    - command: s3.get
      params:
        aws_key: ${aws_key}
        aws_secret: ${aws_secret}
        local_file: src/nyc-output-darwin_unit-m60xe_n16_cli_repl.tgz
        remote_file: mongosh/binaries/${revision}/${revision_order_id}/nyc-output-darwin_unit-m60xe_n16_cli_repl.tgz
        bucket: mciuploads
    - command: shell.exec
      params:
        working_dir: src
        shell: bash
        script: |
          set -e
          tar xvzf nyc-output-darwin_unit-m60xe_n16_cli_repl.tgz
    - command: s3.get
      params:
        aws_key: ${aws_key}
        aws_secret: ${aws_secret}
        local_file: src/nyc-output-darwin_unit-mlatest_n16_cli_repl.tgz
        remote_file: mongosh/binaries/${revision}/${revision_order_id}/nyc-output-darwin_unit-mlatest_n16_cli_repl.tgz
        bucket: mciuploads
    - command: shell.exec
      params:
        working_dir: src
        shell: bash
        script: |
          set -e
          tar xvzf nyc-output-darwin_unit-mlatest_n16_cli_repl.tgz
    - command: s3.get
      params:
        aws_key: ${aws_key}
        aws_secret: ${aws_secret}
        local_file: src/nyc-output-darwin_unit-n20_editor.tgz
        remote_file: mongosh/binaries/${revision}/${revision_order_id}/nyc-output-darwin_unit-n20_editor.tgz
        bucket: mciuploads
    - command: shell.exec
      params:
        working_dir: src
        shell: bash
        script: |
          set -e
          tar xvzf nyc-output-darwin_unit-n20_editor.tgz
    - command: s3.get
      params:
        aws_key: ${aws_key}
        aws_secret: ${aws_secret}
        local_file: src/nyc-output-darwin_unit-n16_editor.tgz
        remote_file: mongosh/binaries/${revision}/${revision_order_id}/nyc-output-darwin_unit-n16_editor.tgz
        bucket: mciuploads
    - command: shell.exec
      params:
        working_dir: src
        shell: bash
        script: |
          set -e
          tar xvzf nyc-output-darwin_unit-n16_editor.tgz
    - command: s3.get
      params:
        aws_key: ${aws_key}
        aws_secret: ${aws_secret}
        local_file: src/nyc-output-darwin_unit-n20_errors.tgz
        remote_file: mongosh/binaries/${revision}/${revision_order_id}/nyc-output-darwin_unit-n20_errors.tgz
        bucket: mciuploads
    - command: shell.exec
      params:
        working_dir: src
        shell: bash
        script: |
          set -e
          tar xvzf nyc-output-darwin_unit-n20_errors.tgz
    - command: s3.get
      params:
        aws_key: ${aws_key}
        aws_secret: ${aws_secret}
        local_file: src/nyc-output-darwin_unit-n16_errors.tgz
        remote_file: mongosh/binaries/${revision}/${revision_order_id}/nyc-output-darwin_unit-n16_errors.tgz
        bucket: mciuploads
    - command: shell.exec
      params:
        working_dir: src
        shell: bash
        script: |
          set -e
          tar xvzf nyc-output-darwin_unit-n16_errors.tgz
    - command: s3.get
      params:
        aws_key: ${aws_key}
        aws_secret: ${aws_secret}
        local_file: src/nyc-output-darwin_unit-n20_history.tgz
        remote_file: mongosh/binaries/${revision}/${revision_order_id}/nyc-output-darwin_unit-n20_history.tgz
        bucket: mciuploads
    - command: shell.exec
      params:
        working_dir: src
        shell: bash
        script: |
          set -e
          tar xvzf nyc-output-darwin_unit-n20_history.tgz
    - command: s3.get
      params:
        aws_key: ${aws_key}
        aws_secret: ${aws_secret}
        local_file: src/nyc-output-darwin_unit-n16_history.tgz
        remote_file: mongosh/binaries/${revision}/${revision_order_id}/nyc-output-darwin_unit-n16_history.tgz
        bucket: mciuploads
    - command: shell.exec
      params:
        working_dir: src
        shell: bash
        script: |
          set -e
          tar xvzf nyc-output-darwin_unit-n16_history.tgz
    - command: s3.get
      params:
        aws_key: ${aws_key}
        aws_secret: ${aws_secret}
        local_file: src/nyc-output-darwin_unit-n20_i18n.tgz
        remote_file: mongosh/binaries/${revision}/${revision_order_id}/nyc-output-darwin_unit-n20_i18n.tgz
        bucket: mciuploads
    - command: shell.exec
      params:
        working_dir: src
        shell: bash
        script: |
          set -e
          tar xvzf nyc-output-darwin_unit-n20_i18n.tgz
    - command: s3.get
      params:
        aws_key: ${aws_key}
        aws_secret: ${aws_secret}
        local_file: src/nyc-output-darwin_unit-n16_i18n.tgz
        remote_file: mongosh/binaries/${revision}/${revision_order_id}/nyc-output-darwin_unit-n16_i18n.tgz
        bucket: mciuploads
    - command: shell.exec
      params:
        working_dir: src
        shell: bash
        script: |
          set -e
          tar xvzf nyc-output-darwin_unit-n16_i18n.tgz
    - command: s3.get
      params:
        aws_key: ${aws_key}
        aws_secret: ${aws_secret}
        local_file: src/nyc-output-darwin_unit-n20_js_multiline_to_singleline.tgz
        remote_file: mongosh/binaries/${revision}/${revision_order_id}/nyc-output-darwin_unit-n20_js_multiline_to_singleline.tgz
        bucket: mciuploads
    - command: shell.exec
      params:
        working_dir: src
        shell: bash
        script: |
          set -e
          tar xvzf nyc-output-darwin_unit-n20_js_multiline_to_singleline.tgz
    - command: s3.get
      params:
        aws_key: ${aws_key}
        aws_secret: ${aws_secret}
        local_file: src/nyc-output-darwin_unit-n16_js_multiline_to_singleline.tgz
        remote_file: mongosh/binaries/${revision}/${revision_order_id}/nyc-output-darwin_unit-n16_js_multiline_to_singleline.tgz
        bucket: mciuploads
    - command: shell.exec
      params:
        working_dir: src
        shell: bash
        script: |
          set -e
          tar xvzf nyc-output-darwin_unit-n16_js_multiline_to_singleline.tgz
    - command: s3.get
      params:
        aws_key: ${aws_key}
        aws_secret: ${aws_secret}
        local_file: src/nyc-output-darwin_unit-n20_logging.tgz
        remote_file: mongosh/binaries/${revision}/${revision_order_id}/nyc-output-darwin_unit-n20_logging.tgz
        bucket: mciuploads
    - command: shell.exec
      params:
        working_dir: src
        shell: bash
        script: |
          set -e
          tar xvzf nyc-output-darwin_unit-n20_logging.tgz
    - command: s3.get
      params:
        aws_key: ${aws_key}
        aws_secret: ${aws_secret}
        local_file: src/nyc-output-darwin_unit-n16_logging.tgz
        remote_file: mongosh/binaries/${revision}/${revision_order_id}/nyc-output-darwin_unit-n16_logging.tgz
        bucket: mciuploads
    - command: shell.exec
      params:
        working_dir: src
        shell: bash
        script: |
          set -e
          tar xvzf nyc-output-darwin_unit-n16_logging.tgz
    - command: s3.get
      params:
        aws_key: ${aws_key}
        aws_secret: ${aws_secret}
        local_file: src/nyc-output-darwin_unit-m40xc_n20_node_runtime_worker_thread.tgz
        remote_file: mongosh/binaries/${revision}/${revision_order_id}/nyc-output-darwin_unit-m40xc_n20_node_runtime_worker_thread.tgz
        bucket: mciuploads
    - command: shell.exec
      params:
        working_dir: src
        shell: bash
        script: |
          set -e
          tar xvzf nyc-output-darwin_unit-m40xc_n20_node_runtime_worker_thread.tgz
    - command: s3.get
      params:
        aws_key: ${aws_key}
        aws_secret: ${aws_secret}
        local_file: src/nyc-output-darwin_unit-m40xe_n20_node_runtime_worker_thread.tgz
        remote_file: mongosh/binaries/${revision}/${revision_order_id}/nyc-output-darwin_unit-m40xe_n20_node_runtime_worker_thread.tgz
        bucket: mciuploads
    - command: shell.exec
      params:
        working_dir: src
        shell: bash
        script: |
          set -e
          tar xvzf nyc-output-darwin_unit-m40xe_n20_node_runtime_worker_thread.tgz
    - command: s3.get
      params:
        aws_key: ${aws_key}
        aws_secret: ${aws_secret}
        local_file: src/nyc-output-darwin_unit-m42xc_n20_node_runtime_worker_thread.tgz
        remote_file: mongosh/binaries/${revision}/${revision_order_id}/nyc-output-darwin_unit-m42xc_n20_node_runtime_worker_thread.tgz
        bucket: mciuploads
    - command: shell.exec
      params:
        working_dir: src
        shell: bash
        script: |
          set -e
          tar xvzf nyc-output-darwin_unit-m42xc_n20_node_runtime_worker_thread.tgz
    - command: s3.get
      params:
        aws_key: ${aws_key}
        aws_secret: ${aws_secret}
        local_file: src/nyc-output-darwin_unit-m42xe_n20_node_runtime_worker_thread.tgz
        remote_file: mongosh/binaries/${revision}/${revision_order_id}/nyc-output-darwin_unit-m42xe_n20_node_runtime_worker_thread.tgz
        bucket: mciuploads
    - command: shell.exec
      params:
        working_dir: src
        shell: bash
        script: |
          set -e
          tar xvzf nyc-output-darwin_unit-m42xe_n20_node_runtime_worker_thread.tgz
    - command: s3.get
      params:
        aws_key: ${aws_key}
        aws_secret: ${aws_secret}
        local_file: src/nyc-output-darwin_unit-m44xc_n20_node_runtime_worker_thread.tgz
        remote_file: mongosh/binaries/${revision}/${revision_order_id}/nyc-output-darwin_unit-m44xc_n20_node_runtime_worker_thread.tgz
        bucket: mciuploads
    - command: shell.exec
      params:
        working_dir: src
        shell: bash
        script: |
          set -e
          tar xvzf nyc-output-darwin_unit-m44xc_n20_node_runtime_worker_thread.tgz
    - command: s3.get
      params:
        aws_key: ${aws_key}
        aws_secret: ${aws_secret}
        local_file: src/nyc-output-darwin_unit-m44xe_n20_node_runtime_worker_thread.tgz
        remote_file: mongosh/binaries/${revision}/${revision_order_id}/nyc-output-darwin_unit-m44xe_n20_node_runtime_worker_thread.tgz
        bucket: mciuploads
    - command: shell.exec
      params:
        working_dir: src
        shell: bash
        script: |
          set -e
          tar xvzf nyc-output-darwin_unit-m44xe_n20_node_runtime_worker_thread.tgz
    - command: s3.get
      params:
        aws_key: ${aws_key}
        aws_secret: ${aws_secret}
        local_file: src/nyc-output-darwin_unit-m50xc_n20_node_runtime_worker_thread.tgz
        remote_file: mongosh/binaries/${revision}/${revision_order_id}/nyc-output-darwin_unit-m50xc_n20_node_runtime_worker_thread.tgz
        bucket: mciuploads
    - command: shell.exec
      params:
        working_dir: src
        shell: bash
        script: |
          set -e
          tar xvzf nyc-output-darwin_unit-m50xc_n20_node_runtime_worker_thread.tgz
    - command: s3.get
      params:
        aws_key: ${aws_key}
        aws_secret: ${aws_secret}
        local_file: src/nyc-output-darwin_unit-m50xe_n20_node_runtime_worker_thread.tgz
        remote_file: mongosh/binaries/${revision}/${revision_order_id}/nyc-output-darwin_unit-m50xe_n20_node_runtime_worker_thread.tgz
        bucket: mciuploads
    - command: shell.exec
      params:
        working_dir: src
        shell: bash
        script: |
          set -e
          tar xvzf nyc-output-darwin_unit-m50xe_n20_node_runtime_worker_thread.tgz
    - command: s3.get
      params:
        aws_key: ${aws_key}
        aws_secret: ${aws_secret}
        local_file: src/nyc-output-darwin_unit-m60xc_n20_node_runtime_worker_thread.tgz
        remote_file: mongosh/binaries/${revision}/${revision_order_id}/nyc-output-darwin_unit-m60xc_n20_node_runtime_worker_thread.tgz
        bucket: mciuploads
    - command: shell.exec
      params:
        working_dir: src
        shell: bash
        script: |
          set -e
          tar xvzf nyc-output-darwin_unit-m60xc_n20_node_runtime_worker_thread.tgz
    - command: s3.get
      params:
        aws_key: ${aws_key}
        aws_secret: ${aws_secret}
        local_file: src/nyc-output-darwin_unit-m60xe_n20_node_runtime_worker_thread.tgz
        remote_file: mongosh/binaries/${revision}/${revision_order_id}/nyc-output-darwin_unit-m60xe_n20_node_runtime_worker_thread.tgz
        bucket: mciuploads
    - command: shell.exec
      params:
        working_dir: src
        shell: bash
        script: |
          set -e
          tar xvzf nyc-output-darwin_unit-m60xe_n20_node_runtime_worker_thread.tgz
    - command: s3.get
      params:
        aws_key: ${aws_key}
        aws_secret: ${aws_secret}
        local_file: src/nyc-output-darwin_unit-mlatest_n20_node_runtime_worker_thread.tgz
        remote_file: mongosh/binaries/${revision}/${revision_order_id}/nyc-output-darwin_unit-mlatest_n20_node_runtime_worker_thread.tgz
        bucket: mciuploads
    - command: shell.exec
      params:
        working_dir: src
        shell: bash
        script: |
          set -e
          tar xvzf nyc-output-darwin_unit-mlatest_n20_node_runtime_worker_thread.tgz
    - command: s3.get
      params:
        aws_key: ${aws_key}
        aws_secret: ${aws_secret}
        local_file: src/nyc-output-darwin_unit-m40xc_n16_node_runtime_worker_thread.tgz
        remote_file: mongosh/binaries/${revision}/${revision_order_id}/nyc-output-darwin_unit-m40xc_n16_node_runtime_worker_thread.tgz
        bucket: mciuploads
    - command: shell.exec
      params:
        working_dir: src
        shell: bash
        script: |
          set -e
          tar xvzf nyc-output-darwin_unit-m40xc_n16_node_runtime_worker_thread.tgz
    - command: s3.get
      params:
        aws_key: ${aws_key}
        aws_secret: ${aws_secret}
        local_file: src/nyc-output-darwin_unit-m40xe_n16_node_runtime_worker_thread.tgz
        remote_file: mongosh/binaries/${revision}/${revision_order_id}/nyc-output-darwin_unit-m40xe_n16_node_runtime_worker_thread.tgz
        bucket: mciuploads
    - command: shell.exec
      params:
        working_dir: src
        shell: bash
        script: |
          set -e
          tar xvzf nyc-output-darwin_unit-m40xe_n16_node_runtime_worker_thread.tgz
    - command: s3.get
      params:
        aws_key: ${aws_key}
        aws_secret: ${aws_secret}
        local_file: src/nyc-output-darwin_unit-m42xc_n16_node_runtime_worker_thread.tgz
        remote_file: mongosh/binaries/${revision}/${revision_order_id}/nyc-output-darwin_unit-m42xc_n16_node_runtime_worker_thread.tgz
        bucket: mciuploads
    - command: shell.exec
      params:
        working_dir: src
        shell: bash
        script: |
          set -e
          tar xvzf nyc-output-darwin_unit-m42xc_n16_node_runtime_worker_thread.tgz
    - command: s3.get
      params:
        aws_key: ${aws_key}
        aws_secret: ${aws_secret}
        local_file: src/nyc-output-darwin_unit-m42xe_n16_node_runtime_worker_thread.tgz
        remote_file: mongosh/binaries/${revision}/${revision_order_id}/nyc-output-darwin_unit-m42xe_n16_node_runtime_worker_thread.tgz
        bucket: mciuploads
    - command: shell.exec
      params:
        working_dir: src
        shell: bash
        script: |
          set -e
          tar xvzf nyc-output-darwin_unit-m42xe_n16_node_runtime_worker_thread.tgz
    - command: s3.get
      params:
        aws_key: ${aws_key}
        aws_secret: ${aws_secret}
        local_file: src/nyc-output-darwin_unit-m44xc_n16_node_runtime_worker_thread.tgz
        remote_file: mongosh/binaries/${revision}/${revision_order_id}/nyc-output-darwin_unit-m44xc_n16_node_runtime_worker_thread.tgz
        bucket: mciuploads
    - command: shell.exec
      params:
        working_dir: src
        shell: bash
        script: |
          set -e
          tar xvzf nyc-output-darwin_unit-m44xc_n16_node_runtime_worker_thread.tgz
    - command: s3.get
      params:
        aws_key: ${aws_key}
        aws_secret: ${aws_secret}
        local_file: src/nyc-output-darwin_unit-m44xe_n16_node_runtime_worker_thread.tgz
        remote_file: mongosh/binaries/${revision}/${revision_order_id}/nyc-output-darwin_unit-m44xe_n16_node_runtime_worker_thread.tgz
        bucket: mciuploads
    - command: shell.exec
      params:
        working_dir: src
        shell: bash
        script: |
          set -e
          tar xvzf nyc-output-darwin_unit-m44xe_n16_node_runtime_worker_thread.tgz
    - command: s3.get
      params:
        aws_key: ${aws_key}
        aws_secret: ${aws_secret}
        local_file: src/nyc-output-darwin_unit-m50xc_n16_node_runtime_worker_thread.tgz
        remote_file: mongosh/binaries/${revision}/${revision_order_id}/nyc-output-darwin_unit-m50xc_n16_node_runtime_worker_thread.tgz
        bucket: mciuploads
    - command: shell.exec
      params:
        working_dir: src
        shell: bash
        script: |
          set -e
          tar xvzf nyc-output-darwin_unit-m50xc_n16_node_runtime_worker_thread.tgz
    - command: s3.get
      params:
        aws_key: ${aws_key}
        aws_secret: ${aws_secret}
        local_file: src/nyc-output-darwin_unit-m50xe_n16_node_runtime_worker_thread.tgz
        remote_file: mongosh/binaries/${revision}/${revision_order_id}/nyc-output-darwin_unit-m50xe_n16_node_runtime_worker_thread.tgz
        bucket: mciuploads
    - command: shell.exec
      params:
        working_dir: src
        shell: bash
        script: |
          set -e
          tar xvzf nyc-output-darwin_unit-m50xe_n16_node_runtime_worker_thread.tgz
    - command: s3.get
      params:
        aws_key: ${aws_key}
        aws_secret: ${aws_secret}
        local_file: src/nyc-output-darwin_unit-m60xc_n16_node_runtime_worker_thread.tgz
        remote_file: mongosh/binaries/${revision}/${revision_order_id}/nyc-output-darwin_unit-m60xc_n16_node_runtime_worker_thread.tgz
        bucket: mciuploads
    - command: shell.exec
      params:
        working_dir: src
        shell: bash
        script: |
          set -e
          tar xvzf nyc-output-darwin_unit-m60xc_n16_node_runtime_worker_thread.tgz
    - command: s3.get
      params:
        aws_key: ${aws_key}
        aws_secret: ${aws_secret}
        local_file: src/nyc-output-darwin_unit-m60xe_n16_node_runtime_worker_thread.tgz
        remote_file: mongosh/binaries/${revision}/${revision_order_id}/nyc-output-darwin_unit-m60xe_n16_node_runtime_worker_thread.tgz
        bucket: mciuploads
    - command: shell.exec
      params:
        working_dir: src
        shell: bash
        script: |
          set -e
          tar xvzf nyc-output-darwin_unit-m60xe_n16_node_runtime_worker_thread.tgz
    - command: s3.get
      params:
        aws_key: ${aws_key}
        aws_secret: ${aws_secret}
        local_file: src/nyc-output-darwin_unit-mlatest_n16_node_runtime_worker_thread.tgz
        remote_file: mongosh/binaries/${revision}/${revision_order_id}/nyc-output-darwin_unit-mlatest_n16_node_runtime_worker_thread.tgz
        bucket: mciuploads
    - command: shell.exec
      params:
        working_dir: src
        shell: bash
        script: |
          set -e
          tar xvzf nyc-output-darwin_unit-mlatest_n16_node_runtime_worker_thread.tgz
    - command: s3.get
      params:
        aws_key: ${aws_key}
        aws_secret: ${aws_secret}
        local_file: src/nyc-output-darwin_unit-n20_service_provider_core.tgz
        remote_file: mongosh/binaries/${revision}/${revision_order_id}/nyc-output-darwin_unit-n20_service_provider_core.tgz
        bucket: mciuploads
    - command: shell.exec
      params:
        working_dir: src
        shell: bash
        script: |
          set -e
          tar xvzf nyc-output-darwin_unit-n20_service_provider_core.tgz
    - command: s3.get
      params:
        aws_key: ${aws_key}
        aws_secret: ${aws_secret}
        local_file: src/nyc-output-darwin_unit-n16_service_provider_core.tgz
        remote_file: mongosh/binaries/${revision}/${revision_order_id}/nyc-output-darwin_unit-n16_service_provider_core.tgz
        bucket: mciuploads
    - command: shell.exec
      params:
        working_dir: src
        shell: bash
        script: |
          set -e
          tar xvzf nyc-output-darwin_unit-n16_service_provider_core.tgz
    - command: s3.get
      params:
        aws_key: ${aws_key}
        aws_secret: ${aws_secret}
        local_file: src/nyc-output-darwin_unit-m40xc_n20_service_provider_server.tgz
        remote_file: mongosh/binaries/${revision}/${revision_order_id}/nyc-output-darwin_unit-m40xc_n20_service_provider_server.tgz
        bucket: mciuploads
    - command: shell.exec
      params:
        working_dir: src
        shell: bash
        script: |
          set -e
          tar xvzf nyc-output-darwin_unit-m40xc_n20_service_provider_server.tgz
    - command: s3.get
      params:
        aws_key: ${aws_key}
        aws_secret: ${aws_secret}
        local_file: src/nyc-output-darwin_unit-m40xe_n20_service_provider_server.tgz
        remote_file: mongosh/binaries/${revision}/${revision_order_id}/nyc-output-darwin_unit-m40xe_n20_service_provider_server.tgz
        bucket: mciuploads
    - command: shell.exec
      params:
        working_dir: src
        shell: bash
        script: |
          set -e
          tar xvzf nyc-output-darwin_unit-m40xe_n20_service_provider_server.tgz
    - command: s3.get
      params:
        aws_key: ${aws_key}
        aws_secret: ${aws_secret}
        local_file: src/nyc-output-darwin_unit-m42xc_n20_service_provider_server.tgz
        remote_file: mongosh/binaries/${revision}/${revision_order_id}/nyc-output-darwin_unit-m42xc_n20_service_provider_server.tgz
        bucket: mciuploads
    - command: shell.exec
      params:
        working_dir: src
        shell: bash
        script: |
          set -e
          tar xvzf nyc-output-darwin_unit-m42xc_n20_service_provider_server.tgz
    - command: s3.get
      params:
        aws_key: ${aws_key}
        aws_secret: ${aws_secret}
        local_file: src/nyc-output-darwin_unit-m42xe_n20_service_provider_server.tgz
        remote_file: mongosh/binaries/${revision}/${revision_order_id}/nyc-output-darwin_unit-m42xe_n20_service_provider_server.tgz
        bucket: mciuploads
    - command: shell.exec
      params:
        working_dir: src
        shell: bash
        script: |
          set -e
          tar xvzf nyc-output-darwin_unit-m42xe_n20_service_provider_server.tgz
    - command: s3.get
      params:
        aws_key: ${aws_key}
        aws_secret: ${aws_secret}
        local_file: src/nyc-output-darwin_unit-m44xc_n20_service_provider_server.tgz
        remote_file: mongosh/binaries/${revision}/${revision_order_id}/nyc-output-darwin_unit-m44xc_n20_service_provider_server.tgz
        bucket: mciuploads
    - command: shell.exec
      params:
        working_dir: src
        shell: bash
        script: |
          set -e
          tar xvzf nyc-output-darwin_unit-m44xc_n20_service_provider_server.tgz
    - command: s3.get
      params:
        aws_key: ${aws_key}
        aws_secret: ${aws_secret}
        local_file: src/nyc-output-darwin_unit-m44xe_n20_service_provider_server.tgz
        remote_file: mongosh/binaries/${revision}/${revision_order_id}/nyc-output-darwin_unit-m44xe_n20_service_provider_server.tgz
        bucket: mciuploads
    - command: shell.exec
      params:
        working_dir: src
        shell: bash
        script: |
          set -e
          tar xvzf nyc-output-darwin_unit-m44xe_n20_service_provider_server.tgz
    - command: s3.get
      params:
        aws_key: ${aws_key}
        aws_secret: ${aws_secret}
        local_file: src/nyc-output-darwin_unit-m50xc_n20_service_provider_server.tgz
        remote_file: mongosh/binaries/${revision}/${revision_order_id}/nyc-output-darwin_unit-m50xc_n20_service_provider_server.tgz
        bucket: mciuploads
    - command: shell.exec
      params:
        working_dir: src
        shell: bash
        script: |
          set -e
          tar xvzf nyc-output-darwin_unit-m50xc_n20_service_provider_server.tgz
    - command: s3.get
      params:
        aws_key: ${aws_key}
        aws_secret: ${aws_secret}
        local_file: src/nyc-output-darwin_unit-m50xe_n20_service_provider_server.tgz
        remote_file: mongosh/binaries/${revision}/${revision_order_id}/nyc-output-darwin_unit-m50xe_n20_service_provider_server.tgz
        bucket: mciuploads
    - command: shell.exec
      params:
        working_dir: src
        shell: bash
        script: |
          set -e
          tar xvzf nyc-output-darwin_unit-m50xe_n20_service_provider_server.tgz
    - command: s3.get
      params:
        aws_key: ${aws_key}
        aws_secret: ${aws_secret}
        local_file: src/nyc-output-darwin_unit-m60xc_n20_service_provider_server.tgz
        remote_file: mongosh/binaries/${revision}/${revision_order_id}/nyc-output-darwin_unit-m60xc_n20_service_provider_server.tgz
        bucket: mciuploads
    - command: shell.exec
      params:
        working_dir: src
        shell: bash
        script: |
          set -e
          tar xvzf nyc-output-darwin_unit-m60xc_n20_service_provider_server.tgz
    - command: s3.get
      params:
        aws_key: ${aws_key}
        aws_secret: ${aws_secret}
        local_file: src/nyc-output-darwin_unit-m60xe_n20_service_provider_server.tgz
        remote_file: mongosh/binaries/${revision}/${revision_order_id}/nyc-output-darwin_unit-m60xe_n20_service_provider_server.tgz
        bucket: mciuploads
    - command: shell.exec
      params:
        working_dir: src
        shell: bash
        script: |
          set -e
          tar xvzf nyc-output-darwin_unit-m60xe_n20_service_provider_server.tgz
    - command: s3.get
      params:
        aws_key: ${aws_key}
        aws_secret: ${aws_secret}
        local_file: src/nyc-output-darwin_unit-mlatest_n20_service_provider_server.tgz
        remote_file: mongosh/binaries/${revision}/${revision_order_id}/nyc-output-darwin_unit-mlatest_n20_service_provider_server.tgz
        bucket: mciuploads
    - command: shell.exec
      params:
        working_dir: src
        shell: bash
        script: |
          set -e
          tar xvzf nyc-output-darwin_unit-mlatest_n20_service_provider_server.tgz
    - command: s3.get
      params:
        aws_key: ${aws_key}
        aws_secret: ${aws_secret}
        local_file: src/nyc-output-darwin_unit-m40xc_n16_service_provider_server.tgz
        remote_file: mongosh/binaries/${revision}/${revision_order_id}/nyc-output-darwin_unit-m40xc_n16_service_provider_server.tgz
        bucket: mciuploads
    - command: shell.exec
      params:
        working_dir: src
        shell: bash
        script: |
          set -e
          tar xvzf nyc-output-darwin_unit-m40xc_n16_service_provider_server.tgz
    - command: s3.get
      params:
        aws_key: ${aws_key}
        aws_secret: ${aws_secret}
        local_file: src/nyc-output-darwin_unit-m40xe_n16_service_provider_server.tgz
        remote_file: mongosh/binaries/${revision}/${revision_order_id}/nyc-output-darwin_unit-m40xe_n16_service_provider_server.tgz
        bucket: mciuploads
    - command: shell.exec
      params:
        working_dir: src
        shell: bash
        script: |
          set -e
          tar xvzf nyc-output-darwin_unit-m40xe_n16_service_provider_server.tgz
    - command: s3.get
      params:
        aws_key: ${aws_key}
        aws_secret: ${aws_secret}
        local_file: src/nyc-output-darwin_unit-m42xc_n16_service_provider_server.tgz
        remote_file: mongosh/binaries/${revision}/${revision_order_id}/nyc-output-darwin_unit-m42xc_n16_service_provider_server.tgz
        bucket: mciuploads
    - command: shell.exec
      params:
        working_dir: src
        shell: bash
        script: |
          set -e
          tar xvzf nyc-output-darwin_unit-m42xc_n16_service_provider_server.tgz
    - command: s3.get
      params:
        aws_key: ${aws_key}
        aws_secret: ${aws_secret}
        local_file: src/nyc-output-darwin_unit-m42xe_n16_service_provider_server.tgz
        remote_file: mongosh/binaries/${revision}/${revision_order_id}/nyc-output-darwin_unit-m42xe_n16_service_provider_server.tgz
        bucket: mciuploads
    - command: shell.exec
      params:
        working_dir: src
        shell: bash
        script: |
          set -e
          tar xvzf nyc-output-darwin_unit-m42xe_n16_service_provider_server.tgz
    - command: s3.get
      params:
        aws_key: ${aws_key}
        aws_secret: ${aws_secret}
        local_file: src/nyc-output-darwin_unit-m44xc_n16_service_provider_server.tgz
        remote_file: mongosh/binaries/${revision}/${revision_order_id}/nyc-output-darwin_unit-m44xc_n16_service_provider_server.tgz
        bucket: mciuploads
    - command: shell.exec
      params:
        working_dir: src
        shell: bash
        script: |
          set -e
          tar xvzf nyc-output-darwin_unit-m44xc_n16_service_provider_server.tgz
    - command: s3.get
      params:
        aws_key: ${aws_key}
        aws_secret: ${aws_secret}
        local_file: src/nyc-output-darwin_unit-m44xe_n16_service_provider_server.tgz
        remote_file: mongosh/binaries/${revision}/${revision_order_id}/nyc-output-darwin_unit-m44xe_n16_service_provider_server.tgz
        bucket: mciuploads
    - command: shell.exec
      params:
        working_dir: src
        shell: bash
        script: |
          set -e
          tar xvzf nyc-output-darwin_unit-m44xe_n16_service_provider_server.tgz
    - command: s3.get
      params:
        aws_key: ${aws_key}
        aws_secret: ${aws_secret}
        local_file: src/nyc-output-darwin_unit-m50xc_n16_service_provider_server.tgz
        remote_file: mongosh/binaries/${revision}/${revision_order_id}/nyc-output-darwin_unit-m50xc_n16_service_provider_server.tgz
        bucket: mciuploads
    - command: shell.exec
      params:
        working_dir: src
        shell: bash
        script: |
          set -e
          tar xvzf nyc-output-darwin_unit-m50xc_n16_service_provider_server.tgz
    - command: s3.get
      params:
        aws_key: ${aws_key}
        aws_secret: ${aws_secret}
        local_file: src/nyc-output-darwin_unit-m50xe_n16_service_provider_server.tgz
        remote_file: mongosh/binaries/${revision}/${revision_order_id}/nyc-output-darwin_unit-m50xe_n16_service_provider_server.tgz
        bucket: mciuploads
    - command: shell.exec
      params:
        working_dir: src
        shell: bash
        script: |
          set -e
          tar xvzf nyc-output-darwin_unit-m50xe_n16_service_provider_server.tgz
    - command: s3.get
      params:
        aws_key: ${aws_key}
        aws_secret: ${aws_secret}
        local_file: src/nyc-output-darwin_unit-m60xc_n16_service_provider_server.tgz
        remote_file: mongosh/binaries/${revision}/${revision_order_id}/nyc-output-darwin_unit-m60xc_n16_service_provider_server.tgz
        bucket: mciuploads
    - command: shell.exec
      params:
        working_dir: src
        shell: bash
        script: |
          set -e
          tar xvzf nyc-output-darwin_unit-m60xc_n16_service_provider_server.tgz
    - command: s3.get
      params:
        aws_key: ${aws_key}
        aws_secret: ${aws_secret}
        local_file: src/nyc-output-darwin_unit-m60xe_n16_service_provider_server.tgz
        remote_file: mongosh/binaries/${revision}/${revision_order_id}/nyc-output-darwin_unit-m60xe_n16_service_provider_server.tgz
        bucket: mciuploads
    - command: shell.exec
      params:
        working_dir: src
        shell: bash
        script: |
          set -e
          tar xvzf nyc-output-darwin_unit-m60xe_n16_service_provider_server.tgz
    - command: s3.get
      params:
        aws_key: ${aws_key}
        aws_secret: ${aws_secret}
        local_file: src/nyc-output-darwin_unit-mlatest_n16_service_provider_server.tgz
        remote_file: mongosh/binaries/${revision}/${revision_order_id}/nyc-output-darwin_unit-mlatest_n16_service_provider_server.tgz
        bucket: mciuploads
    - command: shell.exec
      params:
        working_dir: src
        shell: bash
        script: |
          set -e
          tar xvzf nyc-output-darwin_unit-mlatest_n16_service_provider_server.tgz
    - command: s3.get
      params:
        aws_key: ${aws_key}
        aws_secret: ${aws_secret}
        local_file: src/nyc-output-darwin_unit-m40xc_n20_shell_api.tgz
        remote_file: mongosh/binaries/${revision}/${revision_order_id}/nyc-output-darwin_unit-m40xc_n20_shell_api.tgz
        bucket: mciuploads
    - command: shell.exec
      params:
        working_dir: src
        shell: bash
        script: |
          set -e
          tar xvzf nyc-output-darwin_unit-m40xc_n20_shell_api.tgz
    - command: s3.get
      params:
        aws_key: ${aws_key}
        aws_secret: ${aws_secret}
        local_file: src/nyc-output-darwin_unit-m40xe_n20_shell_api.tgz
        remote_file: mongosh/binaries/${revision}/${revision_order_id}/nyc-output-darwin_unit-m40xe_n20_shell_api.tgz
        bucket: mciuploads
    - command: shell.exec
      params:
        working_dir: src
        shell: bash
        script: |
          set -e
          tar xvzf nyc-output-darwin_unit-m40xe_n20_shell_api.tgz
    - command: s3.get
      params:
        aws_key: ${aws_key}
        aws_secret: ${aws_secret}
        local_file: src/nyc-output-darwin_unit-m42xc_n20_shell_api.tgz
        remote_file: mongosh/binaries/${revision}/${revision_order_id}/nyc-output-darwin_unit-m42xc_n20_shell_api.tgz
        bucket: mciuploads
    - command: shell.exec
      params:
        working_dir: src
        shell: bash
        script: |
          set -e
          tar xvzf nyc-output-darwin_unit-m42xc_n20_shell_api.tgz
    - command: s3.get
      params:
        aws_key: ${aws_key}
        aws_secret: ${aws_secret}
        local_file: src/nyc-output-darwin_unit-m42xe_n20_shell_api.tgz
        remote_file: mongosh/binaries/${revision}/${revision_order_id}/nyc-output-darwin_unit-m42xe_n20_shell_api.tgz
        bucket: mciuploads
    - command: shell.exec
      params:
        working_dir: src
        shell: bash
        script: |
          set -e
          tar xvzf nyc-output-darwin_unit-m42xe_n20_shell_api.tgz
    - command: s3.get
      params:
        aws_key: ${aws_key}
        aws_secret: ${aws_secret}
        local_file: src/nyc-output-darwin_unit-m44xc_n20_shell_api.tgz
        remote_file: mongosh/binaries/${revision}/${revision_order_id}/nyc-output-darwin_unit-m44xc_n20_shell_api.tgz
        bucket: mciuploads
    - command: shell.exec
      params:
        working_dir: src
        shell: bash
        script: |
          set -e
          tar xvzf nyc-output-darwin_unit-m44xc_n20_shell_api.tgz
    - command: s3.get
      params:
        aws_key: ${aws_key}
        aws_secret: ${aws_secret}
        local_file: src/nyc-output-darwin_unit-m44xe_n20_shell_api.tgz
        remote_file: mongosh/binaries/${revision}/${revision_order_id}/nyc-output-darwin_unit-m44xe_n20_shell_api.tgz
        bucket: mciuploads
    - command: shell.exec
      params:
        working_dir: src
        shell: bash
        script: |
          set -e
          tar xvzf nyc-output-darwin_unit-m44xe_n20_shell_api.tgz
    - command: s3.get
      params:
        aws_key: ${aws_key}
        aws_secret: ${aws_secret}
        local_file: src/nyc-output-darwin_unit-m50xc_n20_shell_api.tgz
        remote_file: mongosh/binaries/${revision}/${revision_order_id}/nyc-output-darwin_unit-m50xc_n20_shell_api.tgz
        bucket: mciuploads
    - command: shell.exec
      params:
        working_dir: src
        shell: bash
        script: |
          set -e
          tar xvzf nyc-output-darwin_unit-m50xc_n20_shell_api.tgz
    - command: s3.get
      params:
        aws_key: ${aws_key}
        aws_secret: ${aws_secret}
        local_file: src/nyc-output-darwin_unit-m50xe_n20_shell_api.tgz
        remote_file: mongosh/binaries/${revision}/${revision_order_id}/nyc-output-darwin_unit-m50xe_n20_shell_api.tgz
        bucket: mciuploads
    - command: shell.exec
      params:
        working_dir: src
        shell: bash
        script: |
          set -e
          tar xvzf nyc-output-darwin_unit-m50xe_n20_shell_api.tgz
    - command: s3.get
      params:
        aws_key: ${aws_key}
        aws_secret: ${aws_secret}
        local_file: src/nyc-output-darwin_unit-m60xc_n20_shell_api.tgz
        remote_file: mongosh/binaries/${revision}/${revision_order_id}/nyc-output-darwin_unit-m60xc_n20_shell_api.tgz
        bucket: mciuploads
    - command: shell.exec
      params:
        working_dir: src
        shell: bash
        script: |
          set -e
          tar xvzf nyc-output-darwin_unit-m60xc_n20_shell_api.tgz
    - command: s3.get
      params:
        aws_key: ${aws_key}
        aws_secret: ${aws_secret}
        local_file: src/nyc-output-darwin_unit-m60xe_n20_shell_api.tgz
        remote_file: mongosh/binaries/${revision}/${revision_order_id}/nyc-output-darwin_unit-m60xe_n20_shell_api.tgz
        bucket: mciuploads
    - command: shell.exec
      params:
        working_dir: src
        shell: bash
        script: |
          set -e
          tar xvzf nyc-output-darwin_unit-m60xe_n20_shell_api.tgz
    - command: s3.get
      params:
        aws_key: ${aws_key}
        aws_secret: ${aws_secret}
        local_file: src/nyc-output-darwin_unit-mlatest_n20_shell_api.tgz
        remote_file: mongosh/binaries/${revision}/${revision_order_id}/nyc-output-darwin_unit-mlatest_n20_shell_api.tgz
        bucket: mciuploads
    - command: shell.exec
      params:
        working_dir: src
        shell: bash
        script: |
          set -e
          tar xvzf nyc-output-darwin_unit-mlatest_n20_shell_api.tgz
    - command: s3.get
      params:
        aws_key: ${aws_key}
        aws_secret: ${aws_secret}
        local_file: src/nyc-output-darwin_unit-m40xc_n16_shell_api.tgz
        remote_file: mongosh/binaries/${revision}/${revision_order_id}/nyc-output-darwin_unit-m40xc_n16_shell_api.tgz
        bucket: mciuploads
    - command: shell.exec
      params:
        working_dir: src
        shell: bash
        script: |
          set -e
          tar xvzf nyc-output-darwin_unit-m40xc_n16_shell_api.tgz
    - command: s3.get
      params:
        aws_key: ${aws_key}
        aws_secret: ${aws_secret}
        local_file: src/nyc-output-darwin_unit-m40xe_n16_shell_api.tgz
        remote_file: mongosh/binaries/${revision}/${revision_order_id}/nyc-output-darwin_unit-m40xe_n16_shell_api.tgz
        bucket: mciuploads
    - command: shell.exec
      params:
        working_dir: src
        shell: bash
        script: |
          set -e
          tar xvzf nyc-output-darwin_unit-m40xe_n16_shell_api.tgz
    - command: s3.get
      params:
        aws_key: ${aws_key}
        aws_secret: ${aws_secret}
        local_file: src/nyc-output-darwin_unit-m42xc_n16_shell_api.tgz
        remote_file: mongosh/binaries/${revision}/${revision_order_id}/nyc-output-darwin_unit-m42xc_n16_shell_api.tgz
        bucket: mciuploads
    - command: shell.exec
      params:
        working_dir: src
        shell: bash
        script: |
          set -e
          tar xvzf nyc-output-darwin_unit-m42xc_n16_shell_api.tgz
    - command: s3.get
      params:
        aws_key: ${aws_key}
        aws_secret: ${aws_secret}
        local_file: src/nyc-output-darwin_unit-m42xe_n16_shell_api.tgz
        remote_file: mongosh/binaries/${revision}/${revision_order_id}/nyc-output-darwin_unit-m42xe_n16_shell_api.tgz
        bucket: mciuploads
    - command: shell.exec
      params:
        working_dir: src
        shell: bash
        script: |
          set -e
          tar xvzf nyc-output-darwin_unit-m42xe_n16_shell_api.tgz
    - command: s3.get
      params:
        aws_key: ${aws_key}
        aws_secret: ${aws_secret}
        local_file: src/nyc-output-darwin_unit-m44xc_n16_shell_api.tgz
        remote_file: mongosh/binaries/${revision}/${revision_order_id}/nyc-output-darwin_unit-m44xc_n16_shell_api.tgz
        bucket: mciuploads
    - command: shell.exec
      params:
        working_dir: src
        shell: bash
        script: |
          set -e
          tar xvzf nyc-output-darwin_unit-m44xc_n16_shell_api.tgz
    - command: s3.get
      params:
        aws_key: ${aws_key}
        aws_secret: ${aws_secret}
        local_file: src/nyc-output-darwin_unit-m44xe_n16_shell_api.tgz
        remote_file: mongosh/binaries/${revision}/${revision_order_id}/nyc-output-darwin_unit-m44xe_n16_shell_api.tgz
        bucket: mciuploads
    - command: shell.exec
      params:
        working_dir: src
        shell: bash
        script: |
          set -e
          tar xvzf nyc-output-darwin_unit-m44xe_n16_shell_api.tgz
    - command: s3.get
      params:
        aws_key: ${aws_key}
        aws_secret: ${aws_secret}
        local_file: src/nyc-output-darwin_unit-m50xc_n16_shell_api.tgz
        remote_file: mongosh/binaries/${revision}/${revision_order_id}/nyc-output-darwin_unit-m50xc_n16_shell_api.tgz
        bucket: mciuploads
    - command: shell.exec
      params:
        working_dir: src
        shell: bash
        script: |
          set -e
          tar xvzf nyc-output-darwin_unit-m50xc_n16_shell_api.tgz
    - command: s3.get
      params:
        aws_key: ${aws_key}
        aws_secret: ${aws_secret}
        local_file: src/nyc-output-darwin_unit-m50xe_n16_shell_api.tgz
        remote_file: mongosh/binaries/${revision}/${revision_order_id}/nyc-output-darwin_unit-m50xe_n16_shell_api.tgz
        bucket: mciuploads
    - command: shell.exec
      params:
        working_dir: src
        shell: bash
        script: |
          set -e
          tar xvzf nyc-output-darwin_unit-m50xe_n16_shell_api.tgz
    - command: s3.get
      params:
        aws_key: ${aws_key}
        aws_secret: ${aws_secret}
        local_file: src/nyc-output-darwin_unit-m60xc_n16_shell_api.tgz
        remote_file: mongosh/binaries/${revision}/${revision_order_id}/nyc-output-darwin_unit-m60xc_n16_shell_api.tgz
        bucket: mciuploads
    - command: shell.exec
      params:
        working_dir: src
        shell: bash
        script: |
          set -e
          tar xvzf nyc-output-darwin_unit-m60xc_n16_shell_api.tgz
    - command: s3.get
      params:
        aws_key: ${aws_key}
        aws_secret: ${aws_secret}
        local_file: src/nyc-output-darwin_unit-m60xe_n16_shell_api.tgz
        remote_file: mongosh/binaries/${revision}/${revision_order_id}/nyc-output-darwin_unit-m60xe_n16_shell_api.tgz
        bucket: mciuploads
    - command: shell.exec
      params:
        working_dir: src
        shell: bash
        script: |
          set -e
          tar xvzf nyc-output-darwin_unit-m60xe_n16_shell_api.tgz
    - command: s3.get
      params:
        aws_key: ${aws_key}
        aws_secret: ${aws_secret}
        local_file: src/nyc-output-darwin_unit-mlatest_n16_shell_api.tgz
        remote_file: mongosh/binaries/${revision}/${revision_order_id}/nyc-output-darwin_unit-mlatest_n16_shell_api.tgz
        bucket: mciuploads
    - command: shell.exec
      params:
        working_dir: src
        shell: bash
        script: |
          set -e
          tar xvzf nyc-output-darwin_unit-mlatest_n16_shell_api.tgz
    - command: s3.get
      params:
        aws_key: ${aws_key}
        aws_secret: ${aws_secret}
        local_file: src/nyc-output-darwin_unit-n20_shell_evaluator.tgz
        remote_file: mongosh/binaries/${revision}/${revision_order_id}/nyc-output-darwin_unit-n20_shell_evaluator.tgz
        bucket: mciuploads
    - command: shell.exec
      params:
        working_dir: src
        shell: bash
        script: |
          set -e
          tar xvzf nyc-output-darwin_unit-n20_shell_evaluator.tgz
    - command: s3.get
      params:
        aws_key: ${aws_key}
        aws_secret: ${aws_secret}
        local_file: src/nyc-output-darwin_unit-n16_shell_evaluator.tgz
        remote_file: mongosh/binaries/${revision}/${revision_order_id}/nyc-output-darwin_unit-n16_shell_evaluator.tgz
        bucket: mciuploads
    - command: shell.exec
      params:
        working_dir: src
        shell: bash
        script: |
          set -e
          tar xvzf nyc-output-darwin_unit-n16_shell_evaluator.tgz
    - command: s3.get
      params:
        aws_key: ${aws_key}
        aws_secret: ${aws_secret}
        local_file: src/nyc-output-darwin_unit-n20_snippet_manager.tgz
        remote_file: mongosh/binaries/${revision}/${revision_order_id}/nyc-output-darwin_unit-n20_snippet_manager.tgz
        bucket: mciuploads
    - command: shell.exec
      params:
        working_dir: src
        shell: bash
        script: |
          set -e
          tar xvzf nyc-output-darwin_unit-n20_snippet_manager.tgz
    - command: s3.get
      params:
        aws_key: ${aws_key}
        aws_secret: ${aws_secret}
        local_file: src/nyc-output-darwin_unit-n16_snippet_manager.tgz
        remote_file: mongosh/binaries/${revision}/${revision_order_id}/nyc-output-darwin_unit-n16_snippet_manager.tgz
        bucket: mciuploads
    - command: shell.exec
      params:
        working_dir: src
        shell: bash
        script: |
          set -e
          tar xvzf nyc-output-darwin_unit-n16_snippet_manager.tgz
    - command: s3.get
      params:
        aws_key: ${aws_key}
        aws_secret: ${aws_secret}
        local_file: src/nyc-output-darwin_unit-n20_types.tgz
        remote_file: mongosh/binaries/${revision}/${revision_order_id}/nyc-output-darwin_unit-n20_types.tgz
        bucket: mciuploads
    - command: shell.exec
      params:
        working_dir: src
        shell: bash
        script: |
          set -e
          tar xvzf nyc-output-darwin_unit-n20_types.tgz
    - command: s3.get
      params:
        aws_key: ${aws_key}
        aws_secret: ${aws_secret}
        local_file: src/nyc-output-darwin_unit-n16_types.tgz
        remote_file: mongosh/binaries/${revision}/${revision_order_id}/nyc-output-darwin_unit-n16_types.tgz
        bucket: mciuploads
    - command: shell.exec
      params:
        working_dir: src
        shell: bash
        script: |
          set -e
          tar xvzf nyc-output-darwin_unit-n16_types.tgz
    - command: s3.get
      params:
        aws_key: ${aws_key}
        aws_secret: ${aws_secret}
        local_file: src/nyc-output-linux_unit-n20_arg_parser.tgz
        remote_file: mongosh/binaries/${revision}/${revision_order_id}/nyc-output-linux_unit-n20_arg_parser.tgz
        bucket: mciuploads
    - command: shell.exec
      params:
        working_dir: src
        shell: bash
        script: |
          set -e
          tar xvzf nyc-output-linux_unit-n20_arg_parser.tgz
    - command: s3.get
      params:
        aws_key: ${aws_key}
        aws_secret: ${aws_secret}
        local_file: src/nyc-output-linux_unit-n16_arg_parser.tgz
        remote_file: mongosh/binaries/${revision}/${revision_order_id}/nyc-output-linux_unit-n16_arg_parser.tgz
        bucket: mciuploads
    - command: shell.exec
      params:
        working_dir: src
        shell: bash
        script: |
          set -e
          tar xvzf nyc-output-linux_unit-n16_arg_parser.tgz
    - command: s3.get
      params:
        aws_key: ${aws_key}
        aws_secret: ${aws_secret}
        local_file: src/nyc-output-linux_unit-n20_async_rewriter2.tgz
        remote_file: mongosh/binaries/${revision}/${revision_order_id}/nyc-output-linux_unit-n20_async_rewriter2.tgz
        bucket: mciuploads
    - command: shell.exec
      params:
        working_dir: src
        shell: bash
        script: |
          set -e
          tar xvzf nyc-output-linux_unit-n20_async_rewriter2.tgz
    - command: s3.get
      params:
        aws_key: ${aws_key}
        aws_secret: ${aws_secret}
        local_file: src/nyc-output-linux_unit-n16_async_rewriter2.tgz
        remote_file: mongosh/binaries/${revision}/${revision_order_id}/nyc-output-linux_unit-n16_async_rewriter2.tgz
        bucket: mciuploads
    - command: shell.exec
      params:
        working_dir: src
        shell: bash
        script: |
          set -e
          tar xvzf nyc-output-linux_unit-n16_async_rewriter2.tgz
    - command: s3.get
      params:
        aws_key: ${aws_key}
        aws_secret: ${aws_secret}
        local_file: src/nyc-output-linux_unit-n20_autocomplete.tgz
        remote_file: mongosh/binaries/${revision}/${revision_order_id}/nyc-output-linux_unit-n20_autocomplete.tgz
        bucket: mciuploads
    - command: shell.exec
      params:
        working_dir: src
        shell: bash
        script: |
          set -e
          tar xvzf nyc-output-linux_unit-n20_autocomplete.tgz
    - command: s3.get
      params:
        aws_key: ${aws_key}
        aws_secret: ${aws_secret}
        local_file: src/nyc-output-linux_unit-n16_autocomplete.tgz
        remote_file: mongosh/binaries/${revision}/${revision_order_id}/nyc-output-linux_unit-n16_autocomplete.tgz
        bucket: mciuploads
    - command: shell.exec
      params:
        working_dir: src
        shell: bash
        script: |
          set -e
          tar xvzf nyc-output-linux_unit-n16_autocomplete.tgz
    - command: s3.get
      params:
        aws_key: ${aws_key}
        aws_secret: ${aws_secret}
        local_file: src/nyc-output-linux_unit-n20_browser_runtime_core.tgz
        remote_file: mongosh/binaries/${revision}/${revision_order_id}/nyc-output-linux_unit-n20_browser_runtime_core.tgz
        bucket: mciuploads
    - command: shell.exec
      params:
        working_dir: src
        shell: bash
        script: |
          set -e
          tar xvzf nyc-output-linux_unit-n20_browser_runtime_core.tgz
    - command: s3.get
      params:
        aws_key: ${aws_key}
        aws_secret: ${aws_secret}
        local_file: src/nyc-output-linux_unit-n16_browser_runtime_core.tgz
        remote_file: mongosh/binaries/${revision}/${revision_order_id}/nyc-output-linux_unit-n16_browser_runtime_core.tgz
        bucket: mciuploads
    - command: shell.exec
      params:
        working_dir: src
        shell: bash
        script: |
          set -e
          tar xvzf nyc-output-linux_unit-n16_browser_runtime_core.tgz
    - command: s3.get
      params:
        aws_key: ${aws_key}
        aws_secret: ${aws_secret}
        local_file: src/nyc-output-linux_unit-n20_browser_runtime_electron.tgz
        remote_file: mongosh/binaries/${revision}/${revision_order_id}/nyc-output-linux_unit-n20_browser_runtime_electron.tgz
        bucket: mciuploads
    - command: shell.exec
      params:
        working_dir: src
        shell: bash
        script: |
          set -e
          tar xvzf nyc-output-linux_unit-n20_browser_runtime_electron.tgz
    - command: s3.get
      params:
        aws_key: ${aws_key}
        aws_secret: ${aws_secret}
        local_file: src/nyc-output-linux_unit-n16_browser_runtime_electron.tgz
        remote_file: mongosh/binaries/${revision}/${revision_order_id}/nyc-output-linux_unit-n16_browser_runtime_electron.tgz
        bucket: mciuploads
    - command: shell.exec
      params:
        working_dir: src
        shell: bash
        script: |
          set -e
          tar xvzf nyc-output-linux_unit-n16_browser_runtime_electron.tgz
    - command: s3.get
      params:
        aws_key: ${aws_key}
        aws_secret: ${aws_secret}
        local_file: src/nyc-output-linux_unit-n20_build.tgz
        remote_file: mongosh/binaries/${revision}/${revision_order_id}/nyc-output-linux_unit-n20_build.tgz
        bucket: mciuploads
    - command: shell.exec
      params:
        working_dir: src
        shell: bash
        script: |
          set -e
          tar xvzf nyc-output-linux_unit-n20_build.tgz
    - command: s3.get
      params:
        aws_key: ${aws_key}
        aws_secret: ${aws_secret}
        local_file: src/nyc-output-linux_unit-n16_build.tgz
        remote_file: mongosh/binaries/${revision}/${revision_order_id}/nyc-output-linux_unit-n16_build.tgz
        bucket: mciuploads
    - command: shell.exec
      params:
        working_dir: src
        shell: bash
        script: |
          set -e
          tar xvzf nyc-output-linux_unit-n16_build.tgz
    - command: s3.get
      params:
        aws_key: ${aws_key}
        aws_secret: ${aws_secret}
        local_file: src/nyc-output-linux_unit-m40xc_n20_cli_repl.tgz
        remote_file: mongosh/binaries/${revision}/${revision_order_id}/nyc-output-linux_unit-m40xc_n20_cli_repl.tgz
        bucket: mciuploads
    - command: shell.exec
      params:
        working_dir: src
        shell: bash
        script: |
          set -e
          tar xvzf nyc-output-linux_unit-m40xc_n20_cli_repl.tgz
    - command: s3.get
      params:
        aws_key: ${aws_key}
        aws_secret: ${aws_secret}
        local_file: src/nyc-output-linux_unit-m40xe_n20_cli_repl.tgz
        remote_file: mongosh/binaries/${revision}/${revision_order_id}/nyc-output-linux_unit-m40xe_n20_cli_repl.tgz
        bucket: mciuploads
    - command: shell.exec
      params:
        working_dir: src
        shell: bash
        script: |
          set -e
          tar xvzf nyc-output-linux_unit-m40xe_n20_cli_repl.tgz
    - command: s3.get
      params:
        aws_key: ${aws_key}
        aws_secret: ${aws_secret}
        local_file: src/nyc-output-linux_unit-m42xc_n20_cli_repl.tgz
        remote_file: mongosh/binaries/${revision}/${revision_order_id}/nyc-output-linux_unit-m42xc_n20_cli_repl.tgz
        bucket: mciuploads
    - command: shell.exec
      params:
        working_dir: src
        shell: bash
        script: |
          set -e
          tar xvzf nyc-output-linux_unit-m42xc_n20_cli_repl.tgz
    - command: s3.get
      params:
        aws_key: ${aws_key}
        aws_secret: ${aws_secret}
        local_file: src/nyc-output-linux_unit-m42xe_n20_cli_repl.tgz
        remote_file: mongosh/binaries/${revision}/${revision_order_id}/nyc-output-linux_unit-m42xe_n20_cli_repl.tgz
        bucket: mciuploads
    - command: shell.exec
      params:
        working_dir: src
        shell: bash
        script: |
          set -e
          tar xvzf nyc-output-linux_unit-m42xe_n20_cli_repl.tgz
    - command: s3.get
      params:
        aws_key: ${aws_key}
        aws_secret: ${aws_secret}
        local_file: src/nyc-output-linux_unit-m44xc_n20_cli_repl.tgz
        remote_file: mongosh/binaries/${revision}/${revision_order_id}/nyc-output-linux_unit-m44xc_n20_cli_repl.tgz
        bucket: mciuploads
    - command: shell.exec
      params:
        working_dir: src
        shell: bash
        script: |
          set -e
          tar xvzf nyc-output-linux_unit-m44xc_n20_cli_repl.tgz
    - command: s3.get
      params:
        aws_key: ${aws_key}
        aws_secret: ${aws_secret}
        local_file: src/nyc-output-linux_unit-m44xe_n20_cli_repl.tgz
        remote_file: mongosh/binaries/${revision}/${revision_order_id}/nyc-output-linux_unit-m44xe_n20_cli_repl.tgz
        bucket: mciuploads
    - command: shell.exec
      params:
        working_dir: src
        shell: bash
        script: |
          set -e
          tar xvzf nyc-output-linux_unit-m44xe_n20_cli_repl.tgz
    - command: s3.get
      params:
        aws_key: ${aws_key}
        aws_secret: ${aws_secret}
        local_file: src/nyc-output-linux_unit-m50xc_n20_cli_repl.tgz
        remote_file: mongosh/binaries/${revision}/${revision_order_id}/nyc-output-linux_unit-m50xc_n20_cli_repl.tgz
        bucket: mciuploads
    - command: shell.exec
      params:
        working_dir: src
        shell: bash
        script: |
          set -e
          tar xvzf nyc-output-linux_unit-m50xc_n20_cli_repl.tgz
    - command: s3.get
      params:
        aws_key: ${aws_key}
        aws_secret: ${aws_secret}
        local_file: src/nyc-output-linux_unit-m50xe_n20_cli_repl.tgz
        remote_file: mongosh/binaries/${revision}/${revision_order_id}/nyc-output-linux_unit-m50xe_n20_cli_repl.tgz
        bucket: mciuploads
    - command: shell.exec
      params:
        working_dir: src
        shell: bash
        script: |
          set -e
          tar xvzf nyc-output-linux_unit-m50xe_n20_cli_repl.tgz
    - command: s3.get
      params:
        aws_key: ${aws_key}
        aws_secret: ${aws_secret}
        local_file: src/nyc-output-linux_unit-m60xc_n20_cli_repl.tgz
        remote_file: mongosh/binaries/${revision}/${revision_order_id}/nyc-output-linux_unit-m60xc_n20_cli_repl.tgz
        bucket: mciuploads
    - command: shell.exec
      params:
        working_dir: src
        shell: bash
        script: |
          set -e
          tar xvzf nyc-output-linux_unit-m60xc_n20_cli_repl.tgz
    - command: s3.get
      params:
        aws_key: ${aws_key}
        aws_secret: ${aws_secret}
        local_file: src/nyc-output-linux_unit-m60xe_n20_cli_repl.tgz
        remote_file: mongosh/binaries/${revision}/${revision_order_id}/nyc-output-linux_unit-m60xe_n20_cli_repl.tgz
        bucket: mciuploads
    - command: shell.exec
      params:
        working_dir: src
        shell: bash
        script: |
          set -e
          tar xvzf nyc-output-linux_unit-m60xe_n20_cli_repl.tgz
    - command: s3.get
      params:
        aws_key: ${aws_key}
        aws_secret: ${aws_secret}
        local_file: src/nyc-output-linux_unit-mlatest_n20_cli_repl.tgz
        remote_file: mongosh/binaries/${revision}/${revision_order_id}/nyc-output-linux_unit-mlatest_n20_cli_repl.tgz
        bucket: mciuploads
    - command: shell.exec
      params:
        working_dir: src
        shell: bash
        script: |
          set -e
          tar xvzf nyc-output-linux_unit-mlatest_n20_cli_repl.tgz
    - command: s3.get
      params:
        aws_key: ${aws_key}
        aws_secret: ${aws_secret}
        local_file: src/nyc-output-linux_unit-m40xc_n16_cli_repl.tgz
        remote_file: mongosh/binaries/${revision}/${revision_order_id}/nyc-output-linux_unit-m40xc_n16_cli_repl.tgz
        bucket: mciuploads
    - command: shell.exec
      params:
        working_dir: src
        shell: bash
        script: |
          set -e
          tar xvzf nyc-output-linux_unit-m40xc_n16_cli_repl.tgz
    - command: s3.get
      params:
        aws_key: ${aws_key}
        aws_secret: ${aws_secret}
        local_file: src/nyc-output-linux_unit-m40xe_n16_cli_repl.tgz
        remote_file: mongosh/binaries/${revision}/${revision_order_id}/nyc-output-linux_unit-m40xe_n16_cli_repl.tgz
        bucket: mciuploads
    - command: shell.exec
      params:
        working_dir: src
        shell: bash
        script: |
          set -e
          tar xvzf nyc-output-linux_unit-m40xe_n16_cli_repl.tgz
    - command: s3.get
      params:
        aws_key: ${aws_key}
        aws_secret: ${aws_secret}
        local_file: src/nyc-output-linux_unit-m42xc_n16_cli_repl.tgz
        remote_file: mongosh/binaries/${revision}/${revision_order_id}/nyc-output-linux_unit-m42xc_n16_cli_repl.tgz
        bucket: mciuploads
    - command: shell.exec
      params:
        working_dir: src
        shell: bash
        script: |
          set -e
          tar xvzf nyc-output-linux_unit-m42xc_n16_cli_repl.tgz
    - command: s3.get
      params:
        aws_key: ${aws_key}
        aws_secret: ${aws_secret}
        local_file: src/nyc-output-linux_unit-m42xe_n16_cli_repl.tgz
        remote_file: mongosh/binaries/${revision}/${revision_order_id}/nyc-output-linux_unit-m42xe_n16_cli_repl.tgz
        bucket: mciuploads
    - command: shell.exec
      params:
        working_dir: src
        shell: bash
        script: |
          set -e
          tar xvzf nyc-output-linux_unit-m42xe_n16_cli_repl.tgz
    - command: s3.get
      params:
        aws_key: ${aws_key}
        aws_secret: ${aws_secret}
        local_file: src/nyc-output-linux_unit-m44xc_n16_cli_repl.tgz
        remote_file: mongosh/binaries/${revision}/${revision_order_id}/nyc-output-linux_unit-m44xc_n16_cli_repl.tgz
        bucket: mciuploads
    - command: shell.exec
      params:
        working_dir: src
        shell: bash
        script: |
          set -e
          tar xvzf nyc-output-linux_unit-m44xc_n16_cli_repl.tgz
    - command: s3.get
      params:
        aws_key: ${aws_key}
        aws_secret: ${aws_secret}
        local_file: src/nyc-output-linux_unit-m44xe_n16_cli_repl.tgz
        remote_file: mongosh/binaries/${revision}/${revision_order_id}/nyc-output-linux_unit-m44xe_n16_cli_repl.tgz
        bucket: mciuploads
    - command: shell.exec
      params:
        working_dir: src
        shell: bash
        script: |
          set -e
          tar xvzf nyc-output-linux_unit-m44xe_n16_cli_repl.tgz
    - command: s3.get
      params:
        aws_key: ${aws_key}
        aws_secret: ${aws_secret}
        local_file: src/nyc-output-linux_unit-m50xc_n16_cli_repl.tgz
        remote_file: mongosh/binaries/${revision}/${revision_order_id}/nyc-output-linux_unit-m50xc_n16_cli_repl.tgz
        bucket: mciuploads
    - command: shell.exec
      params:
        working_dir: src
        shell: bash
        script: |
          set -e
          tar xvzf nyc-output-linux_unit-m50xc_n16_cli_repl.tgz
    - command: s3.get
      params:
        aws_key: ${aws_key}
        aws_secret: ${aws_secret}
        local_file: src/nyc-output-linux_unit-m50xe_n16_cli_repl.tgz
        remote_file: mongosh/binaries/${revision}/${revision_order_id}/nyc-output-linux_unit-m50xe_n16_cli_repl.tgz
        bucket: mciuploads
    - command: shell.exec
      params:
        working_dir: src
        shell: bash
        script: |
          set -e
          tar xvzf nyc-output-linux_unit-m50xe_n16_cli_repl.tgz
    - command: s3.get
      params:
        aws_key: ${aws_key}
        aws_secret: ${aws_secret}
        local_file: src/nyc-output-linux_unit-m60xc_n16_cli_repl.tgz
        remote_file: mongosh/binaries/${revision}/${revision_order_id}/nyc-output-linux_unit-m60xc_n16_cli_repl.tgz
        bucket: mciuploads
    - command: shell.exec
      params:
        working_dir: src
        shell: bash
        script: |
          set -e
          tar xvzf nyc-output-linux_unit-m60xc_n16_cli_repl.tgz
    - command: s3.get
      params:
        aws_key: ${aws_key}
        aws_secret: ${aws_secret}
        local_file: src/nyc-output-linux_unit-m60xe_n16_cli_repl.tgz
        remote_file: mongosh/binaries/${revision}/${revision_order_id}/nyc-output-linux_unit-m60xe_n16_cli_repl.tgz
        bucket: mciuploads
    - command: shell.exec
      params:
        working_dir: src
        shell: bash
        script: |
          set -e
          tar xvzf nyc-output-linux_unit-m60xe_n16_cli_repl.tgz
    - command: s3.get
      params:
        aws_key: ${aws_key}
        aws_secret: ${aws_secret}
        local_file: src/nyc-output-linux_unit-mlatest_n16_cli_repl.tgz
        remote_file: mongosh/binaries/${revision}/${revision_order_id}/nyc-output-linux_unit-mlatest_n16_cli_repl.tgz
        bucket: mciuploads
    - command: shell.exec
      params:
        working_dir: src
        shell: bash
        script: |
          set -e
          tar xvzf nyc-output-linux_unit-mlatest_n16_cli_repl.tgz
    - command: s3.get
      params:
        aws_key: ${aws_key}
        aws_secret: ${aws_secret}
        local_file: src/nyc-output-linux_unit-n20_editor.tgz
        remote_file: mongosh/binaries/${revision}/${revision_order_id}/nyc-output-linux_unit-n20_editor.tgz
        bucket: mciuploads
    - command: shell.exec
      params:
        working_dir: src
        shell: bash
        script: |
          set -e
          tar xvzf nyc-output-linux_unit-n20_editor.tgz
    - command: s3.get
      params:
        aws_key: ${aws_key}
        aws_secret: ${aws_secret}
        local_file: src/nyc-output-linux_unit-n16_editor.tgz
        remote_file: mongosh/binaries/${revision}/${revision_order_id}/nyc-output-linux_unit-n16_editor.tgz
        bucket: mciuploads
    - command: shell.exec
      params:
        working_dir: src
        shell: bash
        script: |
          set -e
          tar xvzf nyc-output-linux_unit-n16_editor.tgz
    - command: s3.get
      params:
        aws_key: ${aws_key}
        aws_secret: ${aws_secret}
        local_file: src/nyc-output-linux_unit-n20_errors.tgz
        remote_file: mongosh/binaries/${revision}/${revision_order_id}/nyc-output-linux_unit-n20_errors.tgz
        bucket: mciuploads
    - command: shell.exec
      params:
        working_dir: src
        shell: bash
        script: |
          set -e
          tar xvzf nyc-output-linux_unit-n20_errors.tgz
    - command: s3.get
      params:
        aws_key: ${aws_key}
        aws_secret: ${aws_secret}
        local_file: src/nyc-output-linux_unit-n16_errors.tgz
        remote_file: mongosh/binaries/${revision}/${revision_order_id}/nyc-output-linux_unit-n16_errors.tgz
        bucket: mciuploads
    - command: shell.exec
      params:
        working_dir: src
        shell: bash
        script: |
          set -e
          tar xvzf nyc-output-linux_unit-n16_errors.tgz
    - command: s3.get
      params:
        aws_key: ${aws_key}
        aws_secret: ${aws_secret}
        local_file: src/nyc-output-linux_unit-n20_history.tgz
        remote_file: mongosh/binaries/${revision}/${revision_order_id}/nyc-output-linux_unit-n20_history.tgz
        bucket: mciuploads
    - command: shell.exec
      params:
        working_dir: src
        shell: bash
        script: |
          set -e
          tar xvzf nyc-output-linux_unit-n20_history.tgz
    - command: s3.get
      params:
        aws_key: ${aws_key}
        aws_secret: ${aws_secret}
        local_file: src/nyc-output-linux_unit-n16_history.tgz
        remote_file: mongosh/binaries/${revision}/${revision_order_id}/nyc-output-linux_unit-n16_history.tgz
        bucket: mciuploads
    - command: shell.exec
      params:
        working_dir: src
        shell: bash
        script: |
          set -e
          tar xvzf nyc-output-linux_unit-n16_history.tgz
    - command: s3.get
      params:
        aws_key: ${aws_key}
        aws_secret: ${aws_secret}
        local_file: src/nyc-output-linux_unit-n20_i18n.tgz
        remote_file: mongosh/binaries/${revision}/${revision_order_id}/nyc-output-linux_unit-n20_i18n.tgz
        bucket: mciuploads
    - command: shell.exec
      params:
        working_dir: src
        shell: bash
        script: |
          set -e
          tar xvzf nyc-output-linux_unit-n20_i18n.tgz
    - command: s3.get
      params:
        aws_key: ${aws_key}
        aws_secret: ${aws_secret}
        local_file: src/nyc-output-linux_unit-n16_i18n.tgz
        remote_file: mongosh/binaries/${revision}/${revision_order_id}/nyc-output-linux_unit-n16_i18n.tgz
        bucket: mciuploads
    - command: shell.exec
      params:
        working_dir: src
        shell: bash
        script: |
          set -e
          tar xvzf nyc-output-linux_unit-n16_i18n.tgz
    - command: s3.get
      params:
        aws_key: ${aws_key}
        aws_secret: ${aws_secret}
        local_file: src/nyc-output-linux_unit-m40xc_n20_java_shell.tgz
        remote_file: mongosh/binaries/${revision}/${revision_order_id}/nyc-output-linux_unit-m40xc_n20_java_shell.tgz
        bucket: mciuploads
    - command: shell.exec
      params:
        working_dir: src
        shell: bash
        script: |
          set -e
          tar xvzf nyc-output-linux_unit-m40xc_n20_java_shell.tgz
    - command: s3.get
      params:
        aws_key: ${aws_key}
        aws_secret: ${aws_secret}
        local_file: src/nyc-output-linux_unit-m40xe_n20_java_shell.tgz
        remote_file: mongosh/binaries/${revision}/${revision_order_id}/nyc-output-linux_unit-m40xe_n20_java_shell.tgz
        bucket: mciuploads
    - command: shell.exec
      params:
        working_dir: src
        shell: bash
        script: |
          set -e
          tar xvzf nyc-output-linux_unit-m40xe_n20_java_shell.tgz
    - command: s3.get
      params:
        aws_key: ${aws_key}
        aws_secret: ${aws_secret}
        local_file: src/nyc-output-linux_unit-m42xc_n20_java_shell.tgz
        remote_file: mongosh/binaries/${revision}/${revision_order_id}/nyc-output-linux_unit-m42xc_n20_java_shell.tgz
        bucket: mciuploads
    - command: shell.exec
      params:
        working_dir: src
        shell: bash
        script: |
          set -e
          tar xvzf nyc-output-linux_unit-m42xc_n20_java_shell.tgz
    - command: s3.get
      params:
        aws_key: ${aws_key}
        aws_secret: ${aws_secret}
        local_file: src/nyc-output-linux_unit-m42xe_n20_java_shell.tgz
        remote_file: mongosh/binaries/${revision}/${revision_order_id}/nyc-output-linux_unit-m42xe_n20_java_shell.tgz
        bucket: mciuploads
    - command: shell.exec
      params:
        working_dir: src
        shell: bash
        script: |
          set -e
          tar xvzf nyc-output-linux_unit-m42xe_n20_java_shell.tgz
    - command: s3.get
      params:
        aws_key: ${aws_key}
        aws_secret: ${aws_secret}
        local_file: src/nyc-output-linux_unit-m44xc_n20_java_shell.tgz
        remote_file: mongosh/binaries/${revision}/${revision_order_id}/nyc-output-linux_unit-m44xc_n20_java_shell.tgz
        bucket: mciuploads
    - command: shell.exec
      params:
        working_dir: src
        shell: bash
        script: |
          set -e
          tar xvzf nyc-output-linux_unit-m44xc_n20_java_shell.tgz
    - command: s3.get
      params:
        aws_key: ${aws_key}
        aws_secret: ${aws_secret}
        local_file: src/nyc-output-linux_unit-m44xe_n20_java_shell.tgz
        remote_file: mongosh/binaries/${revision}/${revision_order_id}/nyc-output-linux_unit-m44xe_n20_java_shell.tgz
        bucket: mciuploads
    - command: shell.exec
      params:
        working_dir: src
        shell: bash
        script: |
          set -e
          tar xvzf nyc-output-linux_unit-m44xe_n20_java_shell.tgz
    - command: s3.get
      params:
        aws_key: ${aws_key}
        aws_secret: ${aws_secret}
        local_file: src/nyc-output-linux_unit-m50xc_n20_java_shell.tgz
        remote_file: mongosh/binaries/${revision}/${revision_order_id}/nyc-output-linux_unit-m50xc_n20_java_shell.tgz
        bucket: mciuploads
    - command: shell.exec
      params:
        working_dir: src
        shell: bash
        script: |
          set -e
          tar xvzf nyc-output-linux_unit-m50xc_n20_java_shell.tgz
    - command: s3.get
      params:
        aws_key: ${aws_key}
        aws_secret: ${aws_secret}
        local_file: src/nyc-output-linux_unit-m50xe_n20_java_shell.tgz
        remote_file: mongosh/binaries/${revision}/${revision_order_id}/nyc-output-linux_unit-m50xe_n20_java_shell.tgz
        bucket: mciuploads
    - command: shell.exec
      params:
        working_dir: src
        shell: bash
        script: |
          set -e
          tar xvzf nyc-output-linux_unit-m50xe_n20_java_shell.tgz
    - command: s3.get
      params:
        aws_key: ${aws_key}
        aws_secret: ${aws_secret}
        local_file: src/nyc-output-linux_unit-m60xc_n20_java_shell.tgz
        remote_file: mongosh/binaries/${revision}/${revision_order_id}/nyc-output-linux_unit-m60xc_n20_java_shell.tgz
        bucket: mciuploads
    - command: shell.exec
      params:
        working_dir: src
        shell: bash
        script: |
          set -e
          tar xvzf nyc-output-linux_unit-m60xc_n20_java_shell.tgz
    - command: s3.get
      params:
        aws_key: ${aws_key}
        aws_secret: ${aws_secret}
        local_file: src/nyc-output-linux_unit-m60xe_n20_java_shell.tgz
        remote_file: mongosh/binaries/${revision}/${revision_order_id}/nyc-output-linux_unit-m60xe_n20_java_shell.tgz
        bucket: mciuploads
    - command: shell.exec
      params:
        working_dir: src
        shell: bash
        script: |
          set -e
          tar xvzf nyc-output-linux_unit-m60xe_n20_java_shell.tgz
    - command: s3.get
      params:
        aws_key: ${aws_key}
        aws_secret: ${aws_secret}
        local_file: src/nyc-output-linux_unit-mlatest_n20_java_shell.tgz
        remote_file: mongosh/binaries/${revision}/${revision_order_id}/nyc-output-linux_unit-mlatest_n20_java_shell.tgz
        bucket: mciuploads
    - command: shell.exec
      params:
        working_dir: src
        shell: bash
        script: |
          set -e
          tar xvzf nyc-output-linux_unit-mlatest_n20_java_shell.tgz
    - command: s3.get
      params:
        aws_key: ${aws_key}
        aws_secret: ${aws_secret}
        local_file: src/nyc-output-linux_unit-m40xc_n16_java_shell.tgz
        remote_file: mongosh/binaries/${revision}/${revision_order_id}/nyc-output-linux_unit-m40xc_n16_java_shell.tgz
        bucket: mciuploads
    - command: shell.exec
      params:
        working_dir: src
        shell: bash
        script: |
          set -e
          tar xvzf nyc-output-linux_unit-m40xc_n16_java_shell.tgz
    - command: s3.get
      params:
        aws_key: ${aws_key}
        aws_secret: ${aws_secret}
        local_file: src/nyc-output-linux_unit-m40xe_n16_java_shell.tgz
        remote_file: mongosh/binaries/${revision}/${revision_order_id}/nyc-output-linux_unit-m40xe_n16_java_shell.tgz
        bucket: mciuploads
    - command: shell.exec
      params:
        working_dir: src
        shell: bash
        script: |
          set -e
          tar xvzf nyc-output-linux_unit-m40xe_n16_java_shell.tgz
    - command: s3.get
      params:
        aws_key: ${aws_key}
        aws_secret: ${aws_secret}
        local_file: src/nyc-output-linux_unit-m42xc_n16_java_shell.tgz
        remote_file: mongosh/binaries/${revision}/${revision_order_id}/nyc-output-linux_unit-m42xc_n16_java_shell.tgz
        bucket: mciuploads
    - command: shell.exec
      params:
        working_dir: src
        shell: bash
        script: |
          set -e
          tar xvzf nyc-output-linux_unit-m42xc_n16_java_shell.tgz
    - command: s3.get
      params:
        aws_key: ${aws_key}
        aws_secret: ${aws_secret}
        local_file: src/nyc-output-linux_unit-m42xe_n16_java_shell.tgz
        remote_file: mongosh/binaries/${revision}/${revision_order_id}/nyc-output-linux_unit-m42xe_n16_java_shell.tgz
        bucket: mciuploads
    - command: shell.exec
      params:
        working_dir: src
        shell: bash
        script: |
          set -e
          tar xvzf nyc-output-linux_unit-m42xe_n16_java_shell.tgz
    - command: s3.get
      params:
        aws_key: ${aws_key}
        aws_secret: ${aws_secret}
        local_file: src/nyc-output-linux_unit-m44xc_n16_java_shell.tgz
        remote_file: mongosh/binaries/${revision}/${revision_order_id}/nyc-output-linux_unit-m44xc_n16_java_shell.tgz
        bucket: mciuploads
    - command: shell.exec
      params:
        working_dir: src
        shell: bash
        script: |
          set -e
          tar xvzf nyc-output-linux_unit-m44xc_n16_java_shell.tgz
    - command: s3.get
      params:
        aws_key: ${aws_key}
        aws_secret: ${aws_secret}
        local_file: src/nyc-output-linux_unit-m44xe_n16_java_shell.tgz
        remote_file: mongosh/binaries/${revision}/${revision_order_id}/nyc-output-linux_unit-m44xe_n16_java_shell.tgz
        bucket: mciuploads
    - command: shell.exec
      params:
        working_dir: src
        shell: bash
        script: |
          set -e
          tar xvzf nyc-output-linux_unit-m44xe_n16_java_shell.tgz
    - command: s3.get
      params:
        aws_key: ${aws_key}
        aws_secret: ${aws_secret}
        local_file: src/nyc-output-linux_unit-m50xc_n16_java_shell.tgz
        remote_file: mongosh/binaries/${revision}/${revision_order_id}/nyc-output-linux_unit-m50xc_n16_java_shell.tgz
        bucket: mciuploads
    - command: shell.exec
      params:
        working_dir: src
        shell: bash
        script: |
          set -e
          tar xvzf nyc-output-linux_unit-m50xc_n16_java_shell.tgz
    - command: s3.get
      params:
        aws_key: ${aws_key}
        aws_secret: ${aws_secret}
        local_file: src/nyc-output-linux_unit-m50xe_n16_java_shell.tgz
        remote_file: mongosh/binaries/${revision}/${revision_order_id}/nyc-output-linux_unit-m50xe_n16_java_shell.tgz
        bucket: mciuploads
    - command: shell.exec
      params:
        working_dir: src
        shell: bash
        script: |
          set -e
          tar xvzf nyc-output-linux_unit-m50xe_n16_java_shell.tgz
    - command: s3.get
      params:
        aws_key: ${aws_key}
        aws_secret: ${aws_secret}
        local_file: src/nyc-output-linux_unit-m60xc_n16_java_shell.tgz
        remote_file: mongosh/binaries/${revision}/${revision_order_id}/nyc-output-linux_unit-m60xc_n16_java_shell.tgz
        bucket: mciuploads
    - command: shell.exec
      params:
        working_dir: src
        shell: bash
        script: |
          set -e
          tar xvzf nyc-output-linux_unit-m60xc_n16_java_shell.tgz
    - command: s3.get
      params:
        aws_key: ${aws_key}
        aws_secret: ${aws_secret}
        local_file: src/nyc-output-linux_unit-m60xe_n16_java_shell.tgz
        remote_file: mongosh/binaries/${revision}/${revision_order_id}/nyc-output-linux_unit-m60xe_n16_java_shell.tgz
        bucket: mciuploads
    - command: shell.exec
      params:
        working_dir: src
        shell: bash
        script: |
          set -e
          tar xvzf nyc-output-linux_unit-m60xe_n16_java_shell.tgz
    - command: s3.get
      params:
        aws_key: ${aws_key}
        aws_secret: ${aws_secret}
        local_file: src/nyc-output-linux_unit-mlatest_n16_java_shell.tgz
        remote_file: mongosh/binaries/${revision}/${revision_order_id}/nyc-output-linux_unit-mlatest_n16_java_shell.tgz
        bucket: mciuploads
    - command: shell.exec
      params:
        working_dir: src
        shell: bash
        script: |
          set -e
          tar xvzf nyc-output-linux_unit-mlatest_n16_java_shell.tgz
    - command: s3.get
      params:
        aws_key: ${aws_key}
        aws_secret: ${aws_secret}
        local_file: src/nyc-output-linux_unit-n20_js_multiline_to_singleline.tgz
        remote_file: mongosh/binaries/${revision}/${revision_order_id}/nyc-output-linux_unit-n20_js_multiline_to_singleline.tgz
        bucket: mciuploads
    - command: shell.exec
      params:
        working_dir: src
        shell: bash
        script: |
          set -e
          tar xvzf nyc-output-linux_unit-n20_js_multiline_to_singleline.tgz
    - command: s3.get
      params:
        aws_key: ${aws_key}
        aws_secret: ${aws_secret}
        local_file: src/nyc-output-linux_unit-n16_js_multiline_to_singleline.tgz
        remote_file: mongosh/binaries/${revision}/${revision_order_id}/nyc-output-linux_unit-n16_js_multiline_to_singleline.tgz
        bucket: mciuploads
    - command: shell.exec
      params:
        working_dir: src
        shell: bash
        script: |
          set -e
          tar xvzf nyc-output-linux_unit-n16_js_multiline_to_singleline.tgz
    - command: s3.get
      params:
        aws_key: ${aws_key}
        aws_secret: ${aws_secret}
        local_file: src/nyc-output-linux_unit-n20_logging.tgz
        remote_file: mongosh/binaries/${revision}/${revision_order_id}/nyc-output-linux_unit-n20_logging.tgz
        bucket: mciuploads
    - command: shell.exec
      params:
        working_dir: src
        shell: bash
        script: |
          set -e
          tar xvzf nyc-output-linux_unit-n20_logging.tgz
    - command: s3.get
      params:
        aws_key: ${aws_key}
        aws_secret: ${aws_secret}
        local_file: src/nyc-output-linux_unit-n16_logging.tgz
        remote_file: mongosh/binaries/${revision}/${revision_order_id}/nyc-output-linux_unit-n16_logging.tgz
        bucket: mciuploads
    - command: shell.exec
      params:
        working_dir: src
        shell: bash
        script: |
          set -e
          tar xvzf nyc-output-linux_unit-n16_logging.tgz
    - command: s3.get
      params:
        aws_key: ${aws_key}
        aws_secret: ${aws_secret}
        local_file: src/nyc-output-linux_unit-m40xc_n20_node_runtime_worker_thread.tgz
        remote_file: mongosh/binaries/${revision}/${revision_order_id}/nyc-output-linux_unit-m40xc_n20_node_runtime_worker_thread.tgz
        bucket: mciuploads
    - command: shell.exec
      params:
        working_dir: src
        shell: bash
        script: |
          set -e
          tar xvzf nyc-output-linux_unit-m40xc_n20_node_runtime_worker_thread.tgz
    - command: s3.get
      params:
        aws_key: ${aws_key}
        aws_secret: ${aws_secret}
        local_file: src/nyc-output-linux_unit-m40xe_n20_node_runtime_worker_thread.tgz
        remote_file: mongosh/binaries/${revision}/${revision_order_id}/nyc-output-linux_unit-m40xe_n20_node_runtime_worker_thread.tgz
        bucket: mciuploads
    - command: shell.exec
      params:
        working_dir: src
        shell: bash
        script: |
          set -e
          tar xvzf nyc-output-linux_unit-m40xe_n20_node_runtime_worker_thread.tgz
    - command: s3.get
      params:
        aws_key: ${aws_key}
        aws_secret: ${aws_secret}
        local_file: src/nyc-output-linux_unit-m42xc_n20_node_runtime_worker_thread.tgz
        remote_file: mongosh/binaries/${revision}/${revision_order_id}/nyc-output-linux_unit-m42xc_n20_node_runtime_worker_thread.tgz
        bucket: mciuploads
    - command: shell.exec
      params:
        working_dir: src
        shell: bash
        script: |
          set -e
          tar xvzf nyc-output-linux_unit-m42xc_n20_node_runtime_worker_thread.tgz
    - command: s3.get
      params:
        aws_key: ${aws_key}
        aws_secret: ${aws_secret}
        local_file: src/nyc-output-linux_unit-m42xe_n20_node_runtime_worker_thread.tgz
        remote_file: mongosh/binaries/${revision}/${revision_order_id}/nyc-output-linux_unit-m42xe_n20_node_runtime_worker_thread.tgz
        bucket: mciuploads
    - command: shell.exec
      params:
        working_dir: src
        shell: bash
        script: |
          set -e
          tar xvzf nyc-output-linux_unit-m42xe_n20_node_runtime_worker_thread.tgz
    - command: s3.get
      params:
        aws_key: ${aws_key}
        aws_secret: ${aws_secret}
        local_file: src/nyc-output-linux_unit-m44xc_n20_node_runtime_worker_thread.tgz
        remote_file: mongosh/binaries/${revision}/${revision_order_id}/nyc-output-linux_unit-m44xc_n20_node_runtime_worker_thread.tgz
        bucket: mciuploads
    - command: shell.exec
      params:
        working_dir: src
        shell: bash
        script: |
          set -e
          tar xvzf nyc-output-linux_unit-m44xc_n20_node_runtime_worker_thread.tgz
    - command: s3.get
      params:
        aws_key: ${aws_key}
        aws_secret: ${aws_secret}
        local_file: src/nyc-output-linux_unit-m44xe_n20_node_runtime_worker_thread.tgz
        remote_file: mongosh/binaries/${revision}/${revision_order_id}/nyc-output-linux_unit-m44xe_n20_node_runtime_worker_thread.tgz
        bucket: mciuploads
    - command: shell.exec
      params:
        working_dir: src
        shell: bash
        script: |
          set -e
          tar xvzf nyc-output-linux_unit-m44xe_n20_node_runtime_worker_thread.tgz
    - command: s3.get
      params:
        aws_key: ${aws_key}
        aws_secret: ${aws_secret}
        local_file: src/nyc-output-linux_unit-m50xc_n20_node_runtime_worker_thread.tgz
        remote_file: mongosh/binaries/${revision}/${revision_order_id}/nyc-output-linux_unit-m50xc_n20_node_runtime_worker_thread.tgz
        bucket: mciuploads
    - command: shell.exec
      params:
        working_dir: src
        shell: bash
        script: |
          set -e
          tar xvzf nyc-output-linux_unit-m50xc_n20_node_runtime_worker_thread.tgz
    - command: s3.get
      params:
        aws_key: ${aws_key}
        aws_secret: ${aws_secret}
        local_file: src/nyc-output-linux_unit-m50xe_n20_node_runtime_worker_thread.tgz
        remote_file: mongosh/binaries/${revision}/${revision_order_id}/nyc-output-linux_unit-m50xe_n20_node_runtime_worker_thread.tgz
        bucket: mciuploads
    - command: shell.exec
      params:
        working_dir: src
        shell: bash
        script: |
          set -e
          tar xvzf nyc-output-linux_unit-m50xe_n20_node_runtime_worker_thread.tgz
    - command: s3.get
      params:
        aws_key: ${aws_key}
        aws_secret: ${aws_secret}
        local_file: src/nyc-output-linux_unit-m60xc_n20_node_runtime_worker_thread.tgz
        remote_file: mongosh/binaries/${revision}/${revision_order_id}/nyc-output-linux_unit-m60xc_n20_node_runtime_worker_thread.tgz
        bucket: mciuploads
    - command: shell.exec
      params:
        working_dir: src
        shell: bash
        script: |
          set -e
          tar xvzf nyc-output-linux_unit-m60xc_n20_node_runtime_worker_thread.tgz
    - command: s3.get
      params:
        aws_key: ${aws_key}
        aws_secret: ${aws_secret}
        local_file: src/nyc-output-linux_unit-m60xe_n20_node_runtime_worker_thread.tgz
        remote_file: mongosh/binaries/${revision}/${revision_order_id}/nyc-output-linux_unit-m60xe_n20_node_runtime_worker_thread.tgz
        bucket: mciuploads
    - command: shell.exec
      params:
        working_dir: src
        shell: bash
        script: |
          set -e
          tar xvzf nyc-output-linux_unit-m60xe_n20_node_runtime_worker_thread.tgz
    - command: s3.get
      params:
        aws_key: ${aws_key}
        aws_secret: ${aws_secret}
        local_file: src/nyc-output-linux_unit-mlatest_n20_node_runtime_worker_thread.tgz
        remote_file: mongosh/binaries/${revision}/${revision_order_id}/nyc-output-linux_unit-mlatest_n20_node_runtime_worker_thread.tgz
        bucket: mciuploads
    - command: shell.exec
      params:
        working_dir: src
        shell: bash
        script: |
          set -e
          tar xvzf nyc-output-linux_unit-mlatest_n20_node_runtime_worker_thread.tgz
    - command: s3.get
      params:
        aws_key: ${aws_key}
        aws_secret: ${aws_secret}
        local_file: src/nyc-output-linux_unit-m40xc_n16_node_runtime_worker_thread.tgz
        remote_file: mongosh/binaries/${revision}/${revision_order_id}/nyc-output-linux_unit-m40xc_n16_node_runtime_worker_thread.tgz
        bucket: mciuploads
    - command: shell.exec
      params:
        working_dir: src
        shell: bash
        script: |
          set -e
          tar xvzf nyc-output-linux_unit-m40xc_n16_node_runtime_worker_thread.tgz
    - command: s3.get
      params:
        aws_key: ${aws_key}
        aws_secret: ${aws_secret}
        local_file: src/nyc-output-linux_unit-m40xe_n16_node_runtime_worker_thread.tgz
        remote_file: mongosh/binaries/${revision}/${revision_order_id}/nyc-output-linux_unit-m40xe_n16_node_runtime_worker_thread.tgz
        bucket: mciuploads
    - command: shell.exec
      params:
        working_dir: src
        shell: bash
        script: |
          set -e
          tar xvzf nyc-output-linux_unit-m40xe_n16_node_runtime_worker_thread.tgz
    - command: s3.get
      params:
        aws_key: ${aws_key}
        aws_secret: ${aws_secret}
        local_file: src/nyc-output-linux_unit-m42xc_n16_node_runtime_worker_thread.tgz
        remote_file: mongosh/binaries/${revision}/${revision_order_id}/nyc-output-linux_unit-m42xc_n16_node_runtime_worker_thread.tgz
        bucket: mciuploads
    - command: shell.exec
      params:
        working_dir: src
        shell: bash
        script: |
          set -e
          tar xvzf nyc-output-linux_unit-m42xc_n16_node_runtime_worker_thread.tgz
    - command: s3.get
      params:
        aws_key: ${aws_key}
        aws_secret: ${aws_secret}
        local_file: src/nyc-output-linux_unit-m42xe_n16_node_runtime_worker_thread.tgz
        remote_file: mongosh/binaries/${revision}/${revision_order_id}/nyc-output-linux_unit-m42xe_n16_node_runtime_worker_thread.tgz
        bucket: mciuploads
    - command: shell.exec
      params:
        working_dir: src
        shell: bash
        script: |
          set -e
          tar xvzf nyc-output-linux_unit-m42xe_n16_node_runtime_worker_thread.tgz
    - command: s3.get
      params:
        aws_key: ${aws_key}
        aws_secret: ${aws_secret}
        local_file: src/nyc-output-linux_unit-m44xc_n16_node_runtime_worker_thread.tgz
        remote_file: mongosh/binaries/${revision}/${revision_order_id}/nyc-output-linux_unit-m44xc_n16_node_runtime_worker_thread.tgz
        bucket: mciuploads
    - command: shell.exec
      params:
        working_dir: src
        shell: bash
        script: |
          set -e
          tar xvzf nyc-output-linux_unit-m44xc_n16_node_runtime_worker_thread.tgz
    - command: s3.get
      params:
        aws_key: ${aws_key}
        aws_secret: ${aws_secret}
        local_file: src/nyc-output-linux_unit-m44xe_n16_node_runtime_worker_thread.tgz
        remote_file: mongosh/binaries/${revision}/${revision_order_id}/nyc-output-linux_unit-m44xe_n16_node_runtime_worker_thread.tgz
        bucket: mciuploads
    - command: shell.exec
      params:
        working_dir: src
        shell: bash
        script: |
          set -e
          tar xvzf nyc-output-linux_unit-m44xe_n16_node_runtime_worker_thread.tgz
    - command: s3.get
      params:
        aws_key: ${aws_key}
        aws_secret: ${aws_secret}
        local_file: src/nyc-output-linux_unit-m50xc_n16_node_runtime_worker_thread.tgz
        remote_file: mongosh/binaries/${revision}/${revision_order_id}/nyc-output-linux_unit-m50xc_n16_node_runtime_worker_thread.tgz
        bucket: mciuploads
    - command: shell.exec
      params:
        working_dir: src
        shell: bash
        script: |
          set -e
          tar xvzf nyc-output-linux_unit-m50xc_n16_node_runtime_worker_thread.tgz
    - command: s3.get
      params:
        aws_key: ${aws_key}
        aws_secret: ${aws_secret}
        local_file: src/nyc-output-linux_unit-m50xe_n16_node_runtime_worker_thread.tgz
        remote_file: mongosh/binaries/${revision}/${revision_order_id}/nyc-output-linux_unit-m50xe_n16_node_runtime_worker_thread.tgz
        bucket: mciuploads
    - command: shell.exec
      params:
        working_dir: src
        shell: bash
        script: |
          set -e
          tar xvzf nyc-output-linux_unit-m50xe_n16_node_runtime_worker_thread.tgz
    - command: s3.get
      params:
        aws_key: ${aws_key}
        aws_secret: ${aws_secret}
        local_file: src/nyc-output-linux_unit-m60xc_n16_node_runtime_worker_thread.tgz
        remote_file: mongosh/binaries/${revision}/${revision_order_id}/nyc-output-linux_unit-m60xc_n16_node_runtime_worker_thread.tgz
        bucket: mciuploads
    - command: shell.exec
      params:
        working_dir: src
        shell: bash
        script: |
          set -e
          tar xvzf nyc-output-linux_unit-m60xc_n16_node_runtime_worker_thread.tgz
    - command: s3.get
      params:
        aws_key: ${aws_key}
        aws_secret: ${aws_secret}
        local_file: src/nyc-output-linux_unit-m60xe_n16_node_runtime_worker_thread.tgz
        remote_file: mongosh/binaries/${revision}/${revision_order_id}/nyc-output-linux_unit-m60xe_n16_node_runtime_worker_thread.tgz
        bucket: mciuploads
    - command: shell.exec
      params:
        working_dir: src
        shell: bash
        script: |
          set -e
          tar xvzf nyc-output-linux_unit-m60xe_n16_node_runtime_worker_thread.tgz
    - command: s3.get
      params:
        aws_key: ${aws_key}
        aws_secret: ${aws_secret}
        local_file: src/nyc-output-linux_unit-mlatest_n16_node_runtime_worker_thread.tgz
        remote_file: mongosh/binaries/${revision}/${revision_order_id}/nyc-output-linux_unit-mlatest_n16_node_runtime_worker_thread.tgz
        bucket: mciuploads
    - command: shell.exec
      params:
        working_dir: src
        shell: bash
        script: |
          set -e
          tar xvzf nyc-output-linux_unit-mlatest_n16_node_runtime_worker_thread.tgz
    - command: s3.get
      params:
        aws_key: ${aws_key}
        aws_secret: ${aws_secret}
        local_file: src/nyc-output-linux_unit-n20_service_provider_core.tgz
        remote_file: mongosh/binaries/${revision}/${revision_order_id}/nyc-output-linux_unit-n20_service_provider_core.tgz
        bucket: mciuploads
    - command: shell.exec
      params:
        working_dir: src
        shell: bash
        script: |
          set -e
          tar xvzf nyc-output-linux_unit-n20_service_provider_core.tgz
    - command: s3.get
      params:
        aws_key: ${aws_key}
        aws_secret: ${aws_secret}
        local_file: src/nyc-output-linux_unit-n16_service_provider_core.tgz
        remote_file: mongosh/binaries/${revision}/${revision_order_id}/nyc-output-linux_unit-n16_service_provider_core.tgz
        bucket: mciuploads
    - command: shell.exec
      params:
        working_dir: src
        shell: bash
        script: |
          set -e
          tar xvzf nyc-output-linux_unit-n16_service_provider_core.tgz
    - command: s3.get
      params:
        aws_key: ${aws_key}
        aws_secret: ${aws_secret}
        local_file: src/nyc-output-linux_unit-m40xc_n20_service_provider_server.tgz
        remote_file: mongosh/binaries/${revision}/${revision_order_id}/nyc-output-linux_unit-m40xc_n20_service_provider_server.tgz
        bucket: mciuploads
    - command: shell.exec
      params:
        working_dir: src
        shell: bash
        script: |
          set -e
          tar xvzf nyc-output-linux_unit-m40xc_n20_service_provider_server.tgz
    - command: s3.get
      params:
        aws_key: ${aws_key}
        aws_secret: ${aws_secret}
        local_file: src/nyc-output-linux_unit-m40xe_n20_service_provider_server.tgz
        remote_file: mongosh/binaries/${revision}/${revision_order_id}/nyc-output-linux_unit-m40xe_n20_service_provider_server.tgz
        bucket: mciuploads
    - command: shell.exec
      params:
        working_dir: src
        shell: bash
        script: |
          set -e
          tar xvzf nyc-output-linux_unit-m40xe_n20_service_provider_server.tgz
    - command: s3.get
      params:
        aws_key: ${aws_key}
        aws_secret: ${aws_secret}
        local_file: src/nyc-output-linux_unit-m42xc_n20_service_provider_server.tgz
        remote_file: mongosh/binaries/${revision}/${revision_order_id}/nyc-output-linux_unit-m42xc_n20_service_provider_server.tgz
        bucket: mciuploads
    - command: shell.exec
      params:
        working_dir: src
        shell: bash
        script: |
          set -e
          tar xvzf nyc-output-linux_unit-m42xc_n20_service_provider_server.tgz
    - command: s3.get
      params:
        aws_key: ${aws_key}
        aws_secret: ${aws_secret}
        local_file: src/nyc-output-linux_unit-m42xe_n20_service_provider_server.tgz
        remote_file: mongosh/binaries/${revision}/${revision_order_id}/nyc-output-linux_unit-m42xe_n20_service_provider_server.tgz
        bucket: mciuploads
    - command: shell.exec
      params:
        working_dir: src
        shell: bash
        script: |
          set -e
          tar xvzf nyc-output-linux_unit-m42xe_n20_service_provider_server.tgz
    - command: s3.get
      params:
        aws_key: ${aws_key}
        aws_secret: ${aws_secret}
        local_file: src/nyc-output-linux_unit-m44xc_n20_service_provider_server.tgz
        remote_file: mongosh/binaries/${revision}/${revision_order_id}/nyc-output-linux_unit-m44xc_n20_service_provider_server.tgz
        bucket: mciuploads
    - command: shell.exec
      params:
        working_dir: src
        shell: bash
        script: |
          set -e
          tar xvzf nyc-output-linux_unit-m44xc_n20_service_provider_server.tgz
    - command: s3.get
      params:
        aws_key: ${aws_key}
        aws_secret: ${aws_secret}
        local_file: src/nyc-output-linux_unit-m44xe_n20_service_provider_server.tgz
        remote_file: mongosh/binaries/${revision}/${revision_order_id}/nyc-output-linux_unit-m44xe_n20_service_provider_server.tgz
        bucket: mciuploads
    - command: shell.exec
      params:
        working_dir: src
        shell: bash
        script: |
          set -e
          tar xvzf nyc-output-linux_unit-m44xe_n20_service_provider_server.tgz
    - command: s3.get
      params:
        aws_key: ${aws_key}
        aws_secret: ${aws_secret}
        local_file: src/nyc-output-linux_unit-m50xc_n20_service_provider_server.tgz
        remote_file: mongosh/binaries/${revision}/${revision_order_id}/nyc-output-linux_unit-m50xc_n20_service_provider_server.tgz
        bucket: mciuploads
    - command: shell.exec
      params:
        working_dir: src
        shell: bash
        script: |
          set -e
          tar xvzf nyc-output-linux_unit-m50xc_n20_service_provider_server.tgz
    - command: s3.get
      params:
        aws_key: ${aws_key}
        aws_secret: ${aws_secret}
        local_file: src/nyc-output-linux_unit-m50xe_n20_service_provider_server.tgz
        remote_file: mongosh/binaries/${revision}/${revision_order_id}/nyc-output-linux_unit-m50xe_n20_service_provider_server.tgz
        bucket: mciuploads
    - command: shell.exec
      params:
        working_dir: src
        shell: bash
        script: |
          set -e
          tar xvzf nyc-output-linux_unit-m50xe_n20_service_provider_server.tgz
    - command: s3.get
      params:
        aws_key: ${aws_key}
        aws_secret: ${aws_secret}
        local_file: src/nyc-output-linux_unit-m60xc_n20_service_provider_server.tgz
        remote_file: mongosh/binaries/${revision}/${revision_order_id}/nyc-output-linux_unit-m60xc_n20_service_provider_server.tgz
        bucket: mciuploads
    - command: shell.exec
      params:
        working_dir: src
        shell: bash
        script: |
          set -e
          tar xvzf nyc-output-linux_unit-m60xc_n20_service_provider_server.tgz
    - command: s3.get
      params:
        aws_key: ${aws_key}
        aws_secret: ${aws_secret}
        local_file: src/nyc-output-linux_unit-m60xe_n20_service_provider_server.tgz
        remote_file: mongosh/binaries/${revision}/${revision_order_id}/nyc-output-linux_unit-m60xe_n20_service_provider_server.tgz
        bucket: mciuploads
    - command: shell.exec
      params:
        working_dir: src
        shell: bash
        script: |
          set -e
          tar xvzf nyc-output-linux_unit-m60xe_n20_service_provider_server.tgz
    - command: s3.get
      params:
        aws_key: ${aws_key}
        aws_secret: ${aws_secret}
        local_file: src/nyc-output-linux_unit-mlatest_n20_service_provider_server.tgz
        remote_file: mongosh/binaries/${revision}/${revision_order_id}/nyc-output-linux_unit-mlatest_n20_service_provider_server.tgz
        bucket: mciuploads
    - command: shell.exec
      params:
        working_dir: src
        shell: bash
        script: |
          set -e
          tar xvzf nyc-output-linux_unit-mlatest_n20_service_provider_server.tgz
    - command: s3.get
      params:
        aws_key: ${aws_key}
        aws_secret: ${aws_secret}
        local_file: src/nyc-output-linux_unit-m40xc_n16_service_provider_server.tgz
        remote_file: mongosh/binaries/${revision}/${revision_order_id}/nyc-output-linux_unit-m40xc_n16_service_provider_server.tgz
        bucket: mciuploads
    - command: shell.exec
      params:
        working_dir: src
        shell: bash
        script: |
          set -e
          tar xvzf nyc-output-linux_unit-m40xc_n16_service_provider_server.tgz
    - command: s3.get
      params:
        aws_key: ${aws_key}
        aws_secret: ${aws_secret}
        local_file: src/nyc-output-linux_unit-m40xe_n16_service_provider_server.tgz
        remote_file: mongosh/binaries/${revision}/${revision_order_id}/nyc-output-linux_unit-m40xe_n16_service_provider_server.tgz
        bucket: mciuploads
    - command: shell.exec
      params:
        working_dir: src
        shell: bash
        script: |
          set -e
          tar xvzf nyc-output-linux_unit-m40xe_n16_service_provider_server.tgz
    - command: s3.get
      params:
        aws_key: ${aws_key}
        aws_secret: ${aws_secret}
        local_file: src/nyc-output-linux_unit-m42xc_n16_service_provider_server.tgz
        remote_file: mongosh/binaries/${revision}/${revision_order_id}/nyc-output-linux_unit-m42xc_n16_service_provider_server.tgz
        bucket: mciuploads
    - command: shell.exec
      params:
        working_dir: src
        shell: bash
        script: |
          set -e
          tar xvzf nyc-output-linux_unit-m42xc_n16_service_provider_server.tgz
    - command: s3.get
      params:
        aws_key: ${aws_key}
        aws_secret: ${aws_secret}
        local_file: src/nyc-output-linux_unit-m42xe_n16_service_provider_server.tgz
        remote_file: mongosh/binaries/${revision}/${revision_order_id}/nyc-output-linux_unit-m42xe_n16_service_provider_server.tgz
        bucket: mciuploads
    - command: shell.exec
      params:
        working_dir: src
        shell: bash
        script: |
          set -e
          tar xvzf nyc-output-linux_unit-m42xe_n16_service_provider_server.tgz
    - command: s3.get
      params:
        aws_key: ${aws_key}
        aws_secret: ${aws_secret}
        local_file: src/nyc-output-linux_unit-m44xc_n16_service_provider_server.tgz
        remote_file: mongosh/binaries/${revision}/${revision_order_id}/nyc-output-linux_unit-m44xc_n16_service_provider_server.tgz
        bucket: mciuploads
    - command: shell.exec
      params:
        working_dir: src
        shell: bash
        script: |
          set -e
          tar xvzf nyc-output-linux_unit-m44xc_n16_service_provider_server.tgz
    - command: s3.get
      params:
        aws_key: ${aws_key}
        aws_secret: ${aws_secret}
        local_file: src/nyc-output-linux_unit-m44xe_n16_service_provider_server.tgz
        remote_file: mongosh/binaries/${revision}/${revision_order_id}/nyc-output-linux_unit-m44xe_n16_service_provider_server.tgz
        bucket: mciuploads
    - command: shell.exec
      params:
        working_dir: src
        shell: bash
        script: |
          set -e
          tar xvzf nyc-output-linux_unit-m44xe_n16_service_provider_server.tgz
    - command: s3.get
      params:
        aws_key: ${aws_key}
        aws_secret: ${aws_secret}
        local_file: src/nyc-output-linux_unit-m50xc_n16_service_provider_server.tgz
        remote_file: mongosh/binaries/${revision}/${revision_order_id}/nyc-output-linux_unit-m50xc_n16_service_provider_server.tgz
        bucket: mciuploads
    - command: shell.exec
      params:
        working_dir: src
        shell: bash
        script: |
          set -e
          tar xvzf nyc-output-linux_unit-m50xc_n16_service_provider_server.tgz
    - command: s3.get
      params:
        aws_key: ${aws_key}
        aws_secret: ${aws_secret}
        local_file: src/nyc-output-linux_unit-m50xe_n16_service_provider_server.tgz
        remote_file: mongosh/binaries/${revision}/${revision_order_id}/nyc-output-linux_unit-m50xe_n16_service_provider_server.tgz
        bucket: mciuploads
    - command: shell.exec
      params:
        working_dir: src
        shell: bash
        script: |
          set -e
          tar xvzf nyc-output-linux_unit-m50xe_n16_service_provider_server.tgz
    - command: s3.get
      params:
        aws_key: ${aws_key}
        aws_secret: ${aws_secret}
        local_file: src/nyc-output-linux_unit-m60xc_n16_service_provider_server.tgz
        remote_file: mongosh/binaries/${revision}/${revision_order_id}/nyc-output-linux_unit-m60xc_n16_service_provider_server.tgz
        bucket: mciuploads
    - command: shell.exec
      params:
        working_dir: src
        shell: bash
        script: |
          set -e
          tar xvzf nyc-output-linux_unit-m60xc_n16_service_provider_server.tgz
    - command: s3.get
      params:
        aws_key: ${aws_key}
        aws_secret: ${aws_secret}
        local_file: src/nyc-output-linux_unit-m60xe_n16_service_provider_server.tgz
        remote_file: mongosh/binaries/${revision}/${revision_order_id}/nyc-output-linux_unit-m60xe_n16_service_provider_server.tgz
        bucket: mciuploads
    - command: shell.exec
      params:
        working_dir: src
        shell: bash
        script: |
          set -e
          tar xvzf nyc-output-linux_unit-m60xe_n16_service_provider_server.tgz
    - command: s3.get
      params:
        aws_key: ${aws_key}
        aws_secret: ${aws_secret}
        local_file: src/nyc-output-linux_unit-mlatest_n16_service_provider_server.tgz
        remote_file: mongosh/binaries/${revision}/${revision_order_id}/nyc-output-linux_unit-mlatest_n16_service_provider_server.tgz
        bucket: mciuploads
    - command: shell.exec
      params:
        working_dir: src
        shell: bash
        script: |
          set -e
          tar xvzf nyc-output-linux_unit-mlatest_n16_service_provider_server.tgz
    - command: s3.get
      params:
        aws_key: ${aws_key}
        aws_secret: ${aws_secret}
        local_file: src/nyc-output-linux_unit-m40xc_n20_shell_api.tgz
        remote_file: mongosh/binaries/${revision}/${revision_order_id}/nyc-output-linux_unit-m40xc_n20_shell_api.tgz
        bucket: mciuploads
    - command: shell.exec
      params:
        working_dir: src
        shell: bash
        script: |
          set -e
          tar xvzf nyc-output-linux_unit-m40xc_n20_shell_api.tgz
    - command: s3.get
      params:
        aws_key: ${aws_key}
        aws_secret: ${aws_secret}
        local_file: src/nyc-output-linux_unit-m40xe_n20_shell_api.tgz
        remote_file: mongosh/binaries/${revision}/${revision_order_id}/nyc-output-linux_unit-m40xe_n20_shell_api.tgz
        bucket: mciuploads
    - command: shell.exec
      params:
        working_dir: src
        shell: bash
        script: |
          set -e
          tar xvzf nyc-output-linux_unit-m40xe_n20_shell_api.tgz
    - command: s3.get
      params:
        aws_key: ${aws_key}
        aws_secret: ${aws_secret}
        local_file: src/nyc-output-linux_unit-m42xc_n20_shell_api.tgz
        remote_file: mongosh/binaries/${revision}/${revision_order_id}/nyc-output-linux_unit-m42xc_n20_shell_api.tgz
        bucket: mciuploads
    - command: shell.exec
      params:
        working_dir: src
        shell: bash
        script: |
          set -e
          tar xvzf nyc-output-linux_unit-m42xc_n20_shell_api.tgz
    - command: s3.get
      params:
        aws_key: ${aws_key}
        aws_secret: ${aws_secret}
        local_file: src/nyc-output-linux_unit-m42xe_n20_shell_api.tgz
        remote_file: mongosh/binaries/${revision}/${revision_order_id}/nyc-output-linux_unit-m42xe_n20_shell_api.tgz
        bucket: mciuploads
    - command: shell.exec
      params:
        working_dir: src
        shell: bash
        script: |
          set -e
          tar xvzf nyc-output-linux_unit-m42xe_n20_shell_api.tgz
    - command: s3.get
      params:
        aws_key: ${aws_key}
        aws_secret: ${aws_secret}
        local_file: src/nyc-output-linux_unit-m44xc_n20_shell_api.tgz
        remote_file: mongosh/binaries/${revision}/${revision_order_id}/nyc-output-linux_unit-m44xc_n20_shell_api.tgz
        bucket: mciuploads
    - command: shell.exec
      params:
        working_dir: src
        shell: bash
        script: |
          set -e
          tar xvzf nyc-output-linux_unit-m44xc_n20_shell_api.tgz
    - command: s3.get
      params:
        aws_key: ${aws_key}
        aws_secret: ${aws_secret}
        local_file: src/nyc-output-linux_unit-m44xe_n20_shell_api.tgz
        remote_file: mongosh/binaries/${revision}/${revision_order_id}/nyc-output-linux_unit-m44xe_n20_shell_api.tgz
        bucket: mciuploads
    - command: shell.exec
      params:
        working_dir: src
        shell: bash
        script: |
          set -e
          tar xvzf nyc-output-linux_unit-m44xe_n20_shell_api.tgz
    - command: s3.get
      params:
        aws_key: ${aws_key}
        aws_secret: ${aws_secret}
        local_file: src/nyc-output-linux_unit-m50xc_n20_shell_api.tgz
        remote_file: mongosh/binaries/${revision}/${revision_order_id}/nyc-output-linux_unit-m50xc_n20_shell_api.tgz
        bucket: mciuploads
    - command: shell.exec
      params:
        working_dir: src
        shell: bash
        script: |
          set -e
          tar xvzf nyc-output-linux_unit-m50xc_n20_shell_api.tgz
    - command: s3.get
      params:
        aws_key: ${aws_key}
        aws_secret: ${aws_secret}
        local_file: src/nyc-output-linux_unit-m50xe_n20_shell_api.tgz
        remote_file: mongosh/binaries/${revision}/${revision_order_id}/nyc-output-linux_unit-m50xe_n20_shell_api.tgz
        bucket: mciuploads
    - command: shell.exec
      params:
        working_dir: src
        shell: bash
        script: |
          set -e
          tar xvzf nyc-output-linux_unit-m50xe_n20_shell_api.tgz
    - command: s3.get
      params:
        aws_key: ${aws_key}
        aws_secret: ${aws_secret}
        local_file: src/nyc-output-linux_unit-m60xc_n20_shell_api.tgz
        remote_file: mongosh/binaries/${revision}/${revision_order_id}/nyc-output-linux_unit-m60xc_n20_shell_api.tgz
        bucket: mciuploads
    - command: shell.exec
      params:
        working_dir: src
        shell: bash
        script: |
          set -e
          tar xvzf nyc-output-linux_unit-m60xc_n20_shell_api.tgz
    - command: s3.get
      params:
        aws_key: ${aws_key}
        aws_secret: ${aws_secret}
        local_file: src/nyc-output-linux_unit-m60xe_n20_shell_api.tgz
        remote_file: mongosh/binaries/${revision}/${revision_order_id}/nyc-output-linux_unit-m60xe_n20_shell_api.tgz
        bucket: mciuploads
    - command: shell.exec
      params:
        working_dir: src
        shell: bash
        script: |
          set -e
          tar xvzf nyc-output-linux_unit-m60xe_n20_shell_api.tgz
    - command: s3.get
      params:
        aws_key: ${aws_key}
        aws_secret: ${aws_secret}
        local_file: src/nyc-output-linux_unit-mlatest_n20_shell_api.tgz
        remote_file: mongosh/binaries/${revision}/${revision_order_id}/nyc-output-linux_unit-mlatest_n20_shell_api.tgz
        bucket: mciuploads
    - command: shell.exec
      params:
        working_dir: src
        shell: bash
        script: |
          set -e
          tar xvzf nyc-output-linux_unit-mlatest_n20_shell_api.tgz
    - command: s3.get
      params:
        aws_key: ${aws_key}
        aws_secret: ${aws_secret}
        local_file: src/nyc-output-linux_unit-m40xc_n16_shell_api.tgz
        remote_file: mongosh/binaries/${revision}/${revision_order_id}/nyc-output-linux_unit-m40xc_n16_shell_api.tgz
        bucket: mciuploads
    - command: shell.exec
      params:
        working_dir: src
        shell: bash
        script: |
          set -e
          tar xvzf nyc-output-linux_unit-m40xc_n16_shell_api.tgz
    - command: s3.get
      params:
        aws_key: ${aws_key}
        aws_secret: ${aws_secret}
        local_file: src/nyc-output-linux_unit-m40xe_n16_shell_api.tgz
        remote_file: mongosh/binaries/${revision}/${revision_order_id}/nyc-output-linux_unit-m40xe_n16_shell_api.tgz
        bucket: mciuploads
    - command: shell.exec
      params:
        working_dir: src
        shell: bash
        script: |
          set -e
          tar xvzf nyc-output-linux_unit-m40xe_n16_shell_api.tgz
    - command: s3.get
      params:
        aws_key: ${aws_key}
        aws_secret: ${aws_secret}
        local_file: src/nyc-output-linux_unit-m42xc_n16_shell_api.tgz
        remote_file: mongosh/binaries/${revision}/${revision_order_id}/nyc-output-linux_unit-m42xc_n16_shell_api.tgz
        bucket: mciuploads
    - command: shell.exec
      params:
        working_dir: src
        shell: bash
        script: |
          set -e
          tar xvzf nyc-output-linux_unit-m42xc_n16_shell_api.tgz
    - command: s3.get
      params:
        aws_key: ${aws_key}
        aws_secret: ${aws_secret}
        local_file: src/nyc-output-linux_unit-m42xe_n16_shell_api.tgz
        remote_file: mongosh/binaries/${revision}/${revision_order_id}/nyc-output-linux_unit-m42xe_n16_shell_api.tgz
        bucket: mciuploads
    - command: shell.exec
      params:
        working_dir: src
        shell: bash
        script: |
          set -e
          tar xvzf nyc-output-linux_unit-m42xe_n16_shell_api.tgz
    - command: s3.get
      params:
        aws_key: ${aws_key}
        aws_secret: ${aws_secret}
        local_file: src/nyc-output-linux_unit-m44xc_n16_shell_api.tgz
        remote_file: mongosh/binaries/${revision}/${revision_order_id}/nyc-output-linux_unit-m44xc_n16_shell_api.tgz
        bucket: mciuploads
    - command: shell.exec
      params:
        working_dir: src
        shell: bash
        script: |
          set -e
          tar xvzf nyc-output-linux_unit-m44xc_n16_shell_api.tgz
    - command: s3.get
      params:
        aws_key: ${aws_key}
        aws_secret: ${aws_secret}
        local_file: src/nyc-output-linux_unit-m44xe_n16_shell_api.tgz
        remote_file: mongosh/binaries/${revision}/${revision_order_id}/nyc-output-linux_unit-m44xe_n16_shell_api.tgz
        bucket: mciuploads
    - command: shell.exec
      params:
        working_dir: src
        shell: bash
        script: |
          set -e
          tar xvzf nyc-output-linux_unit-m44xe_n16_shell_api.tgz
    - command: s3.get
      params:
        aws_key: ${aws_key}
        aws_secret: ${aws_secret}
        local_file: src/nyc-output-linux_unit-m50xc_n16_shell_api.tgz
        remote_file: mongosh/binaries/${revision}/${revision_order_id}/nyc-output-linux_unit-m50xc_n16_shell_api.tgz
        bucket: mciuploads
    - command: shell.exec
      params:
        working_dir: src
        shell: bash
        script: |
          set -e
          tar xvzf nyc-output-linux_unit-m50xc_n16_shell_api.tgz
    - command: s3.get
      params:
        aws_key: ${aws_key}
        aws_secret: ${aws_secret}
        local_file: src/nyc-output-linux_unit-m50xe_n16_shell_api.tgz
        remote_file: mongosh/binaries/${revision}/${revision_order_id}/nyc-output-linux_unit-m50xe_n16_shell_api.tgz
        bucket: mciuploads
    - command: shell.exec
      params:
        working_dir: src
        shell: bash
        script: |
          set -e
          tar xvzf nyc-output-linux_unit-m50xe_n16_shell_api.tgz
    - command: s3.get
      params:
        aws_key: ${aws_key}
        aws_secret: ${aws_secret}
        local_file: src/nyc-output-linux_unit-m60xc_n16_shell_api.tgz
        remote_file: mongosh/binaries/${revision}/${revision_order_id}/nyc-output-linux_unit-m60xc_n16_shell_api.tgz
        bucket: mciuploads
    - command: shell.exec
      params:
        working_dir: src
        shell: bash
        script: |
          set -e
          tar xvzf nyc-output-linux_unit-m60xc_n16_shell_api.tgz
    - command: s3.get
      params:
        aws_key: ${aws_key}
        aws_secret: ${aws_secret}
        local_file: src/nyc-output-linux_unit-m60xe_n16_shell_api.tgz
        remote_file: mongosh/binaries/${revision}/${revision_order_id}/nyc-output-linux_unit-m60xe_n16_shell_api.tgz
        bucket: mciuploads
    - command: shell.exec
      params:
        working_dir: src
        shell: bash
        script: |
          set -e
          tar xvzf nyc-output-linux_unit-m60xe_n16_shell_api.tgz
    - command: s3.get
      params:
        aws_key: ${aws_key}
        aws_secret: ${aws_secret}
        local_file: src/nyc-output-linux_unit-mlatest_n16_shell_api.tgz
        remote_file: mongosh/binaries/${revision}/${revision_order_id}/nyc-output-linux_unit-mlatest_n16_shell_api.tgz
        bucket: mciuploads
    - command: shell.exec
      params:
        working_dir: src
        shell: bash
        script: |
          set -e
          tar xvzf nyc-output-linux_unit-mlatest_n16_shell_api.tgz
    - command: s3.get
      params:
        aws_key: ${aws_key}
        aws_secret: ${aws_secret}
        local_file: src/nyc-output-linux_unit-n20_shell_evaluator.tgz
        remote_file: mongosh/binaries/${revision}/${revision_order_id}/nyc-output-linux_unit-n20_shell_evaluator.tgz
        bucket: mciuploads
    - command: shell.exec
      params:
        working_dir: src
        shell: bash
        script: |
          set -e
          tar xvzf nyc-output-linux_unit-n20_shell_evaluator.tgz
    - command: s3.get
      params:
        aws_key: ${aws_key}
        aws_secret: ${aws_secret}
        local_file: src/nyc-output-linux_unit-n16_shell_evaluator.tgz
        remote_file: mongosh/binaries/${revision}/${revision_order_id}/nyc-output-linux_unit-n16_shell_evaluator.tgz
        bucket: mciuploads
    - command: shell.exec
      params:
        working_dir: src
        shell: bash
        script: |
          set -e
          tar xvzf nyc-output-linux_unit-n16_shell_evaluator.tgz
    - command: s3.get
      params:
        aws_key: ${aws_key}
        aws_secret: ${aws_secret}
        local_file: src/nyc-output-linux_unit-n20_snippet_manager.tgz
        remote_file: mongosh/binaries/${revision}/${revision_order_id}/nyc-output-linux_unit-n20_snippet_manager.tgz
        bucket: mciuploads
    - command: shell.exec
      params:
        working_dir: src
        shell: bash
        script: |
          set -e
          tar xvzf nyc-output-linux_unit-n20_snippet_manager.tgz
    - command: s3.get
      params:
        aws_key: ${aws_key}
        aws_secret: ${aws_secret}
        local_file: src/nyc-output-linux_unit-n16_snippet_manager.tgz
        remote_file: mongosh/binaries/${revision}/${revision_order_id}/nyc-output-linux_unit-n16_snippet_manager.tgz
        bucket: mciuploads
    - command: shell.exec
      params:
        working_dir: src
        shell: bash
        script: |
          set -e
          tar xvzf nyc-output-linux_unit-n16_snippet_manager.tgz
    - command: s3.get
      params:
        aws_key: ${aws_key}
        aws_secret: ${aws_secret}
        local_file: src/nyc-output-linux_unit-n20_types.tgz
        remote_file: mongosh/binaries/${revision}/${revision_order_id}/nyc-output-linux_unit-n20_types.tgz
        bucket: mciuploads
    - command: shell.exec
      params:
        working_dir: src
        shell: bash
        script: |
          set -e
          tar xvzf nyc-output-linux_unit-n20_types.tgz
    - command: s3.get
      params:
        aws_key: ${aws_key}
        aws_secret: ${aws_secret}
        local_file: src/nyc-output-linux_unit-n16_types.tgz
        remote_file: mongosh/binaries/${revision}/${revision_order_id}/nyc-output-linux_unit-n16_types.tgz
        bucket: mciuploads
    - command: shell.exec
      params:
        working_dir: src
        shell: bash
        script: |
          set -e
          tar xvzf nyc-output-linux_unit-n16_types.tgz
    - command: s3.get
      params:
        aws_key: ${aws_key}
        aws_secret: ${aws_secret}
        local_file: src/nyc-output-win32_unit-n20_arg_parser.tgz
        remote_file: mongosh/binaries/${revision}/${revision_order_id}/nyc-output-win32_unit-n20_arg_parser.tgz
        bucket: mciuploads
    - command: shell.exec
      params:
        working_dir: src
        shell: bash
        script: |
          set -e
          tar xvzf nyc-output-win32_unit-n20_arg_parser.tgz
    - command: s3.get
      params:
        aws_key: ${aws_key}
        aws_secret: ${aws_secret}
        local_file: src/nyc-output-win32_unit-n16_arg_parser.tgz
        remote_file: mongosh/binaries/${revision}/${revision_order_id}/nyc-output-win32_unit-n16_arg_parser.tgz
        bucket: mciuploads
    - command: shell.exec
      params:
        working_dir: src
        shell: bash
        script: |
          set -e
          tar xvzf nyc-output-win32_unit-n16_arg_parser.tgz
    - command: s3.get
      params:
        aws_key: ${aws_key}
        aws_secret: ${aws_secret}
        local_file: src/nyc-output-win32_unit-n20_async_rewriter2.tgz
        remote_file: mongosh/binaries/${revision}/${revision_order_id}/nyc-output-win32_unit-n20_async_rewriter2.tgz
        bucket: mciuploads
    - command: shell.exec
      params:
        working_dir: src
        shell: bash
        script: |
          set -e
          tar xvzf nyc-output-win32_unit-n20_async_rewriter2.tgz
    - command: s3.get
      params:
        aws_key: ${aws_key}
        aws_secret: ${aws_secret}
        local_file: src/nyc-output-win32_unit-n16_async_rewriter2.tgz
        remote_file: mongosh/binaries/${revision}/${revision_order_id}/nyc-output-win32_unit-n16_async_rewriter2.tgz
        bucket: mciuploads
    - command: shell.exec
      params:
        working_dir: src
        shell: bash
        script: |
          set -e
          tar xvzf nyc-output-win32_unit-n16_async_rewriter2.tgz
    - command: s3.get
      params:
        aws_key: ${aws_key}
        aws_secret: ${aws_secret}
        local_file: src/nyc-output-win32_unit-n20_autocomplete.tgz
        remote_file: mongosh/binaries/${revision}/${revision_order_id}/nyc-output-win32_unit-n20_autocomplete.tgz
        bucket: mciuploads
    - command: shell.exec
      params:
        working_dir: src
        shell: bash
        script: |
          set -e
          tar xvzf nyc-output-win32_unit-n20_autocomplete.tgz
    - command: s3.get
      params:
        aws_key: ${aws_key}
        aws_secret: ${aws_secret}
        local_file: src/nyc-output-win32_unit-n16_autocomplete.tgz
        remote_file: mongosh/binaries/${revision}/${revision_order_id}/nyc-output-win32_unit-n16_autocomplete.tgz
        bucket: mciuploads
    - command: shell.exec
      params:
        working_dir: src
        shell: bash
        script: |
          set -e
          tar xvzf nyc-output-win32_unit-n16_autocomplete.tgz
    - command: s3.get
      params:
        aws_key: ${aws_key}
        aws_secret: ${aws_secret}
        local_file: src/nyc-output-win32_unit-n20_browser_runtime_core.tgz
        remote_file: mongosh/binaries/${revision}/${revision_order_id}/nyc-output-win32_unit-n20_browser_runtime_core.tgz
        bucket: mciuploads
    - command: shell.exec
      params:
        working_dir: src
        shell: bash
        script: |
          set -e
          tar xvzf nyc-output-win32_unit-n20_browser_runtime_core.tgz
    - command: s3.get
      params:
        aws_key: ${aws_key}
        aws_secret: ${aws_secret}
        local_file: src/nyc-output-win32_unit-n16_browser_runtime_core.tgz
        remote_file: mongosh/binaries/${revision}/${revision_order_id}/nyc-output-win32_unit-n16_browser_runtime_core.tgz
        bucket: mciuploads
    - command: shell.exec
      params:
        working_dir: src
        shell: bash
        script: |
          set -e
          tar xvzf nyc-output-win32_unit-n16_browser_runtime_core.tgz
    - command: s3.get
      params:
        aws_key: ${aws_key}
        aws_secret: ${aws_secret}
        local_file: src/nyc-output-win32_unit-n20_browser_runtime_electron.tgz
        remote_file: mongosh/binaries/${revision}/${revision_order_id}/nyc-output-win32_unit-n20_browser_runtime_electron.tgz
        bucket: mciuploads
    - command: shell.exec
      params:
        working_dir: src
        shell: bash
        script: |
          set -e
          tar xvzf nyc-output-win32_unit-n20_browser_runtime_electron.tgz
    - command: s3.get
      params:
        aws_key: ${aws_key}
        aws_secret: ${aws_secret}
        local_file: src/nyc-output-win32_unit-n16_browser_runtime_electron.tgz
        remote_file: mongosh/binaries/${revision}/${revision_order_id}/nyc-output-win32_unit-n16_browser_runtime_electron.tgz
        bucket: mciuploads
    - command: shell.exec
      params:
        working_dir: src
        shell: bash
        script: |
          set -e
          tar xvzf nyc-output-win32_unit-n16_browser_runtime_electron.tgz
    - command: s3.get
      params:
        aws_key: ${aws_key}
        aws_secret: ${aws_secret}
        local_file: src/nyc-output-win32_unit-n20_build.tgz
        remote_file: mongosh/binaries/${revision}/${revision_order_id}/nyc-output-win32_unit-n20_build.tgz
        bucket: mciuploads
    - command: shell.exec
      params:
        working_dir: src
        shell: bash
        script: |
          set -e
          tar xvzf nyc-output-win32_unit-n20_build.tgz
    - command: s3.get
      params:
        aws_key: ${aws_key}
        aws_secret: ${aws_secret}
        local_file: src/nyc-output-win32_unit-n16_build.tgz
        remote_file: mongosh/binaries/${revision}/${revision_order_id}/nyc-output-win32_unit-n16_build.tgz
        bucket: mciuploads
    - command: shell.exec
      params:
        working_dir: src
        shell: bash
        script: |
          set -e
          tar xvzf nyc-output-win32_unit-n16_build.tgz
    - command: s3.get
      params:
        aws_key: ${aws_key}
        aws_secret: ${aws_secret}
        local_file: src/nyc-output-win32_unit-m40xc_n20_cli_repl.tgz
        remote_file: mongosh/binaries/${revision}/${revision_order_id}/nyc-output-win32_unit-m40xc_n20_cli_repl.tgz
        bucket: mciuploads
    - command: shell.exec
      params:
        working_dir: src
        shell: bash
        script: |
          set -e
          tar xvzf nyc-output-win32_unit-m40xc_n20_cli_repl.tgz
    - command: s3.get
      params:
        aws_key: ${aws_key}
        aws_secret: ${aws_secret}
        local_file: src/nyc-output-win32_unit-m40xe_n20_cli_repl.tgz
        remote_file: mongosh/binaries/${revision}/${revision_order_id}/nyc-output-win32_unit-m40xe_n20_cli_repl.tgz
        bucket: mciuploads
    - command: shell.exec
      params:
        working_dir: src
        shell: bash
        script: |
          set -e
          tar xvzf nyc-output-win32_unit-m40xe_n20_cli_repl.tgz
    - command: s3.get
      params:
        aws_key: ${aws_key}
        aws_secret: ${aws_secret}
        local_file: src/nyc-output-win32_unit-m42xc_n20_cli_repl.tgz
        remote_file: mongosh/binaries/${revision}/${revision_order_id}/nyc-output-win32_unit-m42xc_n20_cli_repl.tgz
        bucket: mciuploads
    - command: shell.exec
      params:
        working_dir: src
        shell: bash
        script: |
          set -e
          tar xvzf nyc-output-win32_unit-m42xc_n20_cli_repl.tgz
    - command: s3.get
      params:
        aws_key: ${aws_key}
        aws_secret: ${aws_secret}
        local_file: src/nyc-output-win32_unit-m42xe_n20_cli_repl.tgz
        remote_file: mongosh/binaries/${revision}/${revision_order_id}/nyc-output-win32_unit-m42xe_n20_cli_repl.tgz
        bucket: mciuploads
    - command: shell.exec
      params:
        working_dir: src
        shell: bash
        script: |
          set -e
          tar xvzf nyc-output-win32_unit-m42xe_n20_cli_repl.tgz
    - command: s3.get
      params:
        aws_key: ${aws_key}
        aws_secret: ${aws_secret}
        local_file: src/nyc-output-win32_unit-m44xc_n20_cli_repl.tgz
        remote_file: mongosh/binaries/${revision}/${revision_order_id}/nyc-output-win32_unit-m44xc_n20_cli_repl.tgz
        bucket: mciuploads
    - command: shell.exec
      params:
        working_dir: src
        shell: bash
        script: |
          set -e
          tar xvzf nyc-output-win32_unit-m44xc_n20_cli_repl.tgz
    - command: s3.get
      params:
        aws_key: ${aws_key}
        aws_secret: ${aws_secret}
        local_file: src/nyc-output-win32_unit-m44xe_n20_cli_repl.tgz
        remote_file: mongosh/binaries/${revision}/${revision_order_id}/nyc-output-win32_unit-m44xe_n20_cli_repl.tgz
        bucket: mciuploads
    - command: shell.exec
      params:
        working_dir: src
        shell: bash
        script: |
          set -e
          tar xvzf nyc-output-win32_unit-m44xe_n20_cli_repl.tgz
    - command: s3.get
      params:
        aws_key: ${aws_key}
        aws_secret: ${aws_secret}
        local_file: src/nyc-output-win32_unit-m50xc_n20_cli_repl.tgz
        remote_file: mongosh/binaries/${revision}/${revision_order_id}/nyc-output-win32_unit-m50xc_n20_cli_repl.tgz
        bucket: mciuploads
    - command: shell.exec
      params:
        working_dir: src
        shell: bash
        script: |
          set -e
          tar xvzf nyc-output-win32_unit-m50xc_n20_cli_repl.tgz
    - command: s3.get
      params:
        aws_key: ${aws_key}
        aws_secret: ${aws_secret}
        local_file: src/nyc-output-win32_unit-m50xe_n20_cli_repl.tgz
        remote_file: mongosh/binaries/${revision}/${revision_order_id}/nyc-output-win32_unit-m50xe_n20_cli_repl.tgz
        bucket: mciuploads
    - command: shell.exec
      params:
        working_dir: src
        shell: bash
        script: |
          set -e
          tar xvzf nyc-output-win32_unit-m50xe_n20_cli_repl.tgz
    - command: s3.get
      params:
        aws_key: ${aws_key}
        aws_secret: ${aws_secret}
        local_file: src/nyc-output-win32_unit-m60xc_n20_cli_repl.tgz
        remote_file: mongosh/binaries/${revision}/${revision_order_id}/nyc-output-win32_unit-m60xc_n20_cli_repl.tgz
        bucket: mciuploads
    - command: shell.exec
      params:
        working_dir: src
        shell: bash
        script: |
          set -e
          tar xvzf nyc-output-win32_unit-m60xc_n20_cli_repl.tgz
    - command: s3.get
      params:
        aws_key: ${aws_key}
        aws_secret: ${aws_secret}
        local_file: src/nyc-output-win32_unit-m60xe_n20_cli_repl.tgz
        remote_file: mongosh/binaries/${revision}/${revision_order_id}/nyc-output-win32_unit-m60xe_n20_cli_repl.tgz
        bucket: mciuploads
    - command: shell.exec
      params:
        working_dir: src
        shell: bash
        script: |
          set -e
          tar xvzf nyc-output-win32_unit-m60xe_n20_cli_repl.tgz
    - command: s3.get
      params:
        aws_key: ${aws_key}
        aws_secret: ${aws_secret}
        local_file: src/nyc-output-win32_unit-mlatest_n20_cli_repl.tgz
        remote_file: mongosh/binaries/${revision}/${revision_order_id}/nyc-output-win32_unit-mlatest_n20_cli_repl.tgz
        bucket: mciuploads
    - command: shell.exec
      params:
        working_dir: src
        shell: bash
        script: |
          set -e
          tar xvzf nyc-output-win32_unit-mlatest_n20_cli_repl.tgz
    - command: s3.get
      params:
        aws_key: ${aws_key}
        aws_secret: ${aws_secret}
        local_file: src/nyc-output-win32_unit-m40xc_n16_cli_repl.tgz
        remote_file: mongosh/binaries/${revision}/${revision_order_id}/nyc-output-win32_unit-m40xc_n16_cli_repl.tgz
        bucket: mciuploads
    - command: shell.exec
      params:
        working_dir: src
        shell: bash
        script: |
          set -e
          tar xvzf nyc-output-win32_unit-m40xc_n16_cli_repl.tgz
    - command: s3.get
      params:
        aws_key: ${aws_key}
        aws_secret: ${aws_secret}
        local_file: src/nyc-output-win32_unit-m40xe_n16_cli_repl.tgz
        remote_file: mongosh/binaries/${revision}/${revision_order_id}/nyc-output-win32_unit-m40xe_n16_cli_repl.tgz
        bucket: mciuploads
    - command: shell.exec
      params:
        working_dir: src
        shell: bash
        script: |
          set -e
          tar xvzf nyc-output-win32_unit-m40xe_n16_cli_repl.tgz
    - command: s3.get
      params:
        aws_key: ${aws_key}
        aws_secret: ${aws_secret}
        local_file: src/nyc-output-win32_unit-m42xc_n16_cli_repl.tgz
        remote_file: mongosh/binaries/${revision}/${revision_order_id}/nyc-output-win32_unit-m42xc_n16_cli_repl.tgz
        bucket: mciuploads
    - command: shell.exec
      params:
        working_dir: src
        shell: bash
        script: |
          set -e
          tar xvzf nyc-output-win32_unit-m42xc_n16_cli_repl.tgz
    - command: s3.get
      params:
        aws_key: ${aws_key}
        aws_secret: ${aws_secret}
        local_file: src/nyc-output-win32_unit-m42xe_n16_cli_repl.tgz
        remote_file: mongosh/binaries/${revision}/${revision_order_id}/nyc-output-win32_unit-m42xe_n16_cli_repl.tgz
        bucket: mciuploads
    - command: shell.exec
      params:
        working_dir: src
        shell: bash
        script: |
          set -e
          tar xvzf nyc-output-win32_unit-m42xe_n16_cli_repl.tgz
    - command: s3.get
      params:
        aws_key: ${aws_key}
        aws_secret: ${aws_secret}
        local_file: src/nyc-output-win32_unit-m44xc_n16_cli_repl.tgz
        remote_file: mongosh/binaries/${revision}/${revision_order_id}/nyc-output-win32_unit-m44xc_n16_cli_repl.tgz
        bucket: mciuploads
    - command: shell.exec
      params:
        working_dir: src
        shell: bash
        script: |
          set -e
          tar xvzf nyc-output-win32_unit-m44xc_n16_cli_repl.tgz
    - command: s3.get
      params:
        aws_key: ${aws_key}
        aws_secret: ${aws_secret}
        local_file: src/nyc-output-win32_unit-m44xe_n16_cli_repl.tgz
        remote_file: mongosh/binaries/${revision}/${revision_order_id}/nyc-output-win32_unit-m44xe_n16_cli_repl.tgz
        bucket: mciuploads
    - command: shell.exec
      params:
        working_dir: src
        shell: bash
        script: |
          set -e
          tar xvzf nyc-output-win32_unit-m44xe_n16_cli_repl.tgz
    - command: s3.get
      params:
        aws_key: ${aws_key}
        aws_secret: ${aws_secret}
        local_file: src/nyc-output-win32_unit-m50xc_n16_cli_repl.tgz
        remote_file: mongosh/binaries/${revision}/${revision_order_id}/nyc-output-win32_unit-m50xc_n16_cli_repl.tgz
        bucket: mciuploads
    - command: shell.exec
      params:
        working_dir: src
        shell: bash
        script: |
          set -e
          tar xvzf nyc-output-win32_unit-m50xc_n16_cli_repl.tgz
    - command: s3.get
      params:
        aws_key: ${aws_key}
        aws_secret: ${aws_secret}
        local_file: src/nyc-output-win32_unit-m50xe_n16_cli_repl.tgz
        remote_file: mongosh/binaries/${revision}/${revision_order_id}/nyc-output-win32_unit-m50xe_n16_cli_repl.tgz
        bucket: mciuploads
    - command: shell.exec
      params:
        working_dir: src
        shell: bash
        script: |
          set -e
          tar xvzf nyc-output-win32_unit-m50xe_n16_cli_repl.tgz
    - command: s3.get
      params:
        aws_key: ${aws_key}
        aws_secret: ${aws_secret}
        local_file: src/nyc-output-win32_unit-m60xc_n16_cli_repl.tgz
        remote_file: mongosh/binaries/${revision}/${revision_order_id}/nyc-output-win32_unit-m60xc_n16_cli_repl.tgz
        bucket: mciuploads
    - command: shell.exec
      params:
        working_dir: src
        shell: bash
        script: |
          set -e
          tar xvzf nyc-output-win32_unit-m60xc_n16_cli_repl.tgz
    - command: s3.get
      params:
        aws_key: ${aws_key}
        aws_secret: ${aws_secret}
        local_file: src/nyc-output-win32_unit-m60xe_n16_cli_repl.tgz
        remote_file: mongosh/binaries/${revision}/${revision_order_id}/nyc-output-win32_unit-m60xe_n16_cli_repl.tgz
        bucket: mciuploads
    - command: shell.exec
      params:
        working_dir: src
        shell: bash
        script: |
          set -e
          tar xvzf nyc-output-win32_unit-m60xe_n16_cli_repl.tgz
    - command: s3.get
      params:
        aws_key: ${aws_key}
        aws_secret: ${aws_secret}
        local_file: src/nyc-output-win32_unit-mlatest_n16_cli_repl.tgz
        remote_file: mongosh/binaries/${revision}/${revision_order_id}/nyc-output-win32_unit-mlatest_n16_cli_repl.tgz
        bucket: mciuploads
    - command: shell.exec
      params:
        working_dir: src
        shell: bash
        script: |
          set -e
          tar xvzf nyc-output-win32_unit-mlatest_n16_cli_repl.tgz
    - command: s3.get
      params:
        aws_key: ${aws_key}
        aws_secret: ${aws_secret}
        local_file: src/nyc-output-win32_unit-n20_editor.tgz
        remote_file: mongosh/binaries/${revision}/${revision_order_id}/nyc-output-win32_unit-n20_editor.tgz
        bucket: mciuploads
    - command: shell.exec
      params:
        working_dir: src
        shell: bash
        script: |
          set -e
          tar xvzf nyc-output-win32_unit-n20_editor.tgz
    - command: s3.get
      params:
        aws_key: ${aws_key}
        aws_secret: ${aws_secret}
        local_file: src/nyc-output-win32_unit-n16_editor.tgz
        remote_file: mongosh/binaries/${revision}/${revision_order_id}/nyc-output-win32_unit-n16_editor.tgz
        bucket: mciuploads
    - command: shell.exec
      params:
        working_dir: src
        shell: bash
        script: |
          set -e
          tar xvzf nyc-output-win32_unit-n16_editor.tgz
    - command: s3.get
      params:
        aws_key: ${aws_key}
        aws_secret: ${aws_secret}
        local_file: src/nyc-output-win32_unit-n20_errors.tgz
        remote_file: mongosh/binaries/${revision}/${revision_order_id}/nyc-output-win32_unit-n20_errors.tgz
        bucket: mciuploads
    - command: shell.exec
      params:
        working_dir: src
        shell: bash
        script: |
          set -e
          tar xvzf nyc-output-win32_unit-n20_errors.tgz
    - command: s3.get
      params:
        aws_key: ${aws_key}
        aws_secret: ${aws_secret}
        local_file: src/nyc-output-win32_unit-n16_errors.tgz
        remote_file: mongosh/binaries/${revision}/${revision_order_id}/nyc-output-win32_unit-n16_errors.tgz
        bucket: mciuploads
    - command: shell.exec
      params:
        working_dir: src
        shell: bash
        script: |
          set -e
          tar xvzf nyc-output-win32_unit-n16_errors.tgz
    - command: s3.get
      params:
        aws_key: ${aws_key}
        aws_secret: ${aws_secret}
        local_file: src/nyc-output-win32_unit-n20_history.tgz
        remote_file: mongosh/binaries/${revision}/${revision_order_id}/nyc-output-win32_unit-n20_history.tgz
        bucket: mciuploads
    - command: shell.exec
      params:
        working_dir: src
        shell: bash
        script: |
          set -e
          tar xvzf nyc-output-win32_unit-n20_history.tgz
    - command: s3.get
      params:
        aws_key: ${aws_key}
        aws_secret: ${aws_secret}
        local_file: src/nyc-output-win32_unit-n16_history.tgz
        remote_file: mongosh/binaries/${revision}/${revision_order_id}/nyc-output-win32_unit-n16_history.tgz
        bucket: mciuploads
    - command: shell.exec
      params:
        working_dir: src
        shell: bash
        script: |
          set -e
          tar xvzf nyc-output-win32_unit-n16_history.tgz
    - command: s3.get
      params:
        aws_key: ${aws_key}
        aws_secret: ${aws_secret}
        local_file: src/nyc-output-win32_unit-n20_i18n.tgz
        remote_file: mongosh/binaries/${revision}/${revision_order_id}/nyc-output-win32_unit-n20_i18n.tgz
        bucket: mciuploads
    - command: shell.exec
      params:
        working_dir: src
        shell: bash
        script: |
          set -e
          tar xvzf nyc-output-win32_unit-n20_i18n.tgz
    - command: s3.get
      params:
        aws_key: ${aws_key}
        aws_secret: ${aws_secret}
        local_file: src/nyc-output-win32_unit-n16_i18n.tgz
        remote_file: mongosh/binaries/${revision}/${revision_order_id}/nyc-output-win32_unit-n16_i18n.tgz
        bucket: mciuploads
    - command: shell.exec
      params:
        working_dir: src
        shell: bash
        script: |
          set -e
          tar xvzf nyc-output-win32_unit-n16_i18n.tgz
    - command: s3.get
      params:
        aws_key: ${aws_key}
        aws_secret: ${aws_secret}
        local_file: src/nyc-output-win32_unit-n20_js_multiline_to_singleline.tgz
        remote_file: mongosh/binaries/${revision}/${revision_order_id}/nyc-output-win32_unit-n20_js_multiline_to_singleline.tgz
        bucket: mciuploads
    - command: shell.exec
      params:
        working_dir: src
        shell: bash
        script: |
          set -e
          tar xvzf nyc-output-win32_unit-n20_js_multiline_to_singleline.tgz
    - command: s3.get
      params:
        aws_key: ${aws_key}
        aws_secret: ${aws_secret}
        local_file: src/nyc-output-win32_unit-n16_js_multiline_to_singleline.tgz
        remote_file: mongosh/binaries/${revision}/${revision_order_id}/nyc-output-win32_unit-n16_js_multiline_to_singleline.tgz
        bucket: mciuploads
    - command: shell.exec
      params:
        working_dir: src
        shell: bash
        script: |
          set -e
          tar xvzf nyc-output-win32_unit-n16_js_multiline_to_singleline.tgz
    - command: s3.get
      params:
        aws_key: ${aws_key}
        aws_secret: ${aws_secret}
        local_file: src/nyc-output-win32_unit-n20_logging.tgz
        remote_file: mongosh/binaries/${revision}/${revision_order_id}/nyc-output-win32_unit-n20_logging.tgz
        bucket: mciuploads
    - command: shell.exec
      params:
        working_dir: src
        shell: bash
        script: |
          set -e
          tar xvzf nyc-output-win32_unit-n20_logging.tgz
    - command: s3.get
      params:
        aws_key: ${aws_key}
        aws_secret: ${aws_secret}
        local_file: src/nyc-output-win32_unit-n16_logging.tgz
        remote_file: mongosh/binaries/${revision}/${revision_order_id}/nyc-output-win32_unit-n16_logging.tgz
        bucket: mciuploads
    - command: shell.exec
      params:
        working_dir: src
        shell: bash
        script: |
          set -e
          tar xvzf nyc-output-win32_unit-n16_logging.tgz
    - command: s3.get
      params:
        aws_key: ${aws_key}
        aws_secret: ${aws_secret}
        local_file: src/nyc-output-win32_unit-m40xc_n20_node_runtime_worker_thread.tgz
        remote_file: mongosh/binaries/${revision}/${revision_order_id}/nyc-output-win32_unit-m40xc_n20_node_runtime_worker_thread.tgz
        bucket: mciuploads
    - command: shell.exec
      params:
        working_dir: src
        shell: bash
        script: |
          set -e
          tar xvzf nyc-output-win32_unit-m40xc_n20_node_runtime_worker_thread.tgz
    - command: s3.get
      params:
        aws_key: ${aws_key}
        aws_secret: ${aws_secret}
        local_file: src/nyc-output-win32_unit-m40xe_n20_node_runtime_worker_thread.tgz
        remote_file: mongosh/binaries/${revision}/${revision_order_id}/nyc-output-win32_unit-m40xe_n20_node_runtime_worker_thread.tgz
        bucket: mciuploads
    - command: shell.exec
      params:
        working_dir: src
        shell: bash
        script: |
          set -e
          tar xvzf nyc-output-win32_unit-m40xe_n20_node_runtime_worker_thread.tgz
    - command: s3.get
      params:
        aws_key: ${aws_key}
        aws_secret: ${aws_secret}
        local_file: src/nyc-output-win32_unit-m42xc_n20_node_runtime_worker_thread.tgz
        remote_file: mongosh/binaries/${revision}/${revision_order_id}/nyc-output-win32_unit-m42xc_n20_node_runtime_worker_thread.tgz
        bucket: mciuploads
    - command: shell.exec
      params:
        working_dir: src
        shell: bash
        script: |
          set -e
          tar xvzf nyc-output-win32_unit-m42xc_n20_node_runtime_worker_thread.tgz
    - command: s3.get
      params:
        aws_key: ${aws_key}
        aws_secret: ${aws_secret}
        local_file: src/nyc-output-win32_unit-m42xe_n20_node_runtime_worker_thread.tgz
        remote_file: mongosh/binaries/${revision}/${revision_order_id}/nyc-output-win32_unit-m42xe_n20_node_runtime_worker_thread.tgz
        bucket: mciuploads
    - command: shell.exec
      params:
        working_dir: src
        shell: bash
        script: |
          set -e
          tar xvzf nyc-output-win32_unit-m42xe_n20_node_runtime_worker_thread.tgz
    - command: s3.get
      params:
        aws_key: ${aws_key}
        aws_secret: ${aws_secret}
        local_file: src/nyc-output-win32_unit-m44xc_n20_node_runtime_worker_thread.tgz
        remote_file: mongosh/binaries/${revision}/${revision_order_id}/nyc-output-win32_unit-m44xc_n20_node_runtime_worker_thread.tgz
        bucket: mciuploads
    - command: shell.exec
      params:
        working_dir: src
        shell: bash
        script: |
          set -e
          tar xvzf nyc-output-win32_unit-m44xc_n20_node_runtime_worker_thread.tgz
    - command: s3.get
      params:
        aws_key: ${aws_key}
        aws_secret: ${aws_secret}
        local_file: src/nyc-output-win32_unit-m44xe_n20_node_runtime_worker_thread.tgz
        remote_file: mongosh/binaries/${revision}/${revision_order_id}/nyc-output-win32_unit-m44xe_n20_node_runtime_worker_thread.tgz
        bucket: mciuploads
    - command: shell.exec
      params:
        working_dir: src
        shell: bash
        script: |
          set -e
          tar xvzf nyc-output-win32_unit-m44xe_n20_node_runtime_worker_thread.tgz
    - command: s3.get
      params:
        aws_key: ${aws_key}
        aws_secret: ${aws_secret}
        local_file: src/nyc-output-win32_unit-m50xc_n20_node_runtime_worker_thread.tgz
        remote_file: mongosh/binaries/${revision}/${revision_order_id}/nyc-output-win32_unit-m50xc_n20_node_runtime_worker_thread.tgz
        bucket: mciuploads
    - command: shell.exec
      params:
        working_dir: src
        shell: bash
        script: |
          set -e
          tar xvzf nyc-output-win32_unit-m50xc_n20_node_runtime_worker_thread.tgz
    - command: s3.get
      params:
        aws_key: ${aws_key}
        aws_secret: ${aws_secret}
        local_file: src/nyc-output-win32_unit-m50xe_n20_node_runtime_worker_thread.tgz
        remote_file: mongosh/binaries/${revision}/${revision_order_id}/nyc-output-win32_unit-m50xe_n20_node_runtime_worker_thread.tgz
        bucket: mciuploads
    - command: shell.exec
      params:
        working_dir: src
        shell: bash
        script: |
          set -e
          tar xvzf nyc-output-win32_unit-m50xe_n20_node_runtime_worker_thread.tgz
    - command: s3.get
      params:
        aws_key: ${aws_key}
        aws_secret: ${aws_secret}
        local_file: src/nyc-output-win32_unit-m60xc_n20_node_runtime_worker_thread.tgz
        remote_file: mongosh/binaries/${revision}/${revision_order_id}/nyc-output-win32_unit-m60xc_n20_node_runtime_worker_thread.tgz
        bucket: mciuploads
    - command: shell.exec
      params:
        working_dir: src
        shell: bash
        script: |
          set -e
          tar xvzf nyc-output-win32_unit-m60xc_n20_node_runtime_worker_thread.tgz
    - command: s3.get
      params:
        aws_key: ${aws_key}
        aws_secret: ${aws_secret}
        local_file: src/nyc-output-win32_unit-m60xe_n20_node_runtime_worker_thread.tgz
        remote_file: mongosh/binaries/${revision}/${revision_order_id}/nyc-output-win32_unit-m60xe_n20_node_runtime_worker_thread.tgz
        bucket: mciuploads
    - command: shell.exec
      params:
        working_dir: src
        shell: bash
        script: |
          set -e
          tar xvzf nyc-output-win32_unit-m60xe_n20_node_runtime_worker_thread.tgz
    - command: s3.get
      params:
        aws_key: ${aws_key}
        aws_secret: ${aws_secret}
        local_file: src/nyc-output-win32_unit-mlatest_n20_node_runtime_worker_thread.tgz
        remote_file: mongosh/binaries/${revision}/${revision_order_id}/nyc-output-win32_unit-mlatest_n20_node_runtime_worker_thread.tgz
        bucket: mciuploads
    - command: shell.exec
      params:
        working_dir: src
        shell: bash
        script: |
          set -e
          tar xvzf nyc-output-win32_unit-mlatest_n20_node_runtime_worker_thread.tgz
    - command: s3.get
      params:
        aws_key: ${aws_key}
        aws_secret: ${aws_secret}
        local_file: src/nyc-output-win32_unit-m40xc_n16_node_runtime_worker_thread.tgz
        remote_file: mongosh/binaries/${revision}/${revision_order_id}/nyc-output-win32_unit-m40xc_n16_node_runtime_worker_thread.tgz
        bucket: mciuploads
    - command: shell.exec
      params:
        working_dir: src
        shell: bash
        script: |
          set -e
          tar xvzf nyc-output-win32_unit-m40xc_n16_node_runtime_worker_thread.tgz
    - command: s3.get
      params:
        aws_key: ${aws_key}
        aws_secret: ${aws_secret}
        local_file: src/nyc-output-win32_unit-m40xe_n16_node_runtime_worker_thread.tgz
        remote_file: mongosh/binaries/${revision}/${revision_order_id}/nyc-output-win32_unit-m40xe_n16_node_runtime_worker_thread.tgz
        bucket: mciuploads
    - command: shell.exec
      params:
        working_dir: src
        shell: bash
        script: |
          set -e
          tar xvzf nyc-output-win32_unit-m40xe_n16_node_runtime_worker_thread.tgz
    - command: s3.get
      params:
        aws_key: ${aws_key}
        aws_secret: ${aws_secret}
        local_file: src/nyc-output-win32_unit-m42xc_n16_node_runtime_worker_thread.tgz
        remote_file: mongosh/binaries/${revision}/${revision_order_id}/nyc-output-win32_unit-m42xc_n16_node_runtime_worker_thread.tgz
        bucket: mciuploads
    - command: shell.exec
      params:
        working_dir: src
        shell: bash
        script: |
          set -e
          tar xvzf nyc-output-win32_unit-m42xc_n16_node_runtime_worker_thread.tgz
    - command: s3.get
      params:
        aws_key: ${aws_key}
        aws_secret: ${aws_secret}
        local_file: src/nyc-output-win32_unit-m42xe_n16_node_runtime_worker_thread.tgz
        remote_file: mongosh/binaries/${revision}/${revision_order_id}/nyc-output-win32_unit-m42xe_n16_node_runtime_worker_thread.tgz
        bucket: mciuploads
    - command: shell.exec
      params:
        working_dir: src
        shell: bash
        script: |
          set -e
          tar xvzf nyc-output-win32_unit-m42xe_n16_node_runtime_worker_thread.tgz
    - command: s3.get
      params:
        aws_key: ${aws_key}
        aws_secret: ${aws_secret}
        local_file: src/nyc-output-win32_unit-m44xc_n16_node_runtime_worker_thread.tgz
        remote_file: mongosh/binaries/${revision}/${revision_order_id}/nyc-output-win32_unit-m44xc_n16_node_runtime_worker_thread.tgz
        bucket: mciuploads
    - command: shell.exec
      params:
        working_dir: src
        shell: bash
        script: |
          set -e
          tar xvzf nyc-output-win32_unit-m44xc_n16_node_runtime_worker_thread.tgz
    - command: s3.get
      params:
        aws_key: ${aws_key}
        aws_secret: ${aws_secret}
        local_file: src/nyc-output-win32_unit-m44xe_n16_node_runtime_worker_thread.tgz
        remote_file: mongosh/binaries/${revision}/${revision_order_id}/nyc-output-win32_unit-m44xe_n16_node_runtime_worker_thread.tgz
        bucket: mciuploads
    - command: shell.exec
      params:
        working_dir: src
        shell: bash
        script: |
          set -e
          tar xvzf nyc-output-win32_unit-m44xe_n16_node_runtime_worker_thread.tgz
    - command: s3.get
      params:
        aws_key: ${aws_key}
        aws_secret: ${aws_secret}
        local_file: src/nyc-output-win32_unit-m50xc_n16_node_runtime_worker_thread.tgz
        remote_file: mongosh/binaries/${revision}/${revision_order_id}/nyc-output-win32_unit-m50xc_n16_node_runtime_worker_thread.tgz
        bucket: mciuploads
    - command: shell.exec
      params:
        working_dir: src
        shell: bash
        script: |
          set -e
          tar xvzf nyc-output-win32_unit-m50xc_n16_node_runtime_worker_thread.tgz
    - command: s3.get
      params:
        aws_key: ${aws_key}
        aws_secret: ${aws_secret}
        local_file: src/nyc-output-win32_unit-m50xe_n16_node_runtime_worker_thread.tgz
        remote_file: mongosh/binaries/${revision}/${revision_order_id}/nyc-output-win32_unit-m50xe_n16_node_runtime_worker_thread.tgz
        bucket: mciuploads
    - command: shell.exec
      params:
        working_dir: src
        shell: bash
        script: |
          set -e
          tar xvzf nyc-output-win32_unit-m50xe_n16_node_runtime_worker_thread.tgz
    - command: s3.get
      params:
        aws_key: ${aws_key}
        aws_secret: ${aws_secret}
        local_file: src/nyc-output-win32_unit-m60xc_n16_node_runtime_worker_thread.tgz
        remote_file: mongosh/binaries/${revision}/${revision_order_id}/nyc-output-win32_unit-m60xc_n16_node_runtime_worker_thread.tgz
        bucket: mciuploads
    - command: shell.exec
      params:
        working_dir: src
        shell: bash
        script: |
          set -e
          tar xvzf nyc-output-win32_unit-m60xc_n16_node_runtime_worker_thread.tgz
    - command: s3.get
      params:
        aws_key: ${aws_key}
        aws_secret: ${aws_secret}
        local_file: src/nyc-output-win32_unit-m60xe_n16_node_runtime_worker_thread.tgz
        remote_file: mongosh/binaries/${revision}/${revision_order_id}/nyc-output-win32_unit-m60xe_n16_node_runtime_worker_thread.tgz
        bucket: mciuploads
    - command: shell.exec
      params:
        working_dir: src
        shell: bash
        script: |
          set -e
          tar xvzf nyc-output-win32_unit-m60xe_n16_node_runtime_worker_thread.tgz
    - command: s3.get
      params:
        aws_key: ${aws_key}
        aws_secret: ${aws_secret}
        local_file: src/nyc-output-win32_unit-mlatest_n16_node_runtime_worker_thread.tgz
        remote_file: mongosh/binaries/${revision}/${revision_order_id}/nyc-output-win32_unit-mlatest_n16_node_runtime_worker_thread.tgz
        bucket: mciuploads
    - command: shell.exec
      params:
        working_dir: src
        shell: bash
        script: |
          set -e
          tar xvzf nyc-output-win32_unit-mlatest_n16_node_runtime_worker_thread.tgz
    - command: s3.get
      params:
        aws_key: ${aws_key}
        aws_secret: ${aws_secret}
        local_file: src/nyc-output-win32_unit-n20_service_provider_core.tgz
        remote_file: mongosh/binaries/${revision}/${revision_order_id}/nyc-output-win32_unit-n20_service_provider_core.tgz
        bucket: mciuploads
    - command: shell.exec
      params:
        working_dir: src
        shell: bash
        script: |
          set -e
          tar xvzf nyc-output-win32_unit-n20_service_provider_core.tgz
    - command: s3.get
      params:
        aws_key: ${aws_key}
        aws_secret: ${aws_secret}
        local_file: src/nyc-output-win32_unit-n16_service_provider_core.tgz
        remote_file: mongosh/binaries/${revision}/${revision_order_id}/nyc-output-win32_unit-n16_service_provider_core.tgz
        bucket: mciuploads
    - command: shell.exec
      params:
        working_dir: src
        shell: bash
        script: |
          set -e
          tar xvzf nyc-output-win32_unit-n16_service_provider_core.tgz
    - command: s3.get
      params:
        aws_key: ${aws_key}
        aws_secret: ${aws_secret}
        local_file: src/nyc-output-win32_unit-m40xc_n20_service_provider_server.tgz
        remote_file: mongosh/binaries/${revision}/${revision_order_id}/nyc-output-win32_unit-m40xc_n20_service_provider_server.tgz
        bucket: mciuploads
    - command: shell.exec
      params:
        working_dir: src
        shell: bash
        script: |
          set -e
          tar xvzf nyc-output-win32_unit-m40xc_n20_service_provider_server.tgz
    - command: s3.get
      params:
        aws_key: ${aws_key}
        aws_secret: ${aws_secret}
        local_file: src/nyc-output-win32_unit-m40xe_n20_service_provider_server.tgz
        remote_file: mongosh/binaries/${revision}/${revision_order_id}/nyc-output-win32_unit-m40xe_n20_service_provider_server.tgz
        bucket: mciuploads
    - command: shell.exec
      params:
        working_dir: src
        shell: bash
        script: |
          set -e
          tar xvzf nyc-output-win32_unit-m40xe_n20_service_provider_server.tgz
    - command: s3.get
      params:
        aws_key: ${aws_key}
        aws_secret: ${aws_secret}
        local_file: src/nyc-output-win32_unit-m42xc_n20_service_provider_server.tgz
        remote_file: mongosh/binaries/${revision}/${revision_order_id}/nyc-output-win32_unit-m42xc_n20_service_provider_server.tgz
        bucket: mciuploads
    - command: shell.exec
      params:
        working_dir: src
        shell: bash
        script: |
          set -e
          tar xvzf nyc-output-win32_unit-m42xc_n20_service_provider_server.tgz
    - command: s3.get
      params:
        aws_key: ${aws_key}
        aws_secret: ${aws_secret}
        local_file: src/nyc-output-win32_unit-m42xe_n20_service_provider_server.tgz
        remote_file: mongosh/binaries/${revision}/${revision_order_id}/nyc-output-win32_unit-m42xe_n20_service_provider_server.tgz
        bucket: mciuploads
    - command: shell.exec
      params:
        working_dir: src
        shell: bash
        script: |
          set -e
          tar xvzf nyc-output-win32_unit-m42xe_n20_service_provider_server.tgz
    - command: s3.get
      params:
        aws_key: ${aws_key}
        aws_secret: ${aws_secret}
        local_file: src/nyc-output-win32_unit-m44xc_n20_service_provider_server.tgz
        remote_file: mongosh/binaries/${revision}/${revision_order_id}/nyc-output-win32_unit-m44xc_n20_service_provider_server.tgz
        bucket: mciuploads
    - command: shell.exec
      params:
        working_dir: src
        shell: bash
        script: |
          set -e
          tar xvzf nyc-output-win32_unit-m44xc_n20_service_provider_server.tgz
    - command: s3.get
      params:
        aws_key: ${aws_key}
        aws_secret: ${aws_secret}
        local_file: src/nyc-output-win32_unit-m44xe_n20_service_provider_server.tgz
        remote_file: mongosh/binaries/${revision}/${revision_order_id}/nyc-output-win32_unit-m44xe_n20_service_provider_server.tgz
        bucket: mciuploads
    - command: shell.exec
      params:
        working_dir: src
        shell: bash
        script: |
          set -e
          tar xvzf nyc-output-win32_unit-m44xe_n20_service_provider_server.tgz
    - command: s3.get
      params:
        aws_key: ${aws_key}
        aws_secret: ${aws_secret}
        local_file: src/nyc-output-win32_unit-m50xc_n20_service_provider_server.tgz
        remote_file: mongosh/binaries/${revision}/${revision_order_id}/nyc-output-win32_unit-m50xc_n20_service_provider_server.tgz
        bucket: mciuploads
    - command: shell.exec
      params:
        working_dir: src
        shell: bash
        script: |
          set -e
          tar xvzf nyc-output-win32_unit-m50xc_n20_service_provider_server.tgz
    - command: s3.get
      params:
        aws_key: ${aws_key}
        aws_secret: ${aws_secret}
        local_file: src/nyc-output-win32_unit-m50xe_n20_service_provider_server.tgz
        remote_file: mongosh/binaries/${revision}/${revision_order_id}/nyc-output-win32_unit-m50xe_n20_service_provider_server.tgz
        bucket: mciuploads
    - command: shell.exec
      params:
        working_dir: src
        shell: bash
        script: |
          set -e
          tar xvzf nyc-output-win32_unit-m50xe_n20_service_provider_server.tgz
    - command: s3.get
      params:
        aws_key: ${aws_key}
        aws_secret: ${aws_secret}
        local_file: src/nyc-output-win32_unit-m60xc_n20_service_provider_server.tgz
        remote_file: mongosh/binaries/${revision}/${revision_order_id}/nyc-output-win32_unit-m60xc_n20_service_provider_server.tgz
        bucket: mciuploads
    - command: shell.exec
      params:
        working_dir: src
        shell: bash
        script: |
          set -e
          tar xvzf nyc-output-win32_unit-m60xc_n20_service_provider_server.tgz
    - command: s3.get
      params:
        aws_key: ${aws_key}
        aws_secret: ${aws_secret}
        local_file: src/nyc-output-win32_unit-m60xe_n20_service_provider_server.tgz
        remote_file: mongosh/binaries/${revision}/${revision_order_id}/nyc-output-win32_unit-m60xe_n20_service_provider_server.tgz
        bucket: mciuploads
    - command: shell.exec
      params:
        working_dir: src
        shell: bash
        script: |
          set -e
          tar xvzf nyc-output-win32_unit-m60xe_n20_service_provider_server.tgz
    - command: s3.get
      params:
        aws_key: ${aws_key}
        aws_secret: ${aws_secret}
        local_file: src/nyc-output-win32_unit-mlatest_n20_service_provider_server.tgz
        remote_file: mongosh/binaries/${revision}/${revision_order_id}/nyc-output-win32_unit-mlatest_n20_service_provider_server.tgz
        bucket: mciuploads
    - command: shell.exec
      params:
        working_dir: src
        shell: bash
        script: |
          set -e
          tar xvzf nyc-output-win32_unit-mlatest_n20_service_provider_server.tgz
    - command: s3.get
      params:
        aws_key: ${aws_key}
        aws_secret: ${aws_secret}
        local_file: src/nyc-output-win32_unit-m40xc_n16_service_provider_server.tgz
        remote_file: mongosh/binaries/${revision}/${revision_order_id}/nyc-output-win32_unit-m40xc_n16_service_provider_server.tgz
        bucket: mciuploads
    - command: shell.exec
      params:
        working_dir: src
        shell: bash
        script: |
          set -e
          tar xvzf nyc-output-win32_unit-m40xc_n16_service_provider_server.tgz
    - command: s3.get
      params:
        aws_key: ${aws_key}
        aws_secret: ${aws_secret}
        local_file: src/nyc-output-win32_unit-m40xe_n16_service_provider_server.tgz
        remote_file: mongosh/binaries/${revision}/${revision_order_id}/nyc-output-win32_unit-m40xe_n16_service_provider_server.tgz
        bucket: mciuploads
    - command: shell.exec
      params:
        working_dir: src
        shell: bash
        script: |
          set -e
          tar xvzf nyc-output-win32_unit-m40xe_n16_service_provider_server.tgz
    - command: s3.get
      params:
        aws_key: ${aws_key}
        aws_secret: ${aws_secret}
        local_file: src/nyc-output-win32_unit-m42xc_n16_service_provider_server.tgz
        remote_file: mongosh/binaries/${revision}/${revision_order_id}/nyc-output-win32_unit-m42xc_n16_service_provider_server.tgz
        bucket: mciuploads
    - command: shell.exec
      params:
        working_dir: src
        shell: bash
        script: |
          set -e
          tar xvzf nyc-output-win32_unit-m42xc_n16_service_provider_server.tgz
    - command: s3.get
      params:
        aws_key: ${aws_key}
        aws_secret: ${aws_secret}
        local_file: src/nyc-output-win32_unit-m42xe_n16_service_provider_server.tgz
        remote_file: mongosh/binaries/${revision}/${revision_order_id}/nyc-output-win32_unit-m42xe_n16_service_provider_server.tgz
        bucket: mciuploads
    - command: shell.exec
      params:
        working_dir: src
        shell: bash
        script: |
          set -e
          tar xvzf nyc-output-win32_unit-m42xe_n16_service_provider_server.tgz
    - command: s3.get
      params:
        aws_key: ${aws_key}
        aws_secret: ${aws_secret}
        local_file: src/nyc-output-win32_unit-m44xc_n16_service_provider_server.tgz
        remote_file: mongosh/binaries/${revision}/${revision_order_id}/nyc-output-win32_unit-m44xc_n16_service_provider_server.tgz
        bucket: mciuploads
    - command: shell.exec
      params:
        working_dir: src
        shell: bash
        script: |
          set -e
          tar xvzf nyc-output-win32_unit-m44xc_n16_service_provider_server.tgz
    - command: s3.get
      params:
        aws_key: ${aws_key}
        aws_secret: ${aws_secret}
        local_file: src/nyc-output-win32_unit-m44xe_n16_service_provider_server.tgz
        remote_file: mongosh/binaries/${revision}/${revision_order_id}/nyc-output-win32_unit-m44xe_n16_service_provider_server.tgz
        bucket: mciuploads
    - command: shell.exec
      params:
        working_dir: src
        shell: bash
        script: |
          set -e
          tar xvzf nyc-output-win32_unit-m44xe_n16_service_provider_server.tgz
    - command: s3.get
      params:
        aws_key: ${aws_key}
        aws_secret: ${aws_secret}
        local_file: src/nyc-output-win32_unit-m50xc_n16_service_provider_server.tgz
        remote_file: mongosh/binaries/${revision}/${revision_order_id}/nyc-output-win32_unit-m50xc_n16_service_provider_server.tgz
        bucket: mciuploads
    - command: shell.exec
      params:
        working_dir: src
        shell: bash
        script: |
          set -e
          tar xvzf nyc-output-win32_unit-m50xc_n16_service_provider_server.tgz
    - command: s3.get
      params:
        aws_key: ${aws_key}
        aws_secret: ${aws_secret}
        local_file: src/nyc-output-win32_unit-m50xe_n16_service_provider_server.tgz
        remote_file: mongosh/binaries/${revision}/${revision_order_id}/nyc-output-win32_unit-m50xe_n16_service_provider_server.tgz
        bucket: mciuploads
    - command: shell.exec
      params:
        working_dir: src
        shell: bash
        script: |
          set -e
          tar xvzf nyc-output-win32_unit-m50xe_n16_service_provider_server.tgz
    - command: s3.get
      params:
        aws_key: ${aws_key}
        aws_secret: ${aws_secret}
        local_file: src/nyc-output-win32_unit-m60xc_n16_service_provider_server.tgz
        remote_file: mongosh/binaries/${revision}/${revision_order_id}/nyc-output-win32_unit-m60xc_n16_service_provider_server.tgz
        bucket: mciuploads
    - command: shell.exec
      params:
        working_dir: src
        shell: bash
        script: |
          set -e
          tar xvzf nyc-output-win32_unit-m60xc_n16_service_provider_server.tgz
    - command: s3.get
      params:
        aws_key: ${aws_key}
        aws_secret: ${aws_secret}
        local_file: src/nyc-output-win32_unit-m60xe_n16_service_provider_server.tgz
        remote_file: mongosh/binaries/${revision}/${revision_order_id}/nyc-output-win32_unit-m60xe_n16_service_provider_server.tgz
        bucket: mciuploads
    - command: shell.exec
      params:
        working_dir: src
        shell: bash
        script: |
          set -e
          tar xvzf nyc-output-win32_unit-m60xe_n16_service_provider_server.tgz
    - command: s3.get
      params:
        aws_key: ${aws_key}
        aws_secret: ${aws_secret}
        local_file: src/nyc-output-win32_unit-mlatest_n16_service_provider_server.tgz
        remote_file: mongosh/binaries/${revision}/${revision_order_id}/nyc-output-win32_unit-mlatest_n16_service_provider_server.tgz
        bucket: mciuploads
    - command: shell.exec
      params:
        working_dir: src
        shell: bash
        script: |
          set -e
          tar xvzf nyc-output-win32_unit-mlatest_n16_service_provider_server.tgz
    - command: s3.get
      params:
        aws_key: ${aws_key}
        aws_secret: ${aws_secret}
        local_file: src/nyc-output-win32_unit-m40xc_n20_shell_api.tgz
        remote_file: mongosh/binaries/${revision}/${revision_order_id}/nyc-output-win32_unit-m40xc_n20_shell_api.tgz
        bucket: mciuploads
    - command: shell.exec
      params:
        working_dir: src
        shell: bash
        script: |
          set -e
          tar xvzf nyc-output-win32_unit-m40xc_n20_shell_api.tgz
    - command: s3.get
      params:
        aws_key: ${aws_key}
        aws_secret: ${aws_secret}
        local_file: src/nyc-output-win32_unit-m40xe_n20_shell_api.tgz
        remote_file: mongosh/binaries/${revision}/${revision_order_id}/nyc-output-win32_unit-m40xe_n20_shell_api.tgz
        bucket: mciuploads
    - command: shell.exec
      params:
        working_dir: src
        shell: bash
        script: |
          set -e
          tar xvzf nyc-output-win32_unit-m40xe_n20_shell_api.tgz
    - command: s3.get
      params:
        aws_key: ${aws_key}
        aws_secret: ${aws_secret}
        local_file: src/nyc-output-win32_unit-m42xc_n20_shell_api.tgz
        remote_file: mongosh/binaries/${revision}/${revision_order_id}/nyc-output-win32_unit-m42xc_n20_shell_api.tgz
        bucket: mciuploads
    - command: shell.exec
      params:
        working_dir: src
        shell: bash
        script: |
          set -e
          tar xvzf nyc-output-win32_unit-m42xc_n20_shell_api.tgz
    - command: s3.get
      params:
        aws_key: ${aws_key}
        aws_secret: ${aws_secret}
        local_file: src/nyc-output-win32_unit-m42xe_n20_shell_api.tgz
        remote_file: mongosh/binaries/${revision}/${revision_order_id}/nyc-output-win32_unit-m42xe_n20_shell_api.tgz
        bucket: mciuploads
    - command: shell.exec
      params:
        working_dir: src
        shell: bash
        script: |
          set -e
          tar xvzf nyc-output-win32_unit-m42xe_n20_shell_api.tgz
    - command: s3.get
      params:
        aws_key: ${aws_key}
        aws_secret: ${aws_secret}
        local_file: src/nyc-output-win32_unit-m44xc_n20_shell_api.tgz
        remote_file: mongosh/binaries/${revision}/${revision_order_id}/nyc-output-win32_unit-m44xc_n20_shell_api.tgz
        bucket: mciuploads
    - command: shell.exec
      params:
        working_dir: src
        shell: bash
        script: |
          set -e
          tar xvzf nyc-output-win32_unit-m44xc_n20_shell_api.tgz
    - command: s3.get
      params:
        aws_key: ${aws_key}
        aws_secret: ${aws_secret}
        local_file: src/nyc-output-win32_unit-m44xe_n20_shell_api.tgz
        remote_file: mongosh/binaries/${revision}/${revision_order_id}/nyc-output-win32_unit-m44xe_n20_shell_api.tgz
        bucket: mciuploads
    - command: shell.exec
      params:
        working_dir: src
        shell: bash
        script: |
          set -e
          tar xvzf nyc-output-win32_unit-m44xe_n20_shell_api.tgz
    - command: s3.get
      params:
        aws_key: ${aws_key}
        aws_secret: ${aws_secret}
        local_file: src/nyc-output-win32_unit-m50xc_n20_shell_api.tgz
        remote_file: mongosh/binaries/${revision}/${revision_order_id}/nyc-output-win32_unit-m50xc_n20_shell_api.tgz
        bucket: mciuploads
    - command: shell.exec
      params:
        working_dir: src
        shell: bash
        script: |
          set -e
          tar xvzf nyc-output-win32_unit-m50xc_n20_shell_api.tgz
    - command: s3.get
      params:
        aws_key: ${aws_key}
        aws_secret: ${aws_secret}
        local_file: src/nyc-output-win32_unit-m50xe_n20_shell_api.tgz
        remote_file: mongosh/binaries/${revision}/${revision_order_id}/nyc-output-win32_unit-m50xe_n20_shell_api.tgz
        bucket: mciuploads
    - command: shell.exec
      params:
        working_dir: src
        shell: bash
        script: |
          set -e
          tar xvzf nyc-output-win32_unit-m50xe_n20_shell_api.tgz
    - command: s3.get
      params:
        aws_key: ${aws_key}
        aws_secret: ${aws_secret}
        local_file: src/nyc-output-win32_unit-m60xc_n20_shell_api.tgz
        remote_file: mongosh/binaries/${revision}/${revision_order_id}/nyc-output-win32_unit-m60xc_n20_shell_api.tgz
        bucket: mciuploads
    - command: shell.exec
      params:
        working_dir: src
        shell: bash
        script: |
          set -e
          tar xvzf nyc-output-win32_unit-m60xc_n20_shell_api.tgz
    - command: s3.get
      params:
        aws_key: ${aws_key}
        aws_secret: ${aws_secret}
        local_file: src/nyc-output-win32_unit-m60xe_n20_shell_api.tgz
        remote_file: mongosh/binaries/${revision}/${revision_order_id}/nyc-output-win32_unit-m60xe_n20_shell_api.tgz
        bucket: mciuploads
    - command: shell.exec
      params:
        working_dir: src
        shell: bash
        script: |
          set -e
          tar xvzf nyc-output-win32_unit-m60xe_n20_shell_api.tgz
    - command: s3.get
      params:
        aws_key: ${aws_key}
        aws_secret: ${aws_secret}
        local_file: src/nyc-output-win32_unit-mlatest_n20_shell_api.tgz
        remote_file: mongosh/binaries/${revision}/${revision_order_id}/nyc-output-win32_unit-mlatest_n20_shell_api.tgz
        bucket: mciuploads
    - command: shell.exec
      params:
        working_dir: src
        shell: bash
        script: |
          set -e
          tar xvzf nyc-output-win32_unit-mlatest_n20_shell_api.tgz
    - command: s3.get
      params:
        aws_key: ${aws_key}
        aws_secret: ${aws_secret}
        local_file: src/nyc-output-win32_unit-m40xc_n16_shell_api.tgz
        remote_file: mongosh/binaries/${revision}/${revision_order_id}/nyc-output-win32_unit-m40xc_n16_shell_api.tgz
        bucket: mciuploads
    - command: shell.exec
      params:
        working_dir: src
        shell: bash
        script: |
          set -e
          tar xvzf nyc-output-win32_unit-m40xc_n16_shell_api.tgz
    - command: s3.get
      params:
        aws_key: ${aws_key}
        aws_secret: ${aws_secret}
        local_file: src/nyc-output-win32_unit-m40xe_n16_shell_api.tgz
        remote_file: mongosh/binaries/${revision}/${revision_order_id}/nyc-output-win32_unit-m40xe_n16_shell_api.tgz
        bucket: mciuploads
    - command: shell.exec
      params:
        working_dir: src
        shell: bash
        script: |
          set -e
          tar xvzf nyc-output-win32_unit-m40xe_n16_shell_api.tgz
    - command: s3.get
      params:
        aws_key: ${aws_key}
        aws_secret: ${aws_secret}
        local_file: src/nyc-output-win32_unit-m42xc_n16_shell_api.tgz
        remote_file: mongosh/binaries/${revision}/${revision_order_id}/nyc-output-win32_unit-m42xc_n16_shell_api.tgz
        bucket: mciuploads
    - command: shell.exec
      params:
        working_dir: src
        shell: bash
        script: |
          set -e
          tar xvzf nyc-output-win32_unit-m42xc_n16_shell_api.tgz
    - command: s3.get
      params:
        aws_key: ${aws_key}
        aws_secret: ${aws_secret}
        local_file: src/nyc-output-win32_unit-m42xe_n16_shell_api.tgz
        remote_file: mongosh/binaries/${revision}/${revision_order_id}/nyc-output-win32_unit-m42xe_n16_shell_api.tgz
        bucket: mciuploads
    - command: shell.exec
      params:
        working_dir: src
        shell: bash
        script: |
          set -e
          tar xvzf nyc-output-win32_unit-m42xe_n16_shell_api.tgz
    - command: s3.get
      params:
        aws_key: ${aws_key}
        aws_secret: ${aws_secret}
        local_file: src/nyc-output-win32_unit-m44xc_n16_shell_api.tgz
        remote_file: mongosh/binaries/${revision}/${revision_order_id}/nyc-output-win32_unit-m44xc_n16_shell_api.tgz
        bucket: mciuploads
    - command: shell.exec
      params:
        working_dir: src
        shell: bash
        script: |
          set -e
          tar xvzf nyc-output-win32_unit-m44xc_n16_shell_api.tgz
    - command: s3.get
      params:
        aws_key: ${aws_key}
        aws_secret: ${aws_secret}
        local_file: src/nyc-output-win32_unit-m44xe_n16_shell_api.tgz
        remote_file: mongosh/binaries/${revision}/${revision_order_id}/nyc-output-win32_unit-m44xe_n16_shell_api.tgz
        bucket: mciuploads
    - command: shell.exec
      params:
        working_dir: src
        shell: bash
        script: |
          set -e
          tar xvzf nyc-output-win32_unit-m44xe_n16_shell_api.tgz
    - command: s3.get
      params:
        aws_key: ${aws_key}
        aws_secret: ${aws_secret}
        local_file: src/nyc-output-win32_unit-m50xc_n16_shell_api.tgz
        remote_file: mongosh/binaries/${revision}/${revision_order_id}/nyc-output-win32_unit-m50xc_n16_shell_api.tgz
        bucket: mciuploads
    - command: shell.exec
      params:
        working_dir: src
        shell: bash
        script: |
          set -e
          tar xvzf nyc-output-win32_unit-m50xc_n16_shell_api.tgz
    - command: s3.get
      params:
        aws_key: ${aws_key}
        aws_secret: ${aws_secret}
        local_file: src/nyc-output-win32_unit-m50xe_n16_shell_api.tgz
        remote_file: mongosh/binaries/${revision}/${revision_order_id}/nyc-output-win32_unit-m50xe_n16_shell_api.tgz
        bucket: mciuploads
    - command: shell.exec
      params:
        working_dir: src
        shell: bash
        script: |
          set -e
          tar xvzf nyc-output-win32_unit-m50xe_n16_shell_api.tgz
    - command: s3.get
      params:
        aws_key: ${aws_key}
        aws_secret: ${aws_secret}
        local_file: src/nyc-output-win32_unit-m60xc_n16_shell_api.tgz
        remote_file: mongosh/binaries/${revision}/${revision_order_id}/nyc-output-win32_unit-m60xc_n16_shell_api.tgz
        bucket: mciuploads
    - command: shell.exec
      params:
        working_dir: src
        shell: bash
        script: |
          set -e
          tar xvzf nyc-output-win32_unit-m60xc_n16_shell_api.tgz
    - command: s3.get
      params:
        aws_key: ${aws_key}
        aws_secret: ${aws_secret}
        local_file: src/nyc-output-win32_unit-m60xe_n16_shell_api.tgz
        remote_file: mongosh/binaries/${revision}/${revision_order_id}/nyc-output-win32_unit-m60xe_n16_shell_api.tgz
        bucket: mciuploads
    - command: shell.exec
      params:
        working_dir: src
        shell: bash
        script: |
          set -e
          tar xvzf nyc-output-win32_unit-m60xe_n16_shell_api.tgz
    - command: s3.get
      params:
        aws_key: ${aws_key}
        aws_secret: ${aws_secret}
        local_file: src/nyc-output-win32_unit-mlatest_n16_shell_api.tgz
        remote_file: mongosh/binaries/${revision}/${revision_order_id}/nyc-output-win32_unit-mlatest_n16_shell_api.tgz
        bucket: mciuploads
    - command: shell.exec
      params:
        working_dir: src
        shell: bash
        script: |
          set -e
          tar xvzf nyc-output-win32_unit-mlatest_n16_shell_api.tgz
    - command: s3.get
      params:
        aws_key: ${aws_key}
        aws_secret: ${aws_secret}
        local_file: src/nyc-output-win32_unit-n20_shell_evaluator.tgz
        remote_file: mongosh/binaries/${revision}/${revision_order_id}/nyc-output-win32_unit-n20_shell_evaluator.tgz
        bucket: mciuploads
    - command: shell.exec
      params:
        working_dir: src
        shell: bash
        script: |
          set -e
          tar xvzf nyc-output-win32_unit-n20_shell_evaluator.tgz
    - command: s3.get
      params:
        aws_key: ${aws_key}
        aws_secret: ${aws_secret}
        local_file: src/nyc-output-win32_unit-n16_shell_evaluator.tgz
        remote_file: mongosh/binaries/${revision}/${revision_order_id}/nyc-output-win32_unit-n16_shell_evaluator.tgz
        bucket: mciuploads
    - command: shell.exec
      params:
        working_dir: src
        shell: bash
        script: |
          set -e
          tar xvzf nyc-output-win32_unit-n16_shell_evaluator.tgz
    - command: s3.get
      params:
        aws_key: ${aws_key}
        aws_secret: ${aws_secret}
        local_file: src/nyc-output-win32_unit-n20_snippet_manager.tgz
        remote_file: mongosh/binaries/${revision}/${revision_order_id}/nyc-output-win32_unit-n20_snippet_manager.tgz
        bucket: mciuploads
    - command: shell.exec
      params:
        working_dir: src
        shell: bash
        script: |
          set -e
          tar xvzf nyc-output-win32_unit-n20_snippet_manager.tgz
    - command: s3.get
      params:
        aws_key: ${aws_key}
        aws_secret: ${aws_secret}
        local_file: src/nyc-output-win32_unit-n16_snippet_manager.tgz
        remote_file: mongosh/binaries/${revision}/${revision_order_id}/nyc-output-win32_unit-n16_snippet_manager.tgz
        bucket: mciuploads
    - command: shell.exec
      params:
        working_dir: src
        shell: bash
        script: |
          set -e
          tar xvzf nyc-output-win32_unit-n16_snippet_manager.tgz
    - command: s3.get
      params:
        aws_key: ${aws_key}
        aws_secret: ${aws_secret}
        local_file: src/nyc-output-win32_unit-n20_types.tgz
        remote_file: mongosh/binaries/${revision}/${revision_order_id}/nyc-output-win32_unit-n20_types.tgz
        bucket: mciuploads
    - command: shell.exec
      params:
        working_dir: src
        shell: bash
        script: |
          set -e
          tar xvzf nyc-output-win32_unit-n20_types.tgz
    - command: s3.get
      params:
        aws_key: ${aws_key}
        aws_secret: ${aws_secret}
        local_file: src/nyc-output-win32_unit-n16_types.tgz
        remote_file: mongosh/binaries/${revision}/${revision_order_id}/nyc-output-win32_unit-n16_types.tgz
        bucket: mciuploads
    - command: shell.exec
      params:
        working_dir: src
        shell: bash
        script: |
          set -e
          tar xvzf nyc-output-win32_unit-n16_types.tgz
    - command: shell.exec
      params:
        working_dir: src
        shell: bash
        script: |
          set -e
          tar cvzf full-nyc-output.tgz .nyc_output
    - command: s3.put
      params:
        aws_key: ${aws_key}
        aws_secret: ${aws_secret}
        local_file: src/full-nyc-output.tgz
        remote_file: mongosh/binaries/${revision}/${revision_order_id}/full-nyc-output.tgz
        bucket: mciuploads
        permissions: private
        visibility: signed
        content_type: application/x-gzip
    - command: shell.exec
      params:
        working_dir: src
        shell: bash
        script: |
          set -e
          {
          export NODE_JS_VERSION=${node_js_version}
          source .evergreen/setup-env.sh
          npm run report-coverage-ci
          echo "Creating coverage tarball..."
          tar cvzf coverage.tgz coverage
          }
    - command: s3.put
      params:
        aws_key: ${aws_key}
        aws_secret: ${aws_secret}
        local_file: src/coverage.tgz
        remote_file: mongosh/binaries/${revision}/${revision_order_id}/coverage.tgz
        bucket: mciuploads
        permissions: private
        visibility: signed
        content_type: application/x-gzip
    - command: shell.exec
      params:
        working_dir: src
        shell: bash
        script: |
          set -e
          {
          export NODE_JS_VERSION=${node_js_version}
          source .evergreen/setup-env.sh
          npm run check-coverage
          }

  test_vscode:
    - command: shell.exec
      params:
        working_dir: src
        shell: bash
        script: |
          set -e
          {
          export NODE_JS_VERSION=${node_js_version}
          source .evergreen/setup-env.sh
          (cd scripts/docker && docker build -t ubuntu18.04-xvfb -f ubuntu18.04-xvfb.Dockerfile .)
          docker run \
            --rm -v $PWD:/tmp/build ubuntu18.04-xvfb \
            -c 'cd /tmp/build && ./testing/test-vscode.sh'
          }
  test_connectivity:
    - command: expansions.write
      params:
        file: tmp/expansions.yaml
        redacted: true
    - command: shell.exec
      params:
        working_dir: src
        shell: bash
        script: |
          set -e
          {
          export NODE_JS_VERSION=${node_js_version}
          source .evergreen/setup-env.sh
          npm run test-connectivity
          }
  test_apistrict:
    - command: expansions.write
      params:
        file: tmp/expansions.yaml
        redacted: true
    - command: shell.exec
      params:
        working_dir: src
        shell: bash
        script: |
          set -e
          {
          export NODE_JS_VERSION=${node_js_version}
          source .evergreen/setup-env.sh
          npm run test-apistrict-ci
          }

  ###
  # ARTIFACT COMPILATION
  #
  # compile_artifact generates the executable binary and uploads it as TGZ to S3 for later use.
  # Use download_compiled_artifact to download the TGZ from S3.
  #
  # Both functions expect the following arguments:
  # - executable_os_id
  ###
  compile_artifact:
    - command: expansions.write
      params:
        file: tmp/expansions.yaml
        redacted: true
    - command: subprocess.exec
      params:
        working_dir: src
        binary: bash .evergreen/compile-artifact.sh
        env:
          NODE_JS_VERSION: ${node_js_version}
          MONGOSH_SHARED_OPENSSL: ${mongosh_shared_openssl}
    - command: s3.put
      params:
        aws_key: ${aws_key}
        aws_secret: ${aws_secret}
        local_file: src/dist.tgz
        remote_file: mongosh/binaries/${revision}/${revision_order_id}/mongosh-${executable_os_id}.tgz
        bucket: mciuploads
        permissions: public-read
        content_type: application/x-gzip
  download_compiled_artifact:
    - command: s3.get
      params:
        aws_key: ${aws_key}
        aws_secret: ${aws_secret}
        local_file: src/dist.tgz
        remote_file: mongosh/binaries/${revision}/${revision_order_id}/mongosh-${executable_os_id}.tgz
        bucket: mciuploads

  ###
  # E2E TEST EXECUTION
  #
  # Runs the E2E tests against the compiled artifact, i.e. expects the compiled artifact to be already present.
  ###
  run_e2e_tests:
    - command: expansions.write
      params:
        file: tmp/expansions.yaml
        redacted: true
    - command: subprocess.exec
      params:
        working_dir: src
        binary: bash .evergreen/run-e2e-tests.sh
        env:
          NODE_JS_VERSION: ${node_js_version}
          AWS_AUTH_IAM_ACCESS_KEY_ID: ${devtools_ci_aws_key}
          AWS_AUTH_IAM_SECRET_ACCESS_KEY: ${devtools_ci_aws_secret}

  ###
  # PACKAGING AND UPLOADING
  #
  # package_and_upload_artifact generates a distributable package out of the compiled artifact,
  # i.e. it expects it to have been downloaded already. The distributable package will be uploaded
  # to a specifc Evergreen S3 bucket for later use.
  #
  # The URL to download the distributable package can be retrieved by get_artifact_url.
  #
  # package_and_upload_artifact expects the following arguments:
  # - distro_id
  # - package_variant
  # - executable_os_id
  #
  # get_artifact_url expects the following arguments:
  # - package_variant
  ###
  package_and_upload_artifact:
    - command: expansions.write
      params:
        file: tmp/expansions.yaml
        redacted: true
        # TODO: REPLACE WITH CALLING download_compiled_artifact BEFORE
    - command: s3.get
      params:
        aws_key: ${aws_key}
        aws_secret: ${aws_secret}
        local_file: src/dist.tgz
        remote_file: mongosh/binaries/${revision}/${revision_order_id}/mongosh-${executable_os_id}.tgz
        bucket: mciuploads
    - command: subprocess.exec
      params:
        working_dir: src
        binary: bash .evergreen/package-and-upload-artifact.sh
        env:
          NODE_JS_VERSION: ${node_js_version}
          DISTRO_ID_OVERRIDE: ${distro_id}
          PACKAGE_VARIANT: ${package_variant}
          MACOS_NOTARY_KEY: ${macos_notary_key}
          MACOS_NOTARY_SECRET: ${macos_notary_secret}
    - command: s3.put
      params:
        aws_key: ${aws_key}
        aws_secret: ${aws_secret}
        local_file: src/artifact-url.txt
        remote_file: mongosh/binaries/${revision}/${revision_order_id}/artifact-url-${package_variant}.txt
        bucket: mciuploads
        permissions: public-read
        content_type: application/x-gzip
  get_artifact_url:
    - command: s3.get
      params:
        aws_key: ${aws_key}
        aws_secret: ${aws_secret}
        local_file: artifact-url.txt
        remote_file: mongosh/binaries/${revision}/${revision_order_id}/artifact-url-${source_package_variant}.txt
        bucket: mciuploads

  write_preload_script:
    - command: shell.exec
      params:
        working_dir: src
        shell: bash
        script: |
          set -e
          set +x
          cat <<PRELOAD_SCRIPT > preload.sh
          echo "Preload script starting"
          set -e
          set -x
          export ARTIFACT_URL=$(cat ../artifact-url.txt)
          export IS_CI=1
          set +x
          export MONGOSH_SMOKE_TEST_SERVER="mongodb+srv://${connectivity_test_atlas_username}:${connectivity_test_atlas_password}@${connectivity_test_atlas_hostname}/"
          echo "Preload script done"
          set -x
          PRELOAD_SCRIPT
  spawn_host:
    - command: host.create
      params:
        provider: ec2
        distro: ${distro}
        security_group_ids:
          - sg-097bff6dd0d1d31d0 # Magic string that's needed for SSH'ing.
    - command: host.list
      params:
        num_hosts: 1
        path: buildhosts.yml # Write the host information to disk.
        timeout_seconds: 1200
        wait: true
  run_pkg_tests_through_ssh:
    - command: shell.exec
      params:
        shell: bash
        script: |
          set -e
          {
          set +x
          echo '${__project_aws_ssh_key_value}' > ~/.ssh/mcipacker.pem
          chmod 0600 ~/.ssh/mcipacker.pem
          set -x
          }
    - command: subprocess.exec
      params:
        working_dir: src
        binary: bash .evergreen/run-on-ssh-host.sh
        env:
          ADMIN_USER_NAME: ${admin_user_name}
          ONHOST_SCRIPT_PATH: ${onhost_script_path}
          PRELOAD_SCRIPT_PATH: ${preload_script_path}
  test_artifact_docker:
    - command: shell.exec
      params:
        working_dir: src
        shell: bash
        script: |
          set -e
          set -x
          {
          export NODE_JS_VERSION=${node_js_version}
          . .evergreen/setup-env.sh
          . preload.sh
          ./scripts/docker/build.sh ${dockerfile}
          ./scripts/docker/run.sh ${dockerfile} --smokeTests
          }
  test_artifact_macos:
    - command: shell.exec
      params:
        working_dir: src
        shell: bash
        script: |
          set -e
          set -x
          {
          system_profiler SPSoftwareDataType # for debugging
          . preload.sh
          curl -sSfL "$ARTIFACT_URL" > mongosh.zip
          unzip mongosh.zip
          ./mongosh-*/bin/mongosh --smokeTests
          }
  test_artifact_rpmextract:
    - command: shell.exec
      params:
        working_dir: src
        shell: bash
        script: |
          set -e
          set -x
          {
          . preload.sh
          curl -sSfL "$ARTIFACT_URL" > mongosh.rpm
          rpm2cpio mongosh.rpm | cpio -idmv
          ./usr/bin/mongosh --smokeTests
          }
  test_artifact_debextract:
    - command: shell.exec
      params:
        working_dir: src
        shell: bash
        script: |
          set -e
          set -x
          {
          . preload.sh
          curl -sSfL "$ARTIFACT_URL" > mongosh.deb
          dpkg -x mongosh.deb .
          ./usr/bin/mongosh --smokeTests
          }

  generate_license_and_vulnerability_report:
    - command: expansions.write
      params:
        file: tmp/expansions.yaml
        redacted: true
    - command: shell.exec
      params:
        working_dir: src
        shell: bash
        env:
          NODE_JS_VERSION: ${node_js_version}
          EVERGREEN_IS_PATCH: ${is_patch}
          SNYK_TOKEN: ${snyk_token}
          EVERGREEN_TASK_URL: https://evergreen.mongodb.com/task/${task_id}
          JIRA_API_TOKEN: ${jira_api_token}
        script: |
          set -e
          export NODE_JS_VERSION=${node_js_version}
          source .evergreen/setup-env.sh

          # validate licenses, we first remove THIRD_PARTY_NOTICES.md, so we are sure
          # that we would only upload the newly generated file in case of success.
          rm THIRD_PARTY_NOTICES.md
          npm run update-third-party-notices

          # generate vulnerability report
          set +e
          npm run generate-vulnerability-report
          return_code=$?
          set -e

          # if on main and not triggered by a tag, also create a ticket for each vulnerability found
          if [[ "${requester}" == "commit" ]]; then
            export JIRA_BASE_URL="https://jira.mongodb.org"
            export JIRA_PROJECT="MONGOSH"
            export JIRA_VULNERABILITY_BUILD_INFO="- [Evergreen task|$EVERGREEN_TASK_URL]"
            npm run create-vulnerability-tickets
          else
            cat .sbom/vulnerability-report.md
          fi

          # Fails if the report failed and is not a patch, including during releases:
          if [[ "${is_patch}" != "true" ]]; then
            exit $return_code
          fi

    - command: s3.put
      params:
        aws_key: ${aws_key}
        aws_secret: ${aws_secret}
        bucket: mciuploads
        permissions: private
        visibility: signed
        local_file: src/.sbom/dependencies.json
        remote_file: ${project}/${revision}_${revision_order_id}/dependencies.json
        content_type: application/json
        optional: true
    - command: s3.put
      params:
        aws_key: ${aws_key}
        aws_secret: ${aws_secret}
        bucket: mciuploads
        permissions: private
        visibility: signed
        local_file: src/.sbom/snyk-test-result.json
        remote_file: ${project}/${revision}_${revision_order_id}/snyk-test-result.json
        content_type: application/json
        optional: true
    - command: s3.put
      params:
        aws_key: ${aws_key}
        aws_secret: ${aws_secret}
        bucket: mciuploads
        permissions: private
        visibility: signed
        local_file: src/.sbom/snyk-test-result.html
        remote_file: ${project}/${revision}_${revision_order_id}/snyk-test-result.html
        content_type: text/html
        optional: true
    - command: s3.put
      params:
        aws_key: ${aws_key}
        aws_secret: ${aws_secret}
        bucket: mciuploads
        permissions: private
        visibility: signed
        local_file: src/.sbom/vulnerability-report.md
        remote_file: ${project}/${revision}_${revision_order_id}/vulnerability-report.md
        content_type: text/markdown
        optional: true
    - command: s3.put
      params:
        aws_key: ${aws_key}
        aws_secret: ${aws_secret}
        bucket: mciuploads
        permissions: private
        visibility: signed
        local_file: src/THIRD_PARTY_NOTICES.md
        remote_file: ${project}/${revision}_${revision_order_id}/THIRD_PARTY_NOTICES.md
        content_type: text/markdown
        optional: true

  release_draft:
    - command: expansions.write
      params:
        file: tmp/expansions.yaml
        redacted: true
    - command: shell.exec
      params:
        working_dir: src
        shell: bash
        script: |
          set -e
          {
          export NODE_JS_VERSION=${node_js_version}
          source .evergreen/setup-env.sh
          export PUPPETEER_SKIP_CHROMIUM_DOWNLOAD="true"
          npm run evergreen-release draft
          }

  release_publish_dry_run:
    - command: expansions.write
      params:
        file: tmp/expansions.yaml
        redacted: true
    - command: shell.exec
      params:
        working_dir: src
        shell: bash
        script: |
          set -e
          {
          echo "//registry.npmjs.org/:_authToken=${devtoolsbot_npm_token}" > .npmrc
          export NODE_JS_VERSION=${node_js_version}
          source .evergreen/setup-env.sh
          export PUPPETEER_SKIP_CHROMIUM_DOWNLOAD="true"
          npm run evergreen-release publish -- --dry-run
          }

  release_publish:
    - command: expansions.write
      params:
        file: tmp/expansions.yaml
        redacted: true
    - command: shell.exec
      params:
        working_dir: src
        shell: bash
        script: |
          set -e
          {
          echo "//registry.npmjs.org/:_authToken=${devtoolsbot_npm_token}" > .npmrc
          export NODE_JS_VERSION=${node_js_version}
          source .evergreen/setup-env.sh
          export PUPPETEER_SKIP_CHROMIUM_DOWNLOAD="true"
          npm run evergreen-release publish
          }

# Tasks will show up as the individual blocks in the Evergreen UI that can
# pass or fail.
#
# Current tasks:
#   compile_ts - Do the initial compilation of TS sources.
#   check - Performs linter and dependency checks.
#   check_coverage - Performs coverage check by merging all NYC outputs first
#   test_{version} - Runs all tests, against a specified mongod version.
#   test_vscode - Run the vscode extension integration tests.
#   test_connectivity - Runs extra connectivity tests.
#   test_apistrict - Runs shell API and CLI tests with --apiStrict --apiDeprecationErrors.
#   compile_artifact - Compile the release binary.
#   package_and_upload_artifact - Upload the release binary to S3.
#   test_linux_artifact - Test that the built artifact works where we expect it to.
#   release_publish - Publishes the npm packages and uploads the tarballs.
#   generate_license_and_vulnerability_report - Generates a report of vulnerabilities affecting the bundled application.
#   pkg_test_* - Run tests on the release packages
tasks:
  - name: compile_ts
    commands:
      - func: checkout
      - func: compile_ts
        vars:
          node_js_version: "20.5.0"

  - name: check
    depends_on:
      - name: compile_ts
        variant: linux_unit
    commands:
      - func: checkout
      - func: install
        vars:
          node_js_version: "20.5.0"
          npm_deps_mode: all
      - func: check
        vars:
          node_js_version: "20.5.0"

  - name: check_coverage
    depends_on:
      - name: ".unit-test"
        variant: "*"
    commands:
      - func: checkout
      - func: install
        vars:
          node_js_version: "20.5.0"
          npm_deps_mode: cli_build
      - func: check_coverage
        vars:
          node_js_version: "20.5.0"

  ###
  # UNIT TESTS
  # E.g. test_m40xc_n12 stands for mongod 4.0.x, community edition, Node.js 12
  ###
  - name: test_n20_arg_parser
    tags: ["unit-test"]
    depends_on:
      - name: compile_ts
        variant: linux_unit
    commands:
      - func: checkout
      - func: install
        vars:
          node_js_version: "20.5.0"
          npm_deps_mode: all
      - func: test
        vars:
          mongosh_server_test_version: ""
          node_js_version: "20.5.0"
          mongosh_skip_node_version_check: ""
          mongosh_test_id: "n20_arg_parser"
          mongosh_run_only_in_package: "arg-parser"
  - name: test_n16_arg_parser
    tags: ["unit-test"]
    depends_on:
      - name: compile_ts
        variant: linux_unit
    commands:
      - func: checkout
      - func: install
        vars:
          node_js_version: "16.20.1"
          npm_deps_mode: all
      - func: test
        vars:
          mongosh_server_test_version: ""
          node_js_version: "16.20.1"
          mongosh_skip_node_version_check: ""
          mongosh_test_id: "n16_arg_parser"
          mongosh_run_only_in_package: "arg-parser"
  - name: test_n20_async_rewriter2
    tags: ["unit-test"]
    depends_on:
      - name: compile_ts
        variant: linux_unit
    commands:
      - func: checkout
      - func: install
        vars:
          node_js_version: "20.5.0"
          npm_deps_mode: all
      - func: test
        vars:
          mongosh_server_test_version: ""
          node_js_version: "20.5.0"
          mongosh_skip_node_version_check: ""
          mongosh_test_id: "n20_async_rewriter2"
          mongosh_run_only_in_package: "async-rewriter2"
  - name: test_n16_async_rewriter2
    tags: ["unit-test"]
    depends_on:
      - name: compile_ts
        variant: linux_unit
    commands:
      - func: checkout
      - func: install
        vars:
          node_js_version: "16.20.1"
          npm_deps_mode: all
      - func: test
        vars:
          mongosh_server_test_version: ""
          node_js_version: "16.20.1"
          mongosh_skip_node_version_check: ""
          mongosh_test_id: "n16_async_rewriter2"
          mongosh_run_only_in_package: "async-rewriter2"
  - name: test_n20_autocomplete
    tags: ["unit-test"]
    depends_on:
      - name: compile_ts
        variant: linux_unit
    commands:
      - func: checkout
      - func: install
        vars:
          node_js_version: "20.5.0"
          npm_deps_mode: all
      - func: test
        vars:
          mongosh_server_test_version: ""
          node_js_version: "20.5.0"
          mongosh_skip_node_version_check: ""
          mongosh_test_id: "n20_autocomplete"
          mongosh_run_only_in_package: "autocomplete"
  - name: test_n16_autocomplete
    tags: ["unit-test"]
    depends_on:
      - name: compile_ts
        variant: linux_unit
    commands:
      - func: checkout
      - func: install
        vars:
          node_js_version: "16.20.1"
          npm_deps_mode: all
      - func: test
        vars:
          mongosh_server_test_version: ""
          node_js_version: "16.20.1"
          mongosh_skip_node_version_check: ""
          mongosh_test_id: "n16_autocomplete"
          mongosh_run_only_in_package: "autocomplete"
  - name: test_n20_browser_repl
    tags: ["unit-test"]
    depends_on:
      - name: compile_ts
        variant: linux_unit
    commands:
      - func: checkout
      - func: install
        vars:
          node_js_version: "20.5.0"
          npm_deps_mode: all
      - func: test
        vars:
          mongosh_server_test_version: ""
          node_js_version: "20.5.0"
          mongosh_skip_node_version_check: ""
          mongosh_test_id: "n20_browser_repl"
          mongosh_run_only_in_package: "browser-repl"
  - name: test_n16_browser_repl
    tags: ["unit-test"]
    depends_on:
      - name: compile_ts
        variant: linux_unit
    commands:
      - func: checkout
      - func: install
        vars:
          node_js_version: "16.20.1"
          npm_deps_mode: all
      - func: test
        vars:
          mongosh_server_test_version: ""
          node_js_version: "16.20.1"
          mongosh_skip_node_version_check: ""
          mongosh_test_id: "n16_browser_repl"
          mongosh_run_only_in_package: "browser-repl"
  - name: test_n20_browser_runtime_core
    tags: ["unit-test"]
    depends_on:
      - name: compile_ts
        variant: linux_unit
    commands:
      - func: checkout
      - func: install
        vars:
          node_js_version: "20.5.0"
          npm_deps_mode: all
      - func: test
        vars:
          mongosh_server_test_version: ""
          node_js_version: "20.5.0"
          mongosh_skip_node_version_check: ""
          mongosh_test_id: "n20_browser_runtime_core"
          mongosh_run_only_in_package: "browser-runtime-core"
  - name: test_n16_browser_runtime_core
    tags: ["unit-test"]
    depends_on:
      - name: compile_ts
        variant: linux_unit
    commands:
      - func: checkout
      - func: install
        vars:
          node_js_version: "16.20.1"
          npm_deps_mode: all
      - func: test
        vars:
          mongosh_server_test_version: ""
          node_js_version: "16.20.1"
          mongosh_skip_node_version_check: ""
          mongosh_test_id: "n16_browser_runtime_core"
          mongosh_run_only_in_package: "browser-runtime-core"
  - name: test_n20_browser_runtime_electron
    tags: ["unit-test"]
    depends_on:
      - name: compile_ts
        variant: linux_unit
    commands:
      - func: checkout
      - func: install
        vars:
          node_js_version: "20.5.0"
          npm_deps_mode: all
      - func: test
        vars:
          mongosh_server_test_version: ""
          node_js_version: "20.5.0"
          mongosh_skip_node_version_check: ""
          mongosh_test_id: "n20_browser_runtime_electron"
          mongosh_run_only_in_package: "browser-runtime-electron"
  - name: test_n16_browser_runtime_electron
    tags: ["unit-test"]
    depends_on:
      - name: compile_ts
        variant: linux_unit
    commands:
      - func: checkout
      - func: install
        vars:
          node_js_version: "16.20.1"
          npm_deps_mode: all
      - func: test
        vars:
          mongosh_server_test_version: ""
          node_js_version: "16.20.1"
          mongosh_skip_node_version_check: ""
          mongosh_test_id: "n16_browser_runtime_electron"
          mongosh_run_only_in_package: "browser-runtime-electron"
  - name: test_n20_build
    tags: ["unit-test"]
    depends_on:
      - name: compile_ts
        variant: linux_unit
    commands:
      - func: checkout
      - func: install
        vars:
          node_js_version: "20.5.0"
          npm_deps_mode: all
      - func: test
        vars:
          mongosh_server_test_version: ""
          node_js_version: "20.5.0"
          mongosh_skip_node_version_check: ""
          mongosh_test_id: "n20_build"
          mongosh_run_only_in_package: "build"
  - name: test_n16_build
    tags: ["unit-test"]
    depends_on:
      - name: compile_ts
        variant: linux_unit
    commands:
      - func: checkout
      - func: install
        vars:
          node_js_version: "16.20.1"
          npm_deps_mode: all
      - func: test
        vars:
          mongosh_server_test_version: ""
          node_js_version: "16.20.1"
          mongosh_skip_node_version_check: ""
          mongosh_test_id: "n16_build"
          mongosh_run_only_in_package: "build"
  - name: test_m40xc_n20_cli_repl
    tags: ["unit-test"]
    depends_on:
      - name: compile_ts
        variant: linux_unit
    commands:
      - func: checkout
      - func: install
        vars:
          node_js_version: "20.5.0"
          npm_deps_mode: all
      - func: test
        vars:
          mongosh_server_test_version: "4.0.x-community"
          node_js_version: "20.5.0"
          mongosh_skip_node_version_check: ""
          mongosh_test_id: "m40xc_n20_cli_repl"
          mongosh_run_only_in_package: "cli-repl"
  - name: test_m40xe_n20_cli_repl
    tags: ["unit-test"]
    depends_on:
      - name: compile_ts
        variant: linux_unit
    commands:
      - func: checkout
      - func: install
        vars:
          node_js_version: "20.5.0"
          npm_deps_mode: all
      - func: test
        vars:
          mongosh_server_test_version: "4.0.x"
          node_js_version: "20.5.0"
          mongosh_skip_node_version_check: ""
          mongosh_test_id: "m40xe_n20_cli_repl"
          mongosh_run_only_in_package: "cli-repl"
  - name: test_m42xc_n20_cli_repl
    tags: ["unit-test"]
    depends_on:
      - name: compile_ts
        variant: linux_unit
    commands:
      - func: checkout
      - func: install
        vars:
          node_js_version: "20.5.0"
          npm_deps_mode: all
      - func: test
        vars:
          mongosh_server_test_version: "4.2.x-community"
          node_js_version: "20.5.0"
          mongosh_skip_node_version_check: ""
          mongosh_test_id: "m42xc_n20_cli_repl"
          mongosh_run_only_in_package: "cli-repl"
  - name: test_m42xe_n20_cli_repl
    tags: ["unit-test"]
    depends_on:
      - name: compile_ts
        variant: linux_unit
    commands:
      - func: checkout
      - func: install
        vars:
          node_js_version: "20.5.0"
          npm_deps_mode: all
      - func: test
        vars:
          mongosh_server_test_version: "4.2.x"
          node_js_version: "20.5.0"
          mongosh_skip_node_version_check: ""
          mongosh_test_id: "m42xe_n20_cli_repl"
          mongosh_run_only_in_package: "cli-repl"
  - name: test_m44xc_n20_cli_repl
    tags: ["unit-test"]
    depends_on:
      - name: compile_ts
        variant: linux_unit
    commands:
      - func: checkout
      - func: install
        vars:
          node_js_version: "20.5.0"
          npm_deps_mode: all
      - func: test
        vars:
          mongosh_server_test_version: "4.4.x-community"
          node_js_version: "20.5.0"
          mongosh_skip_node_version_check: ""
          mongosh_test_id: "m44xc_n20_cli_repl"
          mongosh_run_only_in_package: "cli-repl"
  - name: test_m44xe_n20_cli_repl
    tags: ["unit-test"]
    depends_on:
      - name: compile_ts
        variant: linux_unit
    commands:
      - func: checkout
      - func: install
        vars:
          node_js_version: "20.5.0"
          npm_deps_mode: all
      - func: test
        vars:
          mongosh_server_test_version: "4.4.x"
          node_js_version: "20.5.0"
          mongosh_skip_node_version_check: ""
          mongosh_test_id: "m44xe_n20_cli_repl"
          mongosh_run_only_in_package: "cli-repl"
  - name: test_m50xc_n20_cli_repl
    tags: ["unit-test"]
    depends_on:
      - name: compile_ts
        variant: linux_unit
    commands:
      - func: checkout
      - func: install
        vars:
          node_js_version: "20.5.0"
          npm_deps_mode: all
      - func: test
        vars:
          mongosh_server_test_version: "5.0.x-community"
          node_js_version: "20.5.0"
          mongosh_skip_node_version_check: ""
          mongosh_test_id: "m50xc_n20_cli_repl"
          mongosh_run_only_in_package: "cli-repl"
  - name: test_m50xe_n20_cli_repl
    tags: ["unit-test"]
    depends_on:
      - name: compile_ts
        variant: linux_unit
    commands:
      - func: checkout
      - func: install
        vars:
          node_js_version: "20.5.0"
          npm_deps_mode: all
      - func: test
        vars:
          mongosh_server_test_version: "5.0.x"
          node_js_version: "20.5.0"
          mongosh_skip_node_version_check: ""
          mongosh_test_id: "m50xe_n20_cli_repl"
          mongosh_run_only_in_package: "cli-repl"
  - name: test_m60xc_n20_cli_repl
    tags: ["unit-test"]
    depends_on:
      - name: compile_ts
        variant: linux_unit
    commands:
      - func: checkout
      - func: install
        vars:
          node_js_version: "20.5.0"
          npm_deps_mode: all
      - func: test
        vars:
          mongosh_server_test_version: "6.0.x-community"
          node_js_version: "20.5.0"
          mongosh_skip_node_version_check: ""
          mongosh_test_id: "m60xc_n20_cli_repl"
          mongosh_run_only_in_package: "cli-repl"
  - name: test_m60xe_n20_cli_repl
    tags: ["unit-test"]
    depends_on:
      - name: compile_ts
        variant: linux_unit
    commands:
      - func: checkout
      - func: install
        vars:
          node_js_version: "20.5.0"
          npm_deps_mode: all
      - func: test
        vars:
          mongosh_server_test_version: "6.0.x"
          node_js_version: "20.5.0"
          mongosh_skip_node_version_check: ""
          mongosh_test_id: "m60xe_n20_cli_repl"
          mongosh_run_only_in_package: "cli-repl"
  - name: test_mlatest_n20_cli_repl
    tags: ["unit-test","mlatest"]
    depends_on:
      - name: compile_ts
        variant: linux_unit
    commands:
      - func: checkout
      - func: install
        vars:
          node_js_version: "20.5.0"
          npm_deps_mode: all
      - func: test
        vars:
          mongosh_server_test_version: "latest-alpha-enterprise"
          node_js_version: "20.5.0"
          mongosh_skip_node_version_check: ""
          mongosh_test_id: "mlatest_n20_cli_repl"
          mongosh_run_only_in_package: "cli-repl"
  - name: test_m40xc_n16_cli_repl
    tags: ["unit-test"]
    depends_on:
      - name: compile_ts
        variant: linux_unit
    commands:
      - func: checkout
      - func: install
        vars:
          node_js_version: "16.20.1"
          npm_deps_mode: all
      - func: test
        vars:
          mongosh_server_test_version: "4.0.x-community"
          node_js_version: "16.20.1"
          mongosh_skip_node_version_check: ""
          mongosh_test_id: "m40xc_n16_cli_repl"
          mongosh_run_only_in_package: "cli-repl"
  - name: test_m40xe_n16_cli_repl
    tags: ["unit-test"]
    depends_on:
      - name: compile_ts
        variant: linux_unit
    commands:
      - func: checkout
      - func: install
        vars:
          node_js_version: "16.20.1"
          npm_deps_mode: all
      - func: test
        vars:
          mongosh_server_test_version: "4.0.x"
          node_js_version: "16.20.1"
          mongosh_skip_node_version_check: ""
          mongosh_test_id: "m40xe_n16_cli_repl"
          mongosh_run_only_in_package: "cli-repl"
  - name: test_m42xc_n16_cli_repl
    tags: ["unit-test"]
    depends_on:
      - name: compile_ts
        variant: linux_unit
    commands:
      - func: checkout
      - func: install
        vars:
          node_js_version: "16.20.1"
          npm_deps_mode: all
      - func: test
        vars:
          mongosh_server_test_version: "4.2.x-community"
          node_js_version: "16.20.1"
          mongosh_skip_node_version_check: ""
          mongosh_test_id: "m42xc_n16_cli_repl"
          mongosh_run_only_in_package: "cli-repl"
  - name: test_m42xe_n16_cli_repl
    tags: ["unit-test"]
    depends_on:
      - name: compile_ts
        variant: linux_unit
    commands:
      - func: checkout
      - func: install
        vars:
          node_js_version: "16.20.1"
          npm_deps_mode: all
      - func: test
        vars:
          mongosh_server_test_version: "4.2.x"
          node_js_version: "16.20.1"
          mongosh_skip_node_version_check: ""
          mongosh_test_id: "m42xe_n16_cli_repl"
          mongosh_run_only_in_package: "cli-repl"
  - name: test_m44xc_n16_cli_repl
    tags: ["unit-test"]
    depends_on:
      - name: compile_ts
        variant: linux_unit
    commands:
      - func: checkout
      - func: install
        vars:
          node_js_version: "16.20.1"
          npm_deps_mode: all
      - func: test
        vars:
          mongosh_server_test_version: "4.4.x-community"
          node_js_version: "16.20.1"
          mongosh_skip_node_version_check: ""
          mongosh_test_id: "m44xc_n16_cli_repl"
          mongosh_run_only_in_package: "cli-repl"
  - name: test_m44xe_n16_cli_repl
    tags: ["unit-test"]
    depends_on:
      - name: compile_ts
        variant: linux_unit
    commands:
      - func: checkout
      - func: install
        vars:
          node_js_version: "16.20.1"
          npm_deps_mode: all
      - func: test
        vars:
          mongosh_server_test_version: "4.4.x"
          node_js_version: "16.20.1"
          mongosh_skip_node_version_check: ""
          mongosh_test_id: "m44xe_n16_cli_repl"
          mongosh_run_only_in_package: "cli-repl"
  - name: test_m50xc_n16_cli_repl
    tags: ["unit-test"]
    depends_on:
      - name: compile_ts
        variant: linux_unit
    commands:
      - func: checkout
      - func: install
        vars:
          node_js_version: "16.20.1"
          npm_deps_mode: all
      - func: test
        vars:
          mongosh_server_test_version: "5.0.x-community"
          node_js_version: "16.20.1"
          mongosh_skip_node_version_check: ""
          mongosh_test_id: "m50xc_n16_cli_repl"
          mongosh_run_only_in_package: "cli-repl"
  - name: test_m50xe_n16_cli_repl
    tags: ["unit-test"]
    depends_on:
      - name: compile_ts
        variant: linux_unit
    commands:
      - func: checkout
      - func: install
        vars:
          node_js_version: "16.20.1"
          npm_deps_mode: all
      - func: test
        vars:
          mongosh_server_test_version: "5.0.x"
          node_js_version: "16.20.1"
          mongosh_skip_node_version_check: ""
          mongosh_test_id: "m50xe_n16_cli_repl"
          mongosh_run_only_in_package: "cli-repl"
  - name: test_m60xc_n16_cli_repl
    tags: ["unit-test"]
    depends_on:
      - name: compile_ts
        variant: linux_unit
    commands:
      - func: checkout
      - func: install
        vars:
          node_js_version: "16.20.1"
          npm_deps_mode: all
      - func: test
        vars:
          mongosh_server_test_version: "6.0.x-community"
          node_js_version: "16.20.1"
          mongosh_skip_node_version_check: ""
          mongosh_test_id: "m60xc_n16_cli_repl"
          mongosh_run_only_in_package: "cli-repl"
  - name: test_m60xe_n16_cli_repl
    tags: ["unit-test"]
    depends_on:
      - name: compile_ts
        variant: linux_unit
    commands:
      - func: checkout
      - func: install
        vars:
          node_js_version: "16.20.1"
          npm_deps_mode: all
      - func: test
        vars:
          mongosh_server_test_version: "6.0.x"
          node_js_version: "16.20.1"
          mongosh_skip_node_version_check: ""
          mongosh_test_id: "m60xe_n16_cli_repl"
          mongosh_run_only_in_package: "cli-repl"
  - name: test_mlatest_n16_cli_repl
    tags: ["unit-test","mlatest"]
    depends_on:
      - name: compile_ts
        variant: linux_unit
    commands:
      - func: checkout
      - func: install
        vars:
          node_js_version: "16.20.1"
          npm_deps_mode: all
      - func: test
        vars:
          mongosh_server_test_version: "latest-alpha-enterprise"
          node_js_version: "16.20.1"
          mongosh_skip_node_version_check: ""
          mongosh_test_id: "mlatest_n16_cli_repl"
          mongosh_run_only_in_package: "cli-repl"
  - name: test_n20_connectivity_tests
    tags: ["unit-test"]
    depends_on:
      - name: compile_ts
        variant: linux_unit
    commands:
      - func: checkout
      - func: install
        vars:
          node_js_version: "20.5.0"
          npm_deps_mode: all
      - func: test
        vars:
          mongosh_server_test_version: ""
          node_js_version: "20.5.0"
          mongosh_skip_node_version_check: ""
          mongosh_test_id: "n20_connectivity_tests"
          mongosh_run_only_in_package: "connectivity-tests"
  - name: test_n16_connectivity_tests
    tags: ["unit-test"]
    depends_on:
      - name: compile_ts
        variant: linux_unit
    commands:
      - func: checkout
      - func: install
        vars:
          node_js_version: "16.20.1"
          npm_deps_mode: all
      - func: test
        vars:
          mongosh_server_test_version: ""
          node_js_version: "16.20.1"
          mongosh_skip_node_version_check: ""
          mongosh_test_id: "n16_connectivity_tests"
          mongosh_run_only_in_package: "connectivity-tests"
  - name: test_n20_editor
    tags: ["unit-test"]
    depends_on:
      - name: compile_ts
        variant: linux_unit
    commands:
      - func: checkout
      - func: install
        vars:
          node_js_version: "20.5.0"
          npm_deps_mode: all
      - func: test
        vars:
          mongosh_server_test_version: ""
          node_js_version: "20.5.0"
          mongosh_skip_node_version_check: ""
          mongosh_test_id: "n20_editor"
          mongosh_run_only_in_package: "editor"
  - name: test_n16_editor
    tags: ["unit-test"]
    depends_on:
      - name: compile_ts
        variant: linux_unit
    commands:
      - func: checkout
      - func: install
        vars:
          node_js_version: "16.20.1"
          npm_deps_mode: all
      - func: test
        vars:
          mongosh_server_test_version: ""
          node_js_version: "16.20.1"
          mongosh_skip_node_version_check: ""
          mongosh_test_id: "n16_editor"
          mongosh_run_only_in_package: "editor"
  - name: test_n20_errors
    tags: ["unit-test"]
    depends_on:
      - name: compile_ts
        variant: linux_unit
    commands:
      - func: checkout
      - func: install
        vars:
          node_js_version: "20.5.0"
          npm_deps_mode: all
      - func: test
        vars:
          mongosh_server_test_version: ""
          node_js_version: "20.5.0"
          mongosh_skip_node_version_check: ""
          mongosh_test_id: "n20_errors"
          mongosh_run_only_in_package: "errors"
  - name: test_n16_errors
    tags: ["unit-test"]
    depends_on:
      - name: compile_ts
        variant: linux_unit
    commands:
      - func: checkout
      - func: install
        vars:
          node_js_version: "16.20.1"
          npm_deps_mode: all
      - func: test
        vars:
          mongosh_server_test_version: ""
          node_js_version: "16.20.1"
          mongosh_skip_node_version_check: ""
          mongosh_test_id: "n16_errors"
          mongosh_run_only_in_package: "errors"
  - name: test_n20_history
    tags: ["unit-test"]
    depends_on:
      - name: compile_ts
        variant: linux_unit
    commands:
      - func: checkout
      - func: install
        vars:
          node_js_version: "20.5.0"
          npm_deps_mode: all
      - func: test
        vars:
          mongosh_server_test_version: ""
          node_js_version: "20.5.0"
          mongosh_skip_node_version_check: ""
          mongosh_test_id: "n20_history"
          mongosh_run_only_in_package: "history"
  - name: test_n16_history
    tags: ["unit-test"]
    depends_on:
      - name: compile_ts
        variant: linux_unit
    commands:
      - func: checkout
      - func: install
        vars:
          node_js_version: "16.20.1"
          npm_deps_mode: all
      - func: test
        vars:
          mongosh_server_test_version: ""
          node_js_version: "16.20.1"
          mongosh_skip_node_version_check: ""
          mongosh_test_id: "n16_history"
          mongosh_run_only_in_package: "history"
  - name: test_n20_i18n
    tags: ["unit-test"]
    depends_on:
      - name: compile_ts
        variant: linux_unit
    commands:
      - func: checkout
      - func: install
        vars:
          node_js_version: "20.5.0"
          npm_deps_mode: all
      - func: test
        vars:
          mongosh_server_test_version: ""
          node_js_version: "20.5.0"
          mongosh_skip_node_version_check: ""
          mongosh_test_id: "n20_i18n"
          mongosh_run_only_in_package: "i18n"
  - name: test_n16_i18n
    tags: ["unit-test"]
    depends_on:
      - name: compile_ts
        variant: linux_unit
    commands:
      - func: checkout
      - func: install
        vars:
          node_js_version: "16.20.1"
          npm_deps_mode: all
      - func: test
        vars:
          mongosh_server_test_version: ""
          node_js_version: "16.20.1"
          mongosh_skip_node_version_check: ""
          mongosh_test_id: "n16_i18n"
          mongosh_run_only_in_package: "i18n"
  - name: test_m40xc_n20_java_shell
    tags: ["unit-test"]
    depends_on:
      - name: compile_ts
        variant: linux_unit
    commands:
      - func: checkout
      - func: install
        vars:
          node_js_version: "20.5.0"
          npm_deps_mode: all
      - func: test
        vars:
          mongosh_server_test_version: "4.0.x-community"
          node_js_version: "20.5.0"
          mongosh_skip_node_version_check: ""
          mongosh_test_id: "m40xc_n20_java_shell"
          mongosh_run_only_in_package: "java-shell"
  - name: test_m40xe_n20_java_shell
    tags: ["unit-test"]
    depends_on:
      - name: compile_ts
        variant: linux_unit
    commands:
      - func: checkout
      - func: install
        vars:
          node_js_version: "20.5.0"
          npm_deps_mode: all
      - func: test
        vars:
          mongosh_server_test_version: "4.0.x"
          node_js_version: "20.5.0"
          mongosh_skip_node_version_check: ""
          mongosh_test_id: "m40xe_n20_java_shell"
          mongosh_run_only_in_package: "java-shell"
  - name: test_m42xc_n20_java_shell
    tags: ["unit-test"]
    depends_on:
      - name: compile_ts
        variant: linux_unit
    commands:
      - func: checkout
      - func: install
        vars:
          node_js_version: "20.5.0"
          npm_deps_mode: all
      - func: test
        vars:
          mongosh_server_test_version: "4.2.x-community"
          node_js_version: "20.5.0"
          mongosh_skip_node_version_check: ""
          mongosh_test_id: "m42xc_n20_java_shell"
          mongosh_run_only_in_package: "java-shell"
  - name: test_m42xe_n20_java_shell
    tags: ["unit-test"]
    depends_on:
      - name: compile_ts
        variant: linux_unit
    commands:
      - func: checkout
      - func: install
        vars:
          node_js_version: "20.5.0"
          npm_deps_mode: all
      - func: test
        vars:
          mongosh_server_test_version: "4.2.x"
          node_js_version: "20.5.0"
          mongosh_skip_node_version_check: ""
          mongosh_test_id: "m42xe_n20_java_shell"
          mongosh_run_only_in_package: "java-shell"
  - name: test_m44xc_n20_java_shell
    tags: ["unit-test"]
    depends_on:
      - name: compile_ts
        variant: linux_unit
    commands:
      - func: checkout
      - func: install
        vars:
          node_js_version: "20.5.0"
          npm_deps_mode: all
      - func: test
        vars:
          mongosh_server_test_version: "4.4.x-community"
          node_js_version: "20.5.0"
          mongosh_skip_node_version_check: ""
          mongosh_test_id: "m44xc_n20_java_shell"
          mongosh_run_only_in_package: "java-shell"
  - name: test_m44xe_n20_java_shell
    tags: ["unit-test"]
    depends_on:
      - name: compile_ts
        variant: linux_unit
    commands:
      - func: checkout
      - func: install
        vars:
          node_js_version: "20.5.0"
          npm_deps_mode: all
      - func: test
        vars:
          mongosh_server_test_version: "4.4.x"
          node_js_version: "20.5.0"
          mongosh_skip_node_version_check: ""
          mongosh_test_id: "m44xe_n20_java_shell"
          mongosh_run_only_in_package: "java-shell"
  - name: test_m50xc_n20_java_shell
    tags: ["unit-test"]
    depends_on:
      - name: compile_ts
        variant: linux_unit
    commands:
      - func: checkout
      - func: install
        vars:
          node_js_version: "20.5.0"
          npm_deps_mode: all
      - func: test
        vars:
          mongosh_server_test_version: "5.0.x-community"
          node_js_version: "20.5.0"
          mongosh_skip_node_version_check: ""
          mongosh_test_id: "m50xc_n20_java_shell"
          mongosh_run_only_in_package: "java-shell"
  - name: test_m50xe_n20_java_shell
    tags: ["unit-test"]
    depends_on:
      - name: compile_ts
        variant: linux_unit
    commands:
      - func: checkout
      - func: install
        vars:
          node_js_version: "20.5.0"
          npm_deps_mode: all
      - func: test
        vars:
          mongosh_server_test_version: "5.0.x"
          node_js_version: "20.5.0"
          mongosh_skip_node_version_check: ""
          mongosh_test_id: "m50xe_n20_java_shell"
          mongosh_run_only_in_package: "java-shell"
  - name: test_m60xc_n20_java_shell
    tags: ["unit-test"]
    depends_on:
      - name: compile_ts
        variant: linux_unit
    commands:
      - func: checkout
      - func: install
        vars:
          node_js_version: "20.5.0"
          npm_deps_mode: all
      - func: test
        vars:
          mongosh_server_test_version: "6.0.x-community"
          node_js_version: "20.5.0"
          mongosh_skip_node_version_check: ""
          mongosh_test_id: "m60xc_n20_java_shell"
          mongosh_run_only_in_package: "java-shell"
  - name: test_m60xe_n20_java_shell
    tags: ["unit-test"]
    depends_on:
      - name: compile_ts
        variant: linux_unit
    commands:
      - func: checkout
      - func: install
        vars:
          node_js_version: "20.5.0"
          npm_deps_mode: all
      - func: test
        vars:
          mongosh_server_test_version: "6.0.x"
          node_js_version: "20.5.0"
          mongosh_skip_node_version_check: ""
          mongosh_test_id: "m60xe_n20_java_shell"
          mongosh_run_only_in_package: "java-shell"
  - name: test_mlatest_n20_java_shell
    tags: ["unit-test","mlatest"]
    depends_on:
      - name: compile_ts
        variant: linux_unit
    commands:
      - func: checkout
      - func: install
        vars:
          node_js_version: "20.5.0"
          npm_deps_mode: all
      - func: test
        vars:
          mongosh_server_test_version: "latest-alpha-enterprise"
          node_js_version: "20.5.0"
          mongosh_skip_node_version_check: ""
          mongosh_test_id: "mlatest_n20_java_shell"
          mongosh_run_only_in_package: "java-shell"
  - name: test_m40xc_n16_java_shell
    tags: ["unit-test"]
    depends_on:
      - name: compile_ts
        variant: linux_unit
    commands:
      - func: checkout
      - func: install
        vars:
          node_js_version: "16.20.1"
          npm_deps_mode: all
      - func: test
        vars:
          mongosh_server_test_version: "4.0.x-community"
          node_js_version: "16.20.1"
          mongosh_skip_node_version_check: ""
          mongosh_test_id: "m40xc_n16_java_shell"
          mongosh_run_only_in_package: "java-shell"
  - name: test_m40xe_n16_java_shell
    tags: ["unit-test"]
    depends_on:
      - name: compile_ts
        variant: linux_unit
    commands:
      - func: checkout
      - func: install
        vars:
          node_js_version: "16.20.1"
          npm_deps_mode: all
      - func: test
        vars:
          mongosh_server_test_version: "4.0.x"
          node_js_version: "16.20.1"
          mongosh_skip_node_version_check: ""
          mongosh_test_id: "m40xe_n16_java_shell"
          mongosh_run_only_in_package: "java-shell"
  - name: test_m42xc_n16_java_shell
    tags: ["unit-test"]
    depends_on:
      - name: compile_ts
        variant: linux_unit
    commands:
      - func: checkout
      - func: install
        vars:
          node_js_version: "16.20.1"
          npm_deps_mode: all
      - func: test
        vars:
          mongosh_server_test_version: "4.2.x-community"
          node_js_version: "16.20.1"
          mongosh_skip_node_version_check: ""
          mongosh_test_id: "m42xc_n16_java_shell"
          mongosh_run_only_in_package: "java-shell"
  - name: test_m42xe_n16_java_shell
    tags: ["unit-test"]
    depends_on:
      - name: compile_ts
        variant: linux_unit
    commands:
      - func: checkout
      - func: install
        vars:
          node_js_version: "16.20.1"
          npm_deps_mode: all
      - func: test
        vars:
          mongosh_server_test_version: "4.2.x"
          node_js_version: "16.20.1"
          mongosh_skip_node_version_check: ""
          mongosh_test_id: "m42xe_n16_java_shell"
          mongosh_run_only_in_package: "java-shell"
  - name: test_m44xc_n16_java_shell
    tags: ["unit-test"]
    depends_on:
      - name: compile_ts
        variant: linux_unit
    commands:
      - func: checkout
      - func: install
        vars:
          node_js_version: "16.20.1"
          npm_deps_mode: all
      - func: test
        vars:
          mongosh_server_test_version: "4.4.x-community"
          node_js_version: "16.20.1"
          mongosh_skip_node_version_check: ""
          mongosh_test_id: "m44xc_n16_java_shell"
          mongosh_run_only_in_package: "java-shell"
  - name: test_m44xe_n16_java_shell
    tags: ["unit-test"]
    depends_on:
      - name: compile_ts
        variant: linux_unit
    commands:
      - func: checkout
      - func: install
        vars:
          node_js_version: "16.20.1"
          npm_deps_mode: all
      - func: test
        vars:
          mongosh_server_test_version: "4.4.x"
          node_js_version: "16.20.1"
          mongosh_skip_node_version_check: ""
          mongosh_test_id: "m44xe_n16_java_shell"
          mongosh_run_only_in_package: "java-shell"
  - name: test_m50xc_n16_java_shell
    tags: ["unit-test"]
    depends_on:
      - name: compile_ts
        variant: linux_unit
    commands:
      - func: checkout
      - func: install
        vars:
          node_js_version: "16.20.1"
          npm_deps_mode: all
      - func: test
        vars:
          mongosh_server_test_version: "5.0.x-community"
          node_js_version: "16.20.1"
          mongosh_skip_node_version_check: ""
          mongosh_test_id: "m50xc_n16_java_shell"
          mongosh_run_only_in_package: "java-shell"
  - name: test_m50xe_n16_java_shell
    tags: ["unit-test"]
    depends_on:
      - name: compile_ts
        variant: linux_unit
    commands:
      - func: checkout
      - func: install
        vars:
          node_js_version: "16.20.1"
          npm_deps_mode: all
      - func: test
        vars:
          mongosh_server_test_version: "5.0.x"
          node_js_version: "16.20.1"
          mongosh_skip_node_version_check: ""
          mongosh_test_id: "m50xe_n16_java_shell"
          mongosh_run_only_in_package: "java-shell"
  - name: test_m60xc_n16_java_shell
    tags: ["unit-test"]
    depends_on:
      - name: compile_ts
        variant: linux_unit
    commands:
      - func: checkout
      - func: install
        vars:
          node_js_version: "16.20.1"
          npm_deps_mode: all
      - func: test
        vars:
          mongosh_server_test_version: "6.0.x-community"
          node_js_version: "16.20.1"
          mongosh_skip_node_version_check: ""
          mongosh_test_id: "m60xc_n16_java_shell"
          mongosh_run_only_in_package: "java-shell"
  - name: test_m60xe_n16_java_shell
    tags: ["unit-test"]
    depends_on:
      - name: compile_ts
        variant: linux_unit
    commands:
      - func: checkout
      - func: install
        vars:
          node_js_version: "16.20.1"
          npm_deps_mode: all
      - func: test
        vars:
          mongosh_server_test_version: "6.0.x"
          node_js_version: "16.20.1"
          mongosh_skip_node_version_check: ""
          mongosh_test_id: "m60xe_n16_java_shell"
          mongosh_run_only_in_package: "java-shell"
  - name: test_mlatest_n16_java_shell
    tags: ["unit-test","mlatest"]
    depends_on:
      - name: compile_ts
        variant: linux_unit
    commands:
      - func: checkout
      - func: install
        vars:
          node_js_version: "16.20.1"
          npm_deps_mode: all
      - func: test
        vars:
          mongosh_server_test_version: "latest-alpha-enterprise"
          node_js_version: "16.20.1"
          mongosh_skip_node_version_check: ""
          mongosh_test_id: "mlatest_n16_java_shell"
          mongosh_run_only_in_package: "java-shell"
  - name: test_n20_js_multiline_to_singleline
    tags: ["unit-test"]
    depends_on:
      - name: compile_ts
        variant: linux_unit
    commands:
      - func: checkout
      - func: install
        vars:
          node_js_version: "20.5.0"
          npm_deps_mode: all
      - func: test
        vars:
          mongosh_server_test_version: ""
          node_js_version: "20.5.0"
          mongosh_skip_node_version_check: ""
          mongosh_test_id: "n20_js_multiline_to_singleline"
          mongosh_run_only_in_package: "js-multiline-to-singleline"
  - name: test_n16_js_multiline_to_singleline
    tags: ["unit-test"]
    depends_on:
      - name: compile_ts
        variant: linux_unit
    commands:
      - func: checkout
      - func: install
        vars:
          node_js_version: "16.20.1"
          npm_deps_mode: all
      - func: test
        vars:
          mongosh_server_test_version: ""
          node_js_version: "16.20.1"
          mongosh_skip_node_version_check: ""
          mongosh_test_id: "n16_js_multiline_to_singleline"
          mongosh_run_only_in_package: "js-multiline-to-singleline"
  - name: test_n20_logging
    tags: ["unit-test"]
    depends_on:
      - name: compile_ts
        variant: linux_unit
    commands:
      - func: checkout
      - func: install
        vars:
          node_js_version: "20.5.0"
          npm_deps_mode: all
      - func: test
        vars:
          mongosh_server_test_version: ""
          node_js_version: "20.5.0"
          mongosh_skip_node_version_check: ""
          mongosh_test_id: "n20_logging"
          mongosh_run_only_in_package: "logging"
  - name: test_n16_logging
    tags: ["unit-test"]
    depends_on:
      - name: compile_ts
        variant: linux_unit
    commands:
      - func: checkout
      - func: install
        vars:
          node_js_version: "16.20.1"
          npm_deps_mode: all
      - func: test
        vars:
          mongosh_server_test_version: ""
          node_js_version: "16.20.1"
          mongosh_skip_node_version_check: ""
          mongosh_test_id: "n16_logging"
          mongosh_run_only_in_package: "logging"
  - name: test_m40xc_n20_mongosh
    tags: ["unit-test"]
    depends_on:
      - name: compile_ts
        variant: linux_unit
    commands:
      - func: checkout
      - func: install
        vars:
          node_js_version: "20.5.0"
          npm_deps_mode: all
      - func: test
        vars:
          mongosh_server_test_version: "4.0.x-community"
          node_js_version: "20.5.0"
          mongosh_skip_node_version_check: ""
          mongosh_test_id: "m40xc_n20_mongosh"
          mongosh_run_only_in_package: "mongosh"
  - name: test_m40xe_n20_mongosh
    tags: ["unit-test"]
    depends_on:
      - name: compile_ts
        variant: linux_unit
    commands:
      - func: checkout
      - func: install
        vars:
          node_js_version: "20.5.0"
          npm_deps_mode: all
      - func: test
        vars:
          mongosh_server_test_version: "4.0.x"
          node_js_version: "20.5.0"
          mongosh_skip_node_version_check: ""
          mongosh_test_id: "m40xe_n20_mongosh"
          mongosh_run_only_in_package: "mongosh"
  - name: test_m42xc_n20_mongosh
    tags: ["unit-test"]
    depends_on:
      - name: compile_ts
        variant: linux_unit
    commands:
      - func: checkout
      - func: install
        vars:
          node_js_version: "20.5.0"
          npm_deps_mode: all
      - func: test
        vars:
          mongosh_server_test_version: "4.2.x-community"
          node_js_version: "20.5.0"
          mongosh_skip_node_version_check: ""
          mongosh_test_id: "m42xc_n20_mongosh"
          mongosh_run_only_in_package: "mongosh"
  - name: test_m42xe_n20_mongosh
    tags: ["unit-test"]
    depends_on:
      - name: compile_ts
        variant: linux_unit
    commands:
      - func: checkout
      - func: install
        vars:
          node_js_version: "20.5.0"
          npm_deps_mode: all
      - func: test
        vars:
          mongosh_server_test_version: "4.2.x"
          node_js_version: "20.5.0"
          mongosh_skip_node_version_check: ""
          mongosh_test_id: "m42xe_n20_mongosh"
          mongosh_run_only_in_package: "mongosh"
  - name: test_m44xc_n20_mongosh
    tags: ["unit-test"]
    depends_on:
      - name: compile_ts
        variant: linux_unit
    commands:
      - func: checkout
      - func: install
        vars:
          node_js_version: "20.5.0"
          npm_deps_mode: all
      - func: test
        vars:
          mongosh_server_test_version: "4.4.x-community"
          node_js_version: "20.5.0"
          mongosh_skip_node_version_check: ""
          mongosh_test_id: "m44xc_n20_mongosh"
          mongosh_run_only_in_package: "mongosh"
  - name: test_m44xe_n20_mongosh
    tags: ["unit-test"]
    depends_on:
      - name: compile_ts
        variant: linux_unit
    commands:
      - func: checkout
      - func: install
        vars:
          node_js_version: "20.5.0"
          npm_deps_mode: all
      - func: test
        vars:
          mongosh_server_test_version: "4.4.x"
          node_js_version: "20.5.0"
          mongosh_skip_node_version_check: ""
          mongosh_test_id: "m44xe_n20_mongosh"
          mongosh_run_only_in_package: "mongosh"
  - name: test_m50xc_n20_mongosh
    tags: ["unit-test"]
    depends_on:
      - name: compile_ts
        variant: linux_unit
    commands:
      - func: checkout
      - func: install
        vars:
          node_js_version: "20.5.0"
          npm_deps_mode: all
      - func: test
        vars:
          mongosh_server_test_version: "5.0.x-community"
          node_js_version: "20.5.0"
          mongosh_skip_node_version_check: ""
          mongosh_test_id: "m50xc_n20_mongosh"
          mongosh_run_only_in_package: "mongosh"
  - name: test_m50xe_n20_mongosh
    tags: ["unit-test"]
    depends_on:
      - name: compile_ts
        variant: linux_unit
    commands:
      - func: checkout
      - func: install
        vars:
          node_js_version: "20.5.0"
          npm_deps_mode: all
      - func: test
        vars:
          mongosh_server_test_version: "5.0.x"
          node_js_version: "20.5.0"
          mongosh_skip_node_version_check: ""
          mongosh_test_id: "m50xe_n20_mongosh"
          mongosh_run_only_in_package: "mongosh"
  - name: test_m60xc_n20_mongosh
    tags: ["unit-test"]
    depends_on:
      - name: compile_ts
        variant: linux_unit
    commands:
      - func: checkout
      - func: install
        vars:
          node_js_version: "20.5.0"
          npm_deps_mode: all
      - func: test
        vars:
          mongosh_server_test_version: "6.0.x-community"
          node_js_version: "20.5.0"
          mongosh_skip_node_version_check: ""
          mongosh_test_id: "m60xc_n20_mongosh"
          mongosh_run_only_in_package: "mongosh"
  - name: test_m60xe_n20_mongosh
    tags: ["unit-test"]
    depends_on:
      - name: compile_ts
        variant: linux_unit
    commands:
      - func: checkout
      - func: install
        vars:
          node_js_version: "20.5.0"
          npm_deps_mode: all
      - func: test
        vars:
          mongosh_server_test_version: "6.0.x"
          node_js_version: "20.5.0"
          mongosh_skip_node_version_check: ""
          mongosh_test_id: "m60xe_n20_mongosh"
          mongosh_run_only_in_package: "mongosh"
  - name: test_mlatest_n20_mongosh
    tags: ["unit-test","mlatest"]
    depends_on:
      - name: compile_ts
        variant: linux_unit
    commands:
      - func: checkout
      - func: install
        vars:
          node_js_version: "20.5.0"
          npm_deps_mode: all
      - func: test
        vars:
          mongosh_server_test_version: "latest-alpha-enterprise"
          node_js_version: "20.5.0"
          mongosh_skip_node_version_check: ""
          mongosh_test_id: "mlatest_n20_mongosh"
          mongosh_run_only_in_package: "mongosh"
  - name: test_m40xc_n16_mongosh
    tags: ["unit-test"]
    depends_on:
      - name: compile_ts
        variant: linux_unit
    commands:
      - func: checkout
      - func: install
        vars:
          node_js_version: "16.20.1"
          npm_deps_mode: all
      - func: test
        vars:
          mongosh_server_test_version: "4.0.x-community"
          node_js_version: "16.20.1"
          mongosh_skip_node_version_check: ""
          mongosh_test_id: "m40xc_n16_mongosh"
          mongosh_run_only_in_package: "mongosh"
  - name: test_m40xe_n16_mongosh
    tags: ["unit-test"]
    depends_on:
      - name: compile_ts
        variant: linux_unit
    commands:
      - func: checkout
      - func: install
        vars:
          node_js_version: "16.20.1"
          npm_deps_mode: all
      - func: test
        vars:
          mongosh_server_test_version: "4.0.x"
          node_js_version: "16.20.1"
          mongosh_skip_node_version_check: ""
          mongosh_test_id: "m40xe_n16_mongosh"
          mongosh_run_only_in_package: "mongosh"
  - name: test_m42xc_n16_mongosh
    tags: ["unit-test"]
    depends_on:
      - name: compile_ts
        variant: linux_unit
    commands:
      - func: checkout
      - func: install
        vars:
          node_js_version: "16.20.1"
          npm_deps_mode: all
      - func: test
        vars:
          mongosh_server_test_version: "4.2.x-community"
          node_js_version: "16.20.1"
          mongosh_skip_node_version_check: ""
          mongosh_test_id: "m42xc_n16_mongosh"
          mongosh_run_only_in_package: "mongosh"
  - name: test_m42xe_n16_mongosh
    tags: ["unit-test"]
    depends_on:
      - name: compile_ts
        variant: linux_unit
    commands:
      - func: checkout
      - func: install
        vars:
          node_js_version: "16.20.1"
          npm_deps_mode: all
      - func: test
        vars:
          mongosh_server_test_version: "4.2.x"
          node_js_version: "16.20.1"
          mongosh_skip_node_version_check: ""
          mongosh_test_id: "m42xe_n16_mongosh"
          mongosh_run_only_in_package: "mongosh"
  - name: test_m44xc_n16_mongosh
    tags: ["unit-test"]
    depends_on:
      - name: compile_ts
        variant: linux_unit
    commands:
      - func: checkout
      - func: install
        vars:
          node_js_version: "16.20.1"
          npm_deps_mode: all
      - func: test
        vars:
          mongosh_server_test_version: "4.4.x-community"
          node_js_version: "16.20.1"
          mongosh_skip_node_version_check: ""
          mongosh_test_id: "m44xc_n16_mongosh"
          mongosh_run_only_in_package: "mongosh"
  - name: test_m44xe_n16_mongosh
    tags: ["unit-test"]
    depends_on:
      - name: compile_ts
        variant: linux_unit
    commands:
      - func: checkout
      - func: install
        vars:
          node_js_version: "16.20.1"
          npm_deps_mode: all
      - func: test
        vars:
          mongosh_server_test_version: "4.4.x"
          node_js_version: "16.20.1"
          mongosh_skip_node_version_check: ""
          mongosh_test_id: "m44xe_n16_mongosh"
          mongosh_run_only_in_package: "mongosh"
  - name: test_m50xc_n16_mongosh
    tags: ["unit-test"]
    depends_on:
      - name: compile_ts
        variant: linux_unit
    commands:
      - func: checkout
      - func: install
        vars:
          node_js_version: "16.20.1"
          npm_deps_mode: all
      - func: test
        vars:
          mongosh_server_test_version: "5.0.x-community"
          node_js_version: "16.20.1"
          mongosh_skip_node_version_check: ""
          mongosh_test_id: "m50xc_n16_mongosh"
          mongosh_run_only_in_package: "mongosh"
  - name: test_m50xe_n16_mongosh
    tags: ["unit-test"]
    depends_on:
      - name: compile_ts
        variant: linux_unit
    commands:
      - func: checkout
      - func: install
        vars:
          node_js_version: "16.20.1"
          npm_deps_mode: all
      - func: test
        vars:
          mongosh_server_test_version: "5.0.x"
          node_js_version: "16.20.1"
          mongosh_skip_node_version_check: ""
          mongosh_test_id: "m50xe_n16_mongosh"
          mongosh_run_only_in_package: "mongosh"
  - name: test_m60xc_n16_mongosh
    tags: ["unit-test"]
    depends_on:
      - name: compile_ts
        variant: linux_unit
    commands:
      - func: checkout
      - func: install
        vars:
          node_js_version: "16.20.1"
          npm_deps_mode: all
      - func: test
        vars:
          mongosh_server_test_version: "6.0.x-community"
          node_js_version: "16.20.1"
          mongosh_skip_node_version_check: ""
          mongosh_test_id: "m60xc_n16_mongosh"
          mongosh_run_only_in_package: "mongosh"
  - name: test_m60xe_n16_mongosh
    tags: ["unit-test"]
    depends_on:
      - name: compile_ts
        variant: linux_unit
    commands:
      - func: checkout
      - func: install
        vars:
          node_js_version: "16.20.1"
          npm_deps_mode: all
      - func: test
        vars:
          mongosh_server_test_version: "6.0.x"
          node_js_version: "16.20.1"
          mongosh_skip_node_version_check: ""
          mongosh_test_id: "m60xe_n16_mongosh"
          mongosh_run_only_in_package: "mongosh"
  - name: test_mlatest_n16_mongosh
    tags: ["unit-test","mlatest"]
    depends_on:
      - name: compile_ts
        variant: linux_unit
    commands:
      - func: checkout
      - func: install
        vars:
          node_js_version: "16.20.1"
          npm_deps_mode: all
      - func: test
        vars:
          mongosh_server_test_version: "latest-alpha-enterprise"
          node_js_version: "16.20.1"
          mongosh_skip_node_version_check: ""
          mongosh_test_id: "mlatest_n16_mongosh"
          mongosh_run_only_in_package: "mongosh"
  - name: test_m40xc_n20_node_runtime_worker_thread
    tags: ["unit-test"]
    depends_on:
      - name: compile_ts
        variant: linux_unit
    commands:
      - func: checkout
      - func: install
        vars:
          node_js_version: "20.5.0"
          npm_deps_mode: all
      - func: test
        vars:
          mongosh_server_test_version: "4.0.x-community"
          node_js_version: "20.5.0"
          mongosh_skip_node_version_check: ""
          mongosh_test_id: "m40xc_n20_node_runtime_worker_thread"
          mongosh_run_only_in_package: "node-runtime-worker-thread"
  - name: test_m40xe_n20_node_runtime_worker_thread
    tags: ["unit-test"]
    depends_on:
      - name: compile_ts
        variant: linux_unit
    commands:
      - func: checkout
      - func: install
        vars:
          node_js_version: "20.5.0"
          npm_deps_mode: all
      - func: test
        vars:
          mongosh_server_test_version: "4.0.x"
          node_js_version: "20.5.0"
          mongosh_skip_node_version_check: ""
          mongosh_test_id: "m40xe_n20_node_runtime_worker_thread"
          mongosh_run_only_in_package: "node-runtime-worker-thread"
  - name: test_m42xc_n20_node_runtime_worker_thread
    tags: ["unit-test"]
    depends_on:
      - name: compile_ts
        variant: linux_unit
    commands:
      - func: checkout
      - func: install
        vars:
          node_js_version: "20.5.0"
          npm_deps_mode: all
      - func: test
        vars:
          mongosh_server_test_version: "4.2.x-community"
          node_js_version: "20.5.0"
          mongosh_skip_node_version_check: ""
          mongosh_test_id: "m42xc_n20_node_runtime_worker_thread"
          mongosh_run_only_in_package: "node-runtime-worker-thread"
  - name: test_m42xe_n20_node_runtime_worker_thread
    tags: ["unit-test"]
    depends_on:
      - name: compile_ts
        variant: linux_unit
    commands:
      - func: checkout
      - func: install
        vars:
          node_js_version: "20.5.0"
          npm_deps_mode: all
      - func: test
        vars:
          mongosh_server_test_version: "4.2.x"
          node_js_version: "20.5.0"
          mongosh_skip_node_version_check: ""
          mongosh_test_id: "m42xe_n20_node_runtime_worker_thread"
          mongosh_run_only_in_package: "node-runtime-worker-thread"
  - name: test_m44xc_n20_node_runtime_worker_thread
    tags: ["unit-test"]
    depends_on:
      - name: compile_ts
        variant: linux_unit
    commands:
      - func: checkout
      - func: install
        vars:
          node_js_version: "20.5.0"
          npm_deps_mode: all
      - func: test
        vars:
          mongosh_server_test_version: "4.4.x-community"
          node_js_version: "20.5.0"
          mongosh_skip_node_version_check: ""
          mongosh_test_id: "m44xc_n20_node_runtime_worker_thread"
          mongosh_run_only_in_package: "node-runtime-worker-thread"
  - name: test_m44xe_n20_node_runtime_worker_thread
    tags: ["unit-test"]
    depends_on:
      - name: compile_ts
        variant: linux_unit
    commands:
      - func: checkout
      - func: install
        vars:
          node_js_version: "20.5.0"
          npm_deps_mode: all
      - func: test
        vars:
          mongosh_server_test_version: "4.4.x"
          node_js_version: "20.5.0"
          mongosh_skip_node_version_check: ""
          mongosh_test_id: "m44xe_n20_node_runtime_worker_thread"
          mongosh_run_only_in_package: "node-runtime-worker-thread"
  - name: test_m50xc_n20_node_runtime_worker_thread
    tags: ["unit-test"]
    depends_on:
      - name: compile_ts
        variant: linux_unit
    commands:
      - func: checkout
      - func: install
        vars:
          node_js_version: "20.5.0"
          npm_deps_mode: all
      - func: test
        vars:
          mongosh_server_test_version: "5.0.x-community"
          node_js_version: "20.5.0"
          mongosh_skip_node_version_check: ""
          mongosh_test_id: "m50xc_n20_node_runtime_worker_thread"
          mongosh_run_only_in_package: "node-runtime-worker-thread"
  - name: test_m50xe_n20_node_runtime_worker_thread
    tags: ["unit-test"]
    depends_on:
      - name: compile_ts
        variant: linux_unit
    commands:
      - func: checkout
      - func: install
        vars:
          node_js_version: "20.5.0"
          npm_deps_mode: all
      - func: test
        vars:
          mongosh_server_test_version: "5.0.x"
          node_js_version: "20.5.0"
          mongosh_skip_node_version_check: ""
          mongosh_test_id: "m50xe_n20_node_runtime_worker_thread"
          mongosh_run_only_in_package: "node-runtime-worker-thread"
  - name: test_m60xc_n20_node_runtime_worker_thread
    tags: ["unit-test"]
    depends_on:
      - name: compile_ts
        variant: linux_unit
    commands:
      - func: checkout
      - func: install
        vars:
          node_js_version: "20.5.0"
          npm_deps_mode: all
      - func: test
        vars:
          mongosh_server_test_version: "6.0.x-community"
          node_js_version: "20.5.0"
          mongosh_skip_node_version_check: ""
          mongosh_test_id: "m60xc_n20_node_runtime_worker_thread"
          mongosh_run_only_in_package: "node-runtime-worker-thread"
  - name: test_m60xe_n20_node_runtime_worker_thread
    tags: ["unit-test"]
    depends_on:
      - name: compile_ts
        variant: linux_unit
    commands:
      - func: checkout
      - func: install
        vars:
          node_js_version: "20.5.0"
          npm_deps_mode: all
      - func: test
        vars:
          mongosh_server_test_version: "6.0.x"
          node_js_version: "20.5.0"
          mongosh_skip_node_version_check: ""
          mongosh_test_id: "m60xe_n20_node_runtime_worker_thread"
          mongosh_run_only_in_package: "node-runtime-worker-thread"
  - name: test_mlatest_n20_node_runtime_worker_thread
    tags: ["unit-test","mlatest"]
    depends_on:
      - name: compile_ts
        variant: linux_unit
    commands:
      - func: checkout
      - func: install
        vars:
          node_js_version: "20.5.0"
          npm_deps_mode: all
      - func: test
        vars:
          mongosh_server_test_version: "latest-alpha-enterprise"
          node_js_version: "20.5.0"
          mongosh_skip_node_version_check: ""
          mongosh_test_id: "mlatest_n20_node_runtime_worker_thread"
          mongosh_run_only_in_package: "node-runtime-worker-thread"
  - name: test_m40xc_n16_node_runtime_worker_thread
    tags: ["unit-test"]
    depends_on:
      - name: compile_ts
        variant: linux_unit
    commands:
      - func: checkout
      - func: install
        vars:
          node_js_version: "16.20.1"
          npm_deps_mode: all
      - func: test
        vars:
          mongosh_server_test_version: "4.0.x-community"
          node_js_version: "16.20.1"
          mongosh_skip_node_version_check: ""
          mongosh_test_id: "m40xc_n16_node_runtime_worker_thread"
          mongosh_run_only_in_package: "node-runtime-worker-thread"
  - name: test_m40xe_n16_node_runtime_worker_thread
    tags: ["unit-test"]
    depends_on:
      - name: compile_ts
        variant: linux_unit
    commands:
      - func: checkout
      - func: install
        vars:
          node_js_version: "16.20.1"
          npm_deps_mode: all
      - func: test
        vars:
          mongosh_server_test_version: "4.0.x"
          node_js_version: "16.20.1"
          mongosh_skip_node_version_check: ""
          mongosh_test_id: "m40xe_n16_node_runtime_worker_thread"
          mongosh_run_only_in_package: "node-runtime-worker-thread"
  - name: test_m42xc_n16_node_runtime_worker_thread
    tags: ["unit-test"]
    depends_on:
      - name: compile_ts
        variant: linux_unit
    commands:
      - func: checkout
      - func: install
        vars:
          node_js_version: "16.20.1"
          npm_deps_mode: all
      - func: test
        vars:
          mongosh_server_test_version: "4.2.x-community"
          node_js_version: "16.20.1"
          mongosh_skip_node_version_check: ""
          mongosh_test_id: "m42xc_n16_node_runtime_worker_thread"
          mongosh_run_only_in_package: "node-runtime-worker-thread"
  - name: test_m42xe_n16_node_runtime_worker_thread
    tags: ["unit-test"]
    depends_on:
      - name: compile_ts
        variant: linux_unit
    commands:
      - func: checkout
      - func: install
        vars:
          node_js_version: "16.20.1"
          npm_deps_mode: all
      - func: test
        vars:
          mongosh_server_test_version: "4.2.x"
          node_js_version: "16.20.1"
          mongosh_skip_node_version_check: ""
          mongosh_test_id: "m42xe_n16_node_runtime_worker_thread"
          mongosh_run_only_in_package: "node-runtime-worker-thread"
  - name: test_m44xc_n16_node_runtime_worker_thread
    tags: ["unit-test"]
    depends_on:
      - name: compile_ts
        variant: linux_unit
    commands:
      - func: checkout
      - func: install
        vars:
          node_js_version: "16.20.1"
          npm_deps_mode: all
      - func: test
        vars:
          mongosh_server_test_version: "4.4.x-community"
          node_js_version: "16.20.1"
          mongosh_skip_node_version_check: ""
          mongosh_test_id: "m44xc_n16_node_runtime_worker_thread"
          mongosh_run_only_in_package: "node-runtime-worker-thread"
  - name: test_m44xe_n16_node_runtime_worker_thread
    tags: ["unit-test"]
    depends_on:
      - name: compile_ts
        variant: linux_unit
    commands:
      - func: checkout
      - func: install
        vars:
          node_js_version: "16.20.1"
          npm_deps_mode: all
      - func: test
        vars:
          mongosh_server_test_version: "4.4.x"
          node_js_version: "16.20.1"
          mongosh_skip_node_version_check: ""
          mongosh_test_id: "m44xe_n16_node_runtime_worker_thread"
          mongosh_run_only_in_package: "node-runtime-worker-thread"
  - name: test_m50xc_n16_node_runtime_worker_thread
    tags: ["unit-test"]
    depends_on:
      - name: compile_ts
        variant: linux_unit
    commands:
      - func: checkout
      - func: install
        vars:
          node_js_version: "16.20.1"
          npm_deps_mode: all
      - func: test
        vars:
          mongosh_server_test_version: "5.0.x-community"
          node_js_version: "16.20.1"
          mongosh_skip_node_version_check: ""
          mongosh_test_id: "m50xc_n16_node_runtime_worker_thread"
          mongosh_run_only_in_package: "node-runtime-worker-thread"
  - name: test_m50xe_n16_node_runtime_worker_thread
    tags: ["unit-test"]
    depends_on:
      - name: compile_ts
        variant: linux_unit
    commands:
      - func: checkout
      - func: install
        vars:
          node_js_version: "16.20.1"
          npm_deps_mode: all
      - func: test
        vars:
          mongosh_server_test_version: "5.0.x"
          node_js_version: "16.20.1"
          mongosh_skip_node_version_check: ""
          mongosh_test_id: "m50xe_n16_node_runtime_worker_thread"
          mongosh_run_only_in_package: "node-runtime-worker-thread"
  - name: test_m60xc_n16_node_runtime_worker_thread
    tags: ["unit-test"]
    depends_on:
      - name: compile_ts
        variant: linux_unit
    commands:
      - func: checkout
      - func: install
        vars:
          node_js_version: "16.20.1"
          npm_deps_mode: all
      - func: test
        vars:
          mongosh_server_test_version: "6.0.x-community"
          node_js_version: "16.20.1"
          mongosh_skip_node_version_check: ""
          mongosh_test_id: "m60xc_n16_node_runtime_worker_thread"
          mongosh_run_only_in_package: "node-runtime-worker-thread"
  - name: test_m60xe_n16_node_runtime_worker_thread
    tags: ["unit-test"]
    depends_on:
      - name: compile_ts
        variant: linux_unit
    commands:
      - func: checkout
      - func: install
        vars:
          node_js_version: "16.20.1"
          npm_deps_mode: all
      - func: test
        vars:
          mongosh_server_test_version: "6.0.x"
          node_js_version: "16.20.1"
          mongosh_skip_node_version_check: ""
          mongosh_test_id: "m60xe_n16_node_runtime_worker_thread"
          mongosh_run_only_in_package: "node-runtime-worker-thread"
  - name: test_mlatest_n16_node_runtime_worker_thread
    tags: ["unit-test","mlatest"]
    depends_on:
      - name: compile_ts
        variant: linux_unit
    commands:
      - func: checkout
      - func: install
        vars:
          node_js_version: "16.20.1"
          npm_deps_mode: all
      - func: test
        vars:
          mongosh_server_test_version: "latest-alpha-enterprise"
          node_js_version: "16.20.1"
          mongosh_skip_node_version_check: ""
          mongosh_test_id: "mlatest_n16_node_runtime_worker_thread"
          mongosh_run_only_in_package: "node-runtime-worker-thread"
  - name: test_n20_service_provider_core
    tags: ["unit-test"]
    depends_on:
      - name: compile_ts
        variant: linux_unit
    commands:
      - func: checkout
      - func: install
        vars:
          node_js_version: "20.5.0"
          npm_deps_mode: all
      - func: test
        vars:
          mongosh_server_test_version: ""
          node_js_version: "20.5.0"
          mongosh_skip_node_version_check: ""
          mongosh_test_id: "n20_service_provider_core"
          mongosh_run_only_in_package: "service-provider-core"
  - name: test_n16_service_provider_core
    tags: ["unit-test"]
    depends_on:
      - name: compile_ts
        variant: linux_unit
    commands:
      - func: checkout
      - func: install
        vars:
          node_js_version: "16.20.1"
          npm_deps_mode: all
      - func: test
        vars:
          mongosh_server_test_version: ""
          node_js_version: "16.20.1"
          mongosh_skip_node_version_check: ""
          mongosh_test_id: "n16_service_provider_core"
          mongosh_run_only_in_package: "service-provider-core"
  - name: test_m40xc_n20_service_provider_server
    tags: ["unit-test"]
    depends_on:
      - name: compile_ts
        variant: linux_unit
    commands:
      - func: checkout
      - func: install
        vars:
          node_js_version: "20.5.0"
          npm_deps_mode: all
      - func: test
        vars:
          mongosh_server_test_version: "4.0.x-community"
          node_js_version: "20.5.0"
          mongosh_skip_node_version_check: ""
          mongosh_test_id: "m40xc_n20_service_provider_server"
          mongosh_run_only_in_package: "service-provider-server"
  - name: test_m40xe_n20_service_provider_server
    tags: ["unit-test"]
    depends_on:
      - name: compile_ts
        variant: linux_unit
    commands:
      - func: checkout
      - func: install
        vars:
          node_js_version: "20.5.0"
          npm_deps_mode: all
      - func: test
        vars:
          mongosh_server_test_version: "4.0.x"
          node_js_version: "20.5.0"
          mongosh_skip_node_version_check: ""
          mongosh_test_id: "m40xe_n20_service_provider_server"
          mongosh_run_only_in_package: "service-provider-server"
  - name: test_m42xc_n20_service_provider_server
    tags: ["unit-test"]
    depends_on:
      - name: compile_ts
        variant: linux_unit
    commands:
      - func: checkout
      - func: install
        vars:
          node_js_version: "20.5.0"
          npm_deps_mode: all
      - func: test
        vars:
          mongosh_server_test_version: "4.2.x-community"
          node_js_version: "20.5.0"
          mongosh_skip_node_version_check: ""
          mongosh_test_id: "m42xc_n20_service_provider_server"
          mongosh_run_only_in_package: "service-provider-server"
  - name: test_m42xe_n20_service_provider_server
    tags: ["unit-test"]
    depends_on:
      - name: compile_ts
        variant: linux_unit
    commands:
      - func: checkout
      - func: install
        vars:
          node_js_version: "20.5.0"
          npm_deps_mode: all
      - func: test
        vars:
          mongosh_server_test_version: "4.2.x"
          node_js_version: "20.5.0"
          mongosh_skip_node_version_check: ""
          mongosh_test_id: "m42xe_n20_service_provider_server"
          mongosh_run_only_in_package: "service-provider-server"
  - name: test_m44xc_n20_service_provider_server
    tags: ["unit-test"]
    depends_on:
      - name: compile_ts
        variant: linux_unit
    commands:
      - func: checkout
      - func: install
        vars:
          node_js_version: "20.5.0"
          npm_deps_mode: all
      - func: test
        vars:
          mongosh_server_test_version: "4.4.x-community"
          node_js_version: "20.5.0"
          mongosh_skip_node_version_check: ""
          mongosh_test_id: "m44xc_n20_service_provider_server"
          mongosh_run_only_in_package: "service-provider-server"
  - name: test_m44xe_n20_service_provider_server
    tags: ["unit-test"]
    depends_on:
      - name: compile_ts
        variant: linux_unit
    commands:
      - func: checkout
      - func: install
        vars:
          node_js_version: "20.5.0"
          npm_deps_mode: all
      - func: test
        vars:
          mongosh_server_test_version: "4.4.x"
          node_js_version: "20.5.0"
          mongosh_skip_node_version_check: ""
          mongosh_test_id: "m44xe_n20_service_provider_server"
          mongosh_run_only_in_package: "service-provider-server"
  - name: test_m50xc_n20_service_provider_server
    tags: ["unit-test"]
    depends_on:
      - name: compile_ts
        variant: linux_unit
    commands:
      - func: checkout
      - func: install
        vars:
          node_js_version: "20.5.0"
          npm_deps_mode: all
      - func: test
        vars:
          mongosh_server_test_version: "5.0.x-community"
          node_js_version: "20.5.0"
          mongosh_skip_node_version_check: ""
          mongosh_test_id: "m50xc_n20_service_provider_server"
          mongosh_run_only_in_package: "service-provider-server"
  - name: test_m50xe_n20_service_provider_server
    tags: ["unit-test"]
    depends_on:
      - name: compile_ts
        variant: linux_unit
    commands:
      - func: checkout
      - func: install
        vars:
          node_js_version: "20.5.0"
          npm_deps_mode: all
      - func: test
        vars:
          mongosh_server_test_version: "5.0.x"
          node_js_version: "20.5.0"
          mongosh_skip_node_version_check: ""
          mongosh_test_id: "m50xe_n20_service_provider_server"
          mongosh_run_only_in_package: "service-provider-server"
  - name: test_m60xc_n20_service_provider_server
    tags: ["unit-test"]
    depends_on:
      - name: compile_ts
        variant: linux_unit
    commands:
      - func: checkout
      - func: install
        vars:
          node_js_version: "20.5.0"
          npm_deps_mode: all
      - func: test
        vars:
          mongosh_server_test_version: "6.0.x-community"
          node_js_version: "20.5.0"
          mongosh_skip_node_version_check: ""
          mongosh_test_id: "m60xc_n20_service_provider_server"
          mongosh_run_only_in_package: "service-provider-server"
  - name: test_m60xe_n20_service_provider_server
    tags: ["unit-test"]
    depends_on:
      - name: compile_ts
        variant: linux_unit
    commands:
      - func: checkout
      - func: install
        vars:
          node_js_version: "20.5.0"
          npm_deps_mode: all
      - func: test
        vars:
          mongosh_server_test_version: "6.0.x"
          node_js_version: "20.5.0"
          mongosh_skip_node_version_check: ""
          mongosh_test_id: "m60xe_n20_service_provider_server"
          mongosh_run_only_in_package: "service-provider-server"
  - name: test_mlatest_n20_service_provider_server
    tags: ["unit-test","mlatest"]
    depends_on:
      - name: compile_ts
        variant: linux_unit
    commands:
      - func: checkout
      - func: install
        vars:
          node_js_version: "20.5.0"
          npm_deps_mode: all
      - func: test
        vars:
          mongosh_server_test_version: "latest-alpha-enterprise"
          node_js_version: "20.5.0"
          mongosh_skip_node_version_check: ""
          mongosh_test_id: "mlatest_n20_service_provider_server"
          mongosh_run_only_in_package: "service-provider-server"
  - name: test_m40xc_n16_service_provider_server
    tags: ["unit-test"]
    depends_on:
      - name: compile_ts
        variant: linux_unit
    commands:
      - func: checkout
      - func: install
        vars:
          node_js_version: "16.20.1"
          npm_deps_mode: all
      - func: test
        vars:
          mongosh_server_test_version: "4.0.x-community"
          node_js_version: "16.20.1"
          mongosh_skip_node_version_check: ""
          mongosh_test_id: "m40xc_n16_service_provider_server"
          mongosh_run_only_in_package: "service-provider-server"
  - name: test_m40xe_n16_service_provider_server
    tags: ["unit-test"]
    depends_on:
      - name: compile_ts
        variant: linux_unit
    commands:
      - func: checkout
      - func: install
        vars:
          node_js_version: "16.20.1"
          npm_deps_mode: all
      - func: test
        vars:
          mongosh_server_test_version: "4.0.x"
          node_js_version: "16.20.1"
          mongosh_skip_node_version_check: ""
          mongosh_test_id: "m40xe_n16_service_provider_server"
          mongosh_run_only_in_package: "service-provider-server"
  - name: test_m42xc_n16_service_provider_server
    tags: ["unit-test"]
    depends_on:
      - name: compile_ts
        variant: linux_unit
    commands:
      - func: checkout
      - func: install
        vars:
          node_js_version: "16.20.1"
          npm_deps_mode: all
      - func: test
        vars:
          mongosh_server_test_version: "4.2.x-community"
          node_js_version: "16.20.1"
          mongosh_skip_node_version_check: ""
          mongosh_test_id: "m42xc_n16_service_provider_server"
          mongosh_run_only_in_package: "service-provider-server"
  - name: test_m42xe_n16_service_provider_server
    tags: ["unit-test"]
    depends_on:
      - name: compile_ts
        variant: linux_unit
    commands:
      - func: checkout
      - func: install
        vars:
          node_js_version: "16.20.1"
          npm_deps_mode: all
      - func: test
        vars:
          mongosh_server_test_version: "4.2.x"
          node_js_version: "16.20.1"
          mongosh_skip_node_version_check: ""
          mongosh_test_id: "m42xe_n16_service_provider_server"
          mongosh_run_only_in_package: "service-provider-server"
  - name: test_m44xc_n16_service_provider_server
    tags: ["unit-test"]
    depends_on:
      - name: compile_ts
        variant: linux_unit
    commands:
      - func: checkout
      - func: install
        vars:
          node_js_version: "16.20.1"
          npm_deps_mode: all
      - func: test
        vars:
          mongosh_server_test_version: "4.4.x-community"
          node_js_version: "16.20.1"
          mongosh_skip_node_version_check: ""
          mongosh_test_id: "m44xc_n16_service_provider_server"
          mongosh_run_only_in_package: "service-provider-server"
  - name: test_m44xe_n16_service_provider_server
    tags: ["unit-test"]
    depends_on:
      - name: compile_ts
        variant: linux_unit
    commands:
      - func: checkout
      - func: install
        vars:
          node_js_version: "16.20.1"
          npm_deps_mode: all
      - func: test
        vars:
          mongosh_server_test_version: "4.4.x"
          node_js_version: "16.20.1"
          mongosh_skip_node_version_check: ""
          mongosh_test_id: "m44xe_n16_service_provider_server"
          mongosh_run_only_in_package: "service-provider-server"
  - name: test_m50xc_n16_service_provider_server
    tags: ["unit-test"]
    depends_on:
      - name: compile_ts
        variant: linux_unit
    commands:
      - func: checkout
      - func: install
        vars:
          node_js_version: "16.20.1"
          npm_deps_mode: all
      - func: test
        vars:
          mongosh_server_test_version: "5.0.x-community"
          node_js_version: "16.20.1"
          mongosh_skip_node_version_check: ""
          mongosh_test_id: "m50xc_n16_service_provider_server"
          mongosh_run_only_in_package: "service-provider-server"
  - name: test_m50xe_n16_service_provider_server
    tags: ["unit-test"]
    depends_on:
      - name: compile_ts
        variant: linux_unit
    commands:
      - func: checkout
      - func: install
        vars:
          node_js_version: "16.20.1"
          npm_deps_mode: all
      - func: test
        vars:
          mongosh_server_test_version: "5.0.x"
          node_js_version: "16.20.1"
          mongosh_skip_node_version_check: ""
          mongosh_test_id: "m50xe_n16_service_provider_server"
          mongosh_run_only_in_package: "service-provider-server"
  - name: test_m60xc_n16_service_provider_server
    tags: ["unit-test"]
    depends_on:
      - name: compile_ts
        variant: linux_unit
    commands:
      - func: checkout
      - func: install
        vars:
          node_js_version: "16.20.1"
          npm_deps_mode: all
      - func: test
        vars:
          mongosh_server_test_version: "6.0.x-community"
          node_js_version: "16.20.1"
          mongosh_skip_node_version_check: ""
          mongosh_test_id: "m60xc_n16_service_provider_server"
          mongosh_run_only_in_package: "service-provider-server"
  - name: test_m60xe_n16_service_provider_server
    tags: ["unit-test"]
    depends_on:
      - name: compile_ts
        variant: linux_unit
    commands:
      - func: checkout
      - func: install
        vars:
          node_js_version: "16.20.1"
          npm_deps_mode: all
      - func: test
        vars:
          mongosh_server_test_version: "6.0.x"
          node_js_version: "16.20.1"
          mongosh_skip_node_version_check: ""
          mongosh_test_id: "m60xe_n16_service_provider_server"
          mongosh_run_only_in_package: "service-provider-server"
  - name: test_mlatest_n16_service_provider_server
    tags: ["unit-test","mlatest"]
    depends_on:
      - name: compile_ts
        variant: linux_unit
    commands:
      - func: checkout
      - func: install
        vars:
          node_js_version: "16.20.1"
          npm_deps_mode: all
      - func: test
        vars:
          mongosh_server_test_version: "latest-alpha-enterprise"
          node_js_version: "16.20.1"
          mongosh_skip_node_version_check: ""
          mongosh_test_id: "mlatest_n16_service_provider_server"
          mongosh_run_only_in_package: "service-provider-server"
  - name: test_m40xc_n20_shell_api
    tags: ["unit-test"]
    depends_on:
      - name: compile_ts
        variant: linux_unit
    commands:
      - func: checkout
      - func: install
        vars:
          node_js_version: "20.5.0"
          npm_deps_mode: all
      - func: test
        vars:
          mongosh_server_test_version: "4.0.x-community"
          node_js_version: "20.5.0"
          mongosh_skip_node_version_check: ""
          mongosh_test_id: "m40xc_n20_shell_api"
          mongosh_run_only_in_package: "shell-api"
  - name: test_m40xe_n20_shell_api
    tags: ["unit-test"]
    depends_on:
      - name: compile_ts
        variant: linux_unit
    commands:
      - func: checkout
      - func: install
        vars:
          node_js_version: "20.5.0"
          npm_deps_mode: all
      - func: test
        vars:
          mongosh_server_test_version: "4.0.x"
          node_js_version: "20.5.0"
          mongosh_skip_node_version_check: ""
          mongosh_test_id: "m40xe_n20_shell_api"
          mongosh_run_only_in_package: "shell-api"
  - name: test_m42xc_n20_shell_api
    tags: ["unit-test"]
    depends_on:
      - name: compile_ts
        variant: linux_unit
    commands:
      - func: checkout
      - func: install
        vars:
          node_js_version: "20.5.0"
          npm_deps_mode: all
      - func: test
        vars:
          mongosh_server_test_version: "4.2.x-community"
          node_js_version: "20.5.0"
          mongosh_skip_node_version_check: ""
          mongosh_test_id: "m42xc_n20_shell_api"
          mongosh_run_only_in_package: "shell-api"
  - name: test_m42xe_n20_shell_api
    tags: ["unit-test"]
    depends_on:
      - name: compile_ts
        variant: linux_unit
    commands:
      - func: checkout
      - func: install
        vars:
          node_js_version: "20.5.0"
          npm_deps_mode: all
      - func: test
        vars:
          mongosh_server_test_version: "4.2.x"
          node_js_version: "20.5.0"
          mongosh_skip_node_version_check: ""
          mongosh_test_id: "m42xe_n20_shell_api"
          mongosh_run_only_in_package: "shell-api"
  - name: test_m44xc_n20_shell_api
    tags: ["unit-test"]
    depends_on:
      - name: compile_ts
        variant: linux_unit
    commands:
      - func: checkout
      - func: install
        vars:
          node_js_version: "20.5.0"
          npm_deps_mode: all
      - func: test
        vars:
          mongosh_server_test_version: "4.4.x-community"
          node_js_version: "20.5.0"
          mongosh_skip_node_version_check: ""
          mongosh_test_id: "m44xc_n20_shell_api"
          mongosh_run_only_in_package: "shell-api"
  - name: test_m44xe_n20_shell_api
    tags: ["unit-test"]
    depends_on:
      - name: compile_ts
        variant: linux_unit
    commands:
      - func: checkout
      - func: install
        vars:
          node_js_version: "20.5.0"
          npm_deps_mode: all
      - func: test
        vars:
          mongosh_server_test_version: "4.4.x"
          node_js_version: "20.5.0"
          mongosh_skip_node_version_check: ""
          mongosh_test_id: "m44xe_n20_shell_api"
          mongosh_run_only_in_package: "shell-api"
  - name: test_m50xc_n20_shell_api
    tags: ["unit-test"]
    depends_on:
      - name: compile_ts
        variant: linux_unit
    commands:
      - func: checkout
      - func: install
        vars:
          node_js_version: "20.5.0"
          npm_deps_mode: all
      - func: test
        vars:
          mongosh_server_test_version: "5.0.x-community"
          node_js_version: "20.5.0"
          mongosh_skip_node_version_check: ""
          mongosh_test_id: "m50xc_n20_shell_api"
          mongosh_run_only_in_package: "shell-api"
  - name: test_m50xe_n20_shell_api
    tags: ["unit-test"]
    depends_on:
      - name: compile_ts
        variant: linux_unit
    commands:
      - func: checkout
      - func: install
        vars:
          node_js_version: "20.5.0"
          npm_deps_mode: all
      - func: test
        vars:
          mongosh_server_test_version: "5.0.x"
          node_js_version: "20.5.0"
          mongosh_skip_node_version_check: ""
          mongosh_test_id: "m50xe_n20_shell_api"
          mongosh_run_only_in_package: "shell-api"
  - name: test_m60xc_n20_shell_api
    tags: ["unit-test"]
    depends_on:
      - name: compile_ts
        variant: linux_unit
    commands:
      - func: checkout
      - func: install
        vars:
          node_js_version: "20.5.0"
          npm_deps_mode: all
      - func: test
        vars:
          mongosh_server_test_version: "6.0.x-community"
          node_js_version: "20.5.0"
          mongosh_skip_node_version_check: ""
          mongosh_test_id: "m60xc_n20_shell_api"
          mongosh_run_only_in_package: "shell-api"
  - name: test_m60xe_n20_shell_api
    tags: ["unit-test"]
    depends_on:
      - name: compile_ts
        variant: linux_unit
    commands:
      - func: checkout
      - func: install
        vars:
          node_js_version: "20.5.0"
          npm_deps_mode: all
      - func: test
        vars:
          mongosh_server_test_version: "6.0.x"
          node_js_version: "20.5.0"
          mongosh_skip_node_version_check: ""
          mongosh_test_id: "m60xe_n20_shell_api"
          mongosh_run_only_in_package: "shell-api"
  - name: test_mlatest_n20_shell_api
    tags: ["unit-test","mlatest"]
    depends_on:
      - name: compile_ts
        variant: linux_unit
    commands:
      - func: checkout
      - func: install
        vars:
          node_js_version: "20.5.0"
          npm_deps_mode: all
      - func: test
        vars:
          mongosh_server_test_version: "latest-alpha-enterprise"
          node_js_version: "20.5.0"
          mongosh_skip_node_version_check: ""
          mongosh_test_id: "mlatest_n20_shell_api"
          mongosh_run_only_in_package: "shell-api"
  - name: test_m40xc_n16_shell_api
    tags: ["unit-test"]
    depends_on:
      - name: compile_ts
        variant: linux_unit
    commands:
      - func: checkout
      - func: install
        vars:
          node_js_version: "16.20.1"
          npm_deps_mode: all
      - func: test
        vars:
          mongosh_server_test_version: "4.0.x-community"
          node_js_version: "16.20.1"
          mongosh_skip_node_version_check: ""
          mongosh_test_id: "m40xc_n16_shell_api"
          mongosh_run_only_in_package: "shell-api"
  - name: test_m40xe_n16_shell_api
    tags: ["unit-test"]
    depends_on:
      - name: compile_ts
        variant: linux_unit
    commands:
      - func: checkout
      - func: install
        vars:
          node_js_version: "16.20.1"
          npm_deps_mode: all
      - func: test
        vars:
          mongosh_server_test_version: "4.0.x"
          node_js_version: "16.20.1"
          mongosh_skip_node_version_check: ""
          mongosh_test_id: "m40xe_n16_shell_api"
          mongosh_run_only_in_package: "shell-api"
  - name: test_m42xc_n16_shell_api
    tags: ["unit-test"]
    depends_on:
      - name: compile_ts
        variant: linux_unit
    commands:
      - func: checkout
      - func: install
        vars:
          node_js_version: "16.20.1"
          npm_deps_mode: all
      - func: test
        vars:
          mongosh_server_test_version: "4.2.x-community"
          node_js_version: "16.20.1"
          mongosh_skip_node_version_check: ""
          mongosh_test_id: "m42xc_n16_shell_api"
          mongosh_run_only_in_package: "shell-api"
  - name: test_m42xe_n16_shell_api
    tags: ["unit-test"]
    depends_on:
      - name: compile_ts
        variant: linux_unit
    commands:
      - func: checkout
      - func: install
        vars:
          node_js_version: "16.20.1"
          npm_deps_mode: all
      - func: test
        vars:
          mongosh_server_test_version: "4.2.x"
          node_js_version: "16.20.1"
          mongosh_skip_node_version_check: ""
          mongosh_test_id: "m42xe_n16_shell_api"
          mongosh_run_only_in_package: "shell-api"
  - name: test_m44xc_n16_shell_api
    tags: ["unit-test"]
    depends_on:
      - name: compile_ts
        variant: linux_unit
    commands:
      - func: checkout
      - func: install
        vars:
          node_js_version: "16.20.1"
          npm_deps_mode: all
      - func: test
        vars:
          mongosh_server_test_version: "4.4.x-community"
          node_js_version: "16.20.1"
          mongosh_skip_node_version_check: ""
          mongosh_test_id: "m44xc_n16_shell_api"
          mongosh_run_only_in_package: "shell-api"
  - name: test_m44xe_n16_shell_api
    tags: ["unit-test"]
    depends_on:
      - name: compile_ts
        variant: linux_unit
    commands:
      - func: checkout
      - func: install
        vars:
          node_js_version: "16.20.1"
          npm_deps_mode: all
      - func: test
        vars:
          mongosh_server_test_version: "4.4.x"
          node_js_version: "16.20.1"
          mongosh_skip_node_version_check: ""
          mongosh_test_id: "m44xe_n16_shell_api"
          mongosh_run_only_in_package: "shell-api"
  - name: test_m50xc_n16_shell_api
    tags: ["unit-test"]
    depends_on:
      - name: compile_ts
        variant: linux_unit
    commands:
      - func: checkout
      - func: install
        vars:
          node_js_version: "16.20.1"
          npm_deps_mode: all
      - func: test
        vars:
          mongosh_server_test_version: "5.0.x-community"
          node_js_version: "16.20.1"
          mongosh_skip_node_version_check: ""
          mongosh_test_id: "m50xc_n16_shell_api"
          mongosh_run_only_in_package: "shell-api"
  - name: test_m50xe_n16_shell_api
    tags: ["unit-test"]
    depends_on:
      - name: compile_ts
        variant: linux_unit
    commands:
      - func: checkout
      - func: install
        vars:
          node_js_version: "16.20.1"
          npm_deps_mode: all
      - func: test
        vars:
          mongosh_server_test_version: "5.0.x"
          node_js_version: "16.20.1"
          mongosh_skip_node_version_check: ""
          mongosh_test_id: "m50xe_n16_shell_api"
          mongosh_run_only_in_package: "shell-api"
  - name: test_m60xc_n16_shell_api
    tags: ["unit-test"]
    depends_on:
      - name: compile_ts
        variant: linux_unit
    commands:
      - func: checkout
      - func: install
        vars:
          node_js_version: "16.20.1"
          npm_deps_mode: all
      - func: test
        vars:
          mongosh_server_test_version: "6.0.x-community"
          node_js_version: "16.20.1"
          mongosh_skip_node_version_check: ""
          mongosh_test_id: "m60xc_n16_shell_api"
          mongosh_run_only_in_package: "shell-api"
  - name: test_m60xe_n16_shell_api
    tags: ["unit-test"]
    depends_on:
      - name: compile_ts
        variant: linux_unit
    commands:
      - func: checkout
      - func: install
        vars:
          node_js_version: "16.20.1"
          npm_deps_mode: all
      - func: test
        vars:
          mongosh_server_test_version: "6.0.x"
          node_js_version: "16.20.1"
          mongosh_skip_node_version_check: ""
          mongosh_test_id: "m60xe_n16_shell_api"
          mongosh_run_only_in_package: "shell-api"
  - name: test_mlatest_n16_shell_api
    tags: ["unit-test","mlatest"]
    depends_on:
      - name: compile_ts
        variant: linux_unit
    commands:
      - func: checkout
      - func: install
        vars:
          node_js_version: "16.20.1"
          npm_deps_mode: all
      - func: test
        vars:
          mongosh_server_test_version: "latest-alpha-enterprise"
          node_js_version: "16.20.1"
          mongosh_skip_node_version_check: ""
          mongosh_test_id: "mlatest_n16_shell_api"
          mongosh_run_only_in_package: "shell-api"
  - name: test_n20_shell_evaluator
    tags: ["unit-test"]
    depends_on:
      - name: compile_ts
        variant: linux_unit
    commands:
      - func: checkout
      - func: install
        vars:
          node_js_version: "20.5.0"
          npm_deps_mode: all
      - func: test
        vars:
          mongosh_server_test_version: ""
          node_js_version: "20.5.0"
          mongosh_skip_node_version_check: ""
          mongosh_test_id: "n20_shell_evaluator"
          mongosh_run_only_in_package: "shell-evaluator"
  - name: test_n16_shell_evaluator
    tags: ["unit-test"]
    depends_on:
      - name: compile_ts
        variant: linux_unit
    commands:
      - func: checkout
      - func: install
        vars:
          node_js_version: "16.20.1"
          npm_deps_mode: all
      - func: test
        vars:
          mongosh_server_test_version: ""
          node_js_version: "16.20.1"
          mongosh_skip_node_version_check: ""
          mongosh_test_id: "n16_shell_evaluator"
          mongosh_run_only_in_package: "shell-evaluator"
  - name: test_n20_snippet_manager
    tags: ["unit-test"]
    depends_on:
      - name: compile_ts
        variant: linux_unit
    commands:
      - func: checkout
      - func: install
        vars:
          node_js_version: "20.5.0"
          npm_deps_mode: all
      - func: test
        vars:
          mongosh_server_test_version: ""
          node_js_version: "20.5.0"
          mongosh_skip_node_version_check: ""
          mongosh_test_id: "n20_snippet_manager"
          mongosh_run_only_in_package: "snippet-manager"
  - name: test_n16_snippet_manager
    tags: ["unit-test"]
    depends_on:
      - name: compile_ts
        variant: linux_unit
    commands:
      - func: checkout
      - func: install
        vars:
          node_js_version: "16.20.1"
          npm_deps_mode: all
      - func: test
        vars:
          mongosh_server_test_version: ""
          node_js_version: "16.20.1"
          mongosh_skip_node_version_check: ""
          mongosh_test_id: "n16_snippet_manager"
          mongosh_run_only_in_package: "snippet-manager"
  - name: test_n20_types
    tags: ["unit-test"]
    depends_on:
      - name: compile_ts
        variant: linux_unit
    commands:
      - func: checkout
      - func: install
        vars:
          node_js_version: "20.5.0"
          npm_deps_mode: all
      - func: test
        vars:
          mongosh_server_test_version: ""
          node_js_version: "20.5.0"
          mongosh_skip_node_version_check: ""
          mongosh_test_id: "n20_types"
          mongosh_run_only_in_package: "types"
  - name: test_n16_types
    tags: ["unit-test"]
    depends_on:
      - name: compile_ts
        variant: linux_unit
    commands:
      - func: checkout
      - func: install
        vars:
          node_js_version: "16.20.1"
          npm_deps_mode: all
      - func: test
        vars:
          mongosh_server_test_version: ""
          node_js_version: "16.20.1"
          mongosh_skip_node_version_check: ""
          mongosh_test_id: "n16_types"
          mongosh_run_only_in_package: "types"

  ###
  # INTEGRATION TESTS
  ###
  - name: test_vscode
    tags: ["extra-integration-test"]
    depends_on:
      - name: compile_ts
        variant: linux_unit
    commands:
      - func: checkout
      - func: install
        vars:
          node_js_version: "20.5.0"
          npm_deps_mode: all
      - func: test_vscode
        vars:
          node_js_version: "20.5.0"
  - name: test_connectivity
    tags: ["extra-integration-test"]
    depends_on:
      - name: compile_ts
        variant: linux_unit
    commands:
      - func: checkout
      - func: install
        vars:
          node_js_version: "20.5.0"
          npm_deps_mode: all
      - func: test_connectivity
        vars:
          node_js_version: "20.5.0"
  - name: test_apistrict
    tags: ["extra-integration-test"]
    depends_on:
      - name: compile_ts
        variant: linux_unit
    commands:
      - func: checkout
      - func: install
        vars:
          node_js_version: "20.5.0"
          npm_deps_mode: cli_build
      - func: test_apistrict
        vars:
          node_js_version: "20.5.0"
          mongosh_server_test_version: "latest-alpha-enterprise"
          mongosh_test_force_api_strict: "1"
  - name: compile_artifact
    depends_on:
      - name: compile_ts
        variant: linux_unit
    commands:
      - func: checkout
      - func: install
        vars:
          node_js_version: "20.5.0"
          npm_deps_mode: cli_build
      - func: compile_artifact
        vars:
          node_js_version: "20.5.0"

  - name: generate_license_and_vulnerability_report
    depends_on:
      - name: compile_ts
        variant: linux_unit
    commands:
      - func: checkout
      - func: install
        vars:
          node_js_version: "20.5.0"
          npm_deps_mode: cli_build
      - func: generate_license_and_vulnerability_report
        vars:
          node_js_version: "20.5.0"

  ###
  # E2E TESTS
  ###
  - name: e2e_tests_darwin_x64_fips
    tags: ["e2e-test"]
    depends_on:
      - name: compile_artifact
        variant: darwin
    commands:
      - func: checkout
      - func: install
        vars:
          node_js_version: "20.5.0"
          npm_deps_mode: cli_build
      - func: download_compiled_artifact
        vars:
          executable_os_id: darwin-x64
      - func: run_e2e_tests
        vars:
          node_js_version: "20.5.0"
          mongosh_server_test_version: "stable-enterprise"
          mongosh_test_e2e_force_fips: "1"
  - name: e2e_tests_darwin_x64
    tags: ["e2e-test"]
    depends_on:
      - name: compile_artifact
        variant: darwin
    commands:
      - func: checkout
      - func: install
        vars:
          node_js_version: "20.5.0"
          npm_deps_mode: cli_build
      - func: download_compiled_artifact
        vars:
          executable_os_id: darwin-x64
      - func: run_e2e_tests
        vars:
          node_js_version: "20.5.0"
          mongosh_server_test_version: "stable-enterprise"
          mongosh_test_e2e_force_fips: ""
  - name: e2e_tests_darwin_x64_700rc10_fips
    tags: ["e2e-test"]
    depends_on:
      - name: compile_artifact
        variant: darwin
    commands:
      - func: checkout
      - func: install
        vars:
          node_js_version: "20.5.0"
          npm_deps_mode: cli_build
      - func: download_compiled_artifact
        vars:
          executable_os_id: darwin-x64
      - func: run_e2e_tests
        vars:
          node_js_version: "20.5.0"
          mongosh_server_test_version: "7.0.0-rc10-enterprise"
          mongosh_test_e2e_force_fips: "1"
  - name: e2e_tests_darwin_x64_700rc10
    tags: ["e2e-test"]
    depends_on:
      - name: compile_artifact
        variant: darwin
    commands:
      - func: checkout
      - func: install
        vars:
          node_js_version: "20.5.0"
          npm_deps_mode: cli_build
      - func: download_compiled_artifact
        vars:
          executable_os_id: darwin-x64
      - func: run_e2e_tests
        vars:
          node_js_version: "20.5.0"
          mongosh_server_test_version: "7.0.0-rc10-enterprise"
          mongosh_test_e2e_force_fips: ""
  - name: e2e_tests_darwin_arm64_fips
    tags: ["e2e-test"]
    depends_on:
      - name: compile_artifact
        variant: darwin_arm64
    commands:
      - func: checkout
      - func: install
        vars:
          node_js_version: "20.5.0"
          npm_deps_mode: cli_build
      - func: download_compiled_artifact
        vars:
          executable_os_id: darwin-arm64
      - func: run_e2e_tests
        vars:
          node_js_version: "20.5.0"
          mongosh_server_test_version: "stable-enterprise"
          mongosh_test_e2e_force_fips: "1"
  - name: e2e_tests_darwin_arm64
    tags: ["e2e-test"]
    depends_on:
      - name: compile_artifact
        variant: darwin_arm64
    commands:
      - func: checkout
      - func: install
        vars:
          node_js_version: "20.5.0"
          npm_deps_mode: cli_build
      - func: download_compiled_artifact
        vars:
          executable_os_id: darwin-arm64
      - func: run_e2e_tests
        vars:
          node_js_version: "20.5.0"
          mongosh_server_test_version: "stable-enterprise"
          mongosh_test_e2e_force_fips: ""
  - name: e2e_tests_darwin_arm64_700rc10_fips
    tags: ["e2e-test"]
    depends_on:
      - name: compile_artifact
        variant: darwin_arm64
    commands:
      - func: checkout
      - func: install
        vars:
          node_js_version: "20.5.0"
          npm_deps_mode: cli_build
      - func: download_compiled_artifact
        vars:
          executable_os_id: darwin-arm64
      - func: run_e2e_tests
        vars:
          node_js_version: "20.5.0"
          mongosh_server_test_version: "7.0.0-rc10-enterprise"
          mongosh_test_e2e_force_fips: "1"
  - name: e2e_tests_darwin_arm64_700rc10
    tags: ["e2e-test"]
    depends_on:
      - name: compile_artifact
        variant: darwin_arm64
    commands:
      - func: checkout
      - func: install
        vars:
          node_js_version: "20.5.0"
          npm_deps_mode: cli_build
      - func: download_compiled_artifact
        vars:
          executable_os_id: darwin-arm64
      - func: run_e2e_tests
        vars:
          node_js_version: "20.5.0"
          mongosh_server_test_version: "7.0.0-rc10-enterprise"
          mongosh_test_e2e_force_fips: ""
  - name: e2e_tests_linux_x64_fips
    tags: ["e2e-test"]
    depends_on:
      - name: compile_artifact
        variant: linux_x64_build
    commands:
      - func: checkout
      - func: install
        vars:
          node_js_version: "20.5.0"
          npm_deps_mode: cli_build
      - func: download_compiled_artifact
        vars:
          executable_os_id: linux-x64
      - func: run_e2e_tests
        vars:
          node_js_version: "20.5.0"
          mongosh_server_test_version: "stable-enterprise"
          mongosh_test_e2e_force_fips: "1"
  - name: e2e_tests_linux_x64
    tags: ["e2e-test"]
    depends_on:
      - name: compile_artifact
        variant: linux_x64_build
    commands:
      - func: checkout
      - func: install
        vars:
          node_js_version: "20.5.0"
          npm_deps_mode: cli_build
      - func: download_compiled_artifact
        vars:
          executable_os_id: linux-x64
      - func: run_e2e_tests
        vars:
          node_js_version: "20.5.0"
          mongosh_server_test_version: "stable-enterprise"
          mongosh_test_e2e_force_fips: ""
  - name: e2e_tests_linux_x64_700rc10_fips
    tags: ["e2e-test"]
    depends_on:
      - name: compile_artifact
        variant: linux_x64_build
    commands:
      - func: checkout
      - func: install
        vars:
          node_js_version: "20.5.0"
          npm_deps_mode: cli_build
      - func: download_compiled_artifact
        vars:
          executable_os_id: linux-x64
      - func: run_e2e_tests
        vars:
          node_js_version: "20.5.0"
          mongosh_server_test_version: "7.0.0-rc10-enterprise"
          mongosh_test_e2e_force_fips: "1"
  - name: e2e_tests_linux_x64_700rc10
    tags: ["e2e-test"]
    depends_on:
      - name: compile_artifact
        variant: linux_x64_build
    commands:
      - func: checkout
      - func: install
        vars:
          node_js_version: "20.5.0"
          npm_deps_mode: cli_build
      - func: download_compiled_artifact
        vars:
          executable_os_id: linux-x64
      - func: run_e2e_tests
        vars:
          node_js_version: "20.5.0"
          mongosh_server_test_version: "7.0.0-rc10-enterprise"
          mongosh_test_e2e_force_fips: ""
  - name: e2e_tests_linux_x64_openssl11_fips
    tags: ["e2e-test"]
    depends_on:
      - name: compile_artifact
        variant: linux_x64_build_openssl11
    commands:
      - func: checkout
      - func: install
        vars:
          node_js_version: "20.5.0"
          npm_deps_mode: cli_build
      - func: download_compiled_artifact
        vars:
          executable_os_id: linux-x64-openssl11
      - func: run_e2e_tests
        vars:
          node_js_version: "20.5.0"
          mongosh_server_test_version: "stable-enterprise"
          mongosh_test_e2e_force_fips: "1"
  - name: e2e_tests_linux_x64_openssl11
    tags: ["e2e-test"]
    depends_on:
      - name: compile_artifact
        variant: linux_x64_build_openssl11
    commands:
      - func: checkout
      - func: install
        vars:
          node_js_version: "20.5.0"
          npm_deps_mode: cli_build
      - func: download_compiled_artifact
        vars:
          executable_os_id: linux-x64-openssl11
      - func: run_e2e_tests
        vars:
          node_js_version: "20.5.0"
          mongosh_server_test_version: "stable-enterprise"
          mongosh_test_e2e_force_fips: ""
  - name: e2e_tests_linux_x64_openssl11_700rc10_fips
    tags: ["e2e-test"]
    depends_on:
      - name: compile_artifact
        variant: linux_x64_build_openssl11
    commands:
      - func: checkout
      - func: install
        vars:
          node_js_version: "20.5.0"
          npm_deps_mode: cli_build
      - func: download_compiled_artifact
        vars:
          executable_os_id: linux-x64-openssl11
      - func: run_e2e_tests
        vars:
          node_js_version: "20.5.0"
          mongosh_server_test_version: "7.0.0-rc10-enterprise"
          mongosh_test_e2e_force_fips: "1"
  - name: e2e_tests_linux_x64_openssl11_700rc10
    tags: ["e2e-test"]
    depends_on:
      - name: compile_artifact
        variant: linux_x64_build_openssl11
    commands:
      - func: checkout
      - func: install
        vars:
          node_js_version: "20.5.0"
          npm_deps_mode: cli_build
      - func: download_compiled_artifact
        vars:
          executable_os_id: linux-x64-openssl11
      - func: run_e2e_tests
        vars:
          node_js_version: "20.5.0"
          mongosh_server_test_version: "7.0.0-rc10-enterprise"
          mongosh_test_e2e_force_fips: ""
  - name: e2e_tests_linux_x64_openssl3_fips
    tags: ["e2e-test"]
    depends_on:
      - name: compile_artifact
        variant: linux_x64_build_openssl3
    commands:
      - func: checkout
      - func: install
        vars:
          node_js_version: "20.5.0"
          npm_deps_mode: cli_build
      - func: download_compiled_artifact
        vars:
          executable_os_id: linux-x64-openssl3
      - func: run_e2e_tests
        vars:
          node_js_version: "20.5.0"
          mongosh_server_test_version: "stable-enterprise"
          mongosh_test_e2e_force_fips: "1"
  - name: e2e_tests_linux_x64_openssl3
    tags: ["e2e-test"]
    depends_on:
      - name: compile_artifact
        variant: linux_x64_build_openssl3
    commands:
      - func: checkout
      - func: install
        vars:
          node_js_version: "20.5.0"
          npm_deps_mode: cli_build
      - func: download_compiled_artifact
        vars:
          executable_os_id: linux-x64-openssl3
      - func: run_e2e_tests
        vars:
          node_js_version: "20.5.0"
          mongosh_server_test_version: "stable-enterprise"
          mongosh_test_e2e_force_fips: ""
  - name: e2e_tests_linux_x64_openssl3_700rc10_fips
    tags: ["e2e-test"]
    depends_on:
      - name: compile_artifact
        variant: linux_x64_build_openssl3
    commands:
      - func: checkout
      - func: install
        vars:
          node_js_version: "20.5.0"
          npm_deps_mode: cli_build
      - func: download_compiled_artifact
        vars:
          executable_os_id: linux-x64-openssl3
      - func: run_e2e_tests
        vars:
          node_js_version: "20.5.0"
          mongosh_server_test_version: "7.0.0-rc10-enterprise"
          mongosh_test_e2e_force_fips: "1"
  - name: e2e_tests_linux_x64_openssl3_700rc10
    tags: ["e2e-test"]
    depends_on:
      - name: compile_artifact
        variant: linux_x64_build_openssl3
    commands:
      - func: checkout
      - func: install
        vars:
          node_js_version: "20.5.0"
          npm_deps_mode: cli_build
      - func: download_compiled_artifact
        vars:
          executable_os_id: linux-x64-openssl3
      - func: run_e2e_tests
        vars:
          node_js_version: "20.5.0"
          mongosh_server_test_version: "7.0.0-rc10-enterprise"
          mongosh_test_e2e_force_fips: ""
  - name: e2e_tests_linux_arm64_fips
    tags: ["e2e-test"]
    depends_on:
      - name: compile_artifact
        variant: linux_arm64_build
    commands:
      - func: checkout
      - func: install
        vars:
          node_js_version: "20.5.0"
          npm_deps_mode: cli_build
      - func: download_compiled_artifact
        vars:
          executable_os_id: linux-arm64
      - func: run_e2e_tests
        vars:
          node_js_version: "20.5.0"
          mongosh_server_test_version: "stable-enterprise"
          mongosh_test_e2e_force_fips: "1"
  - name: e2e_tests_linux_arm64
    tags: ["e2e-test"]
    depends_on:
      - name: compile_artifact
        variant: linux_arm64_build
    commands:
      - func: checkout
      - func: install
        vars:
          node_js_version: "20.5.0"
          npm_deps_mode: cli_build
      - func: download_compiled_artifact
        vars:
          executable_os_id: linux-arm64
      - func: run_e2e_tests
        vars:
          node_js_version: "20.5.0"
          mongosh_server_test_version: "stable-enterprise"
          mongosh_test_e2e_force_fips: ""
  - name: e2e_tests_linux_arm64_700rc10_fips
    tags: ["e2e-test"]
    depends_on:
      - name: compile_artifact
        variant: linux_arm64_build
    commands:
      - func: checkout
      - func: install
        vars:
          node_js_version: "20.5.0"
          npm_deps_mode: cli_build
      - func: download_compiled_artifact
        vars:
          executable_os_id: linux-arm64
      - func: run_e2e_tests
        vars:
          node_js_version: "20.5.0"
          mongosh_server_test_version: "7.0.0-rc10-enterprise"
          mongosh_test_e2e_force_fips: "1"
  - name: e2e_tests_linux_arm64_700rc10
    tags: ["e2e-test"]
    depends_on:
      - name: compile_artifact
        variant: linux_arm64_build
    commands:
      - func: checkout
      - func: install
        vars:
          node_js_version: "20.5.0"
          npm_deps_mode: cli_build
      - func: download_compiled_artifact
        vars:
          executable_os_id: linux-arm64
      - func: run_e2e_tests
        vars:
          node_js_version: "20.5.0"
          mongosh_server_test_version: "7.0.0-rc10-enterprise"
          mongosh_test_e2e_force_fips: ""
  - name: e2e_tests_linux_arm64_openssl11_fips
    tags: ["e2e-test"]
    depends_on:
      - name: compile_artifact
        variant: linux_arm64_build_openssl11
    commands:
      - func: checkout
      - func: install
        vars:
          node_js_version: "20.5.0"
          npm_deps_mode: cli_build
      - func: download_compiled_artifact
        vars:
          executable_os_id: linux-arm64-openssl11
      - func: run_e2e_tests
        vars:
          node_js_version: "20.5.0"
          mongosh_server_test_version: "stable-enterprise"
          mongosh_test_e2e_force_fips: "1"
  - name: e2e_tests_linux_arm64_openssl11
    tags: ["e2e-test"]
    depends_on:
      - name: compile_artifact
        variant: linux_arm64_build_openssl11
    commands:
      - func: checkout
      - func: install
        vars:
          node_js_version: "20.5.0"
          npm_deps_mode: cli_build
      - func: download_compiled_artifact
        vars:
          executable_os_id: linux-arm64-openssl11
      - func: run_e2e_tests
        vars:
          node_js_version: "20.5.0"
          mongosh_server_test_version: "stable-enterprise"
          mongosh_test_e2e_force_fips: ""
  - name: e2e_tests_linux_arm64_openssl11_700rc10_fips
    tags: ["e2e-test"]
    depends_on:
      - name: compile_artifact
        variant: linux_arm64_build_openssl11
<<<<<<< HEAD
=======
    commands:
      - func: checkout
      - func: install
        vars:
          node_js_version: "16.20.1"
          npm_deps_mode: cli_build
      - func: download_compiled_artifact
        vars:
          executable_os_id: linux-arm64-openssl11
      - func: run_e2e_tests
        vars:
          node_js_version: "16.20.1"
          mongosh_server_test_version: "7.0.0-rc10-enterprise"
          mongosh_test_e2e_force_fips: "1"
  - name: e2e_tests_linux_arm64_openssl11_700rc10
    tags: ["e2e-test"]
    depends_on:
      - name: compile_artifact
        variant: linux_arm64_build_openssl11
    commands:
      - func: checkout
      - func: install
        vars:
          node_js_version: "16.20.1"
          npm_deps_mode: cli_build
      - func: download_compiled_artifact
        vars:
          executable_os_id: linux-arm64-openssl11
      - func: run_e2e_tests
        vars:
          node_js_version: "16.20.1"
          mongosh_server_test_version: "7.0.0-rc10-enterprise"
          mongosh_test_e2e_force_fips: ""
  - name: e2e_tests_linux_arm64_openssl3_fips
    tags: ["e2e-test"]
    depends_on:
      - name: compile_artifact
        variant: linux_arm64_build_openssl3
    commands:
      - func: checkout
      - func: install
        vars:
          node_js_version: "16.20.1"
          npm_deps_mode: cli_build
      - func: download_compiled_artifact
        vars:
          executable_os_id: linux-arm64-openssl3
      - func: run_e2e_tests
        vars:
          node_js_version: "16.20.1"
          mongosh_server_test_version: "stable-enterprise"
          mongosh_test_e2e_force_fips: "1"
  - name: e2e_tests_linux_arm64_openssl3
    tags: ["e2e-test"]
    depends_on:
      - name: compile_artifact
        variant: linux_arm64_build_openssl3
    commands:
      - func: checkout
      - func: install
        vars:
          node_js_version: "16.20.1"
          npm_deps_mode: cli_build
      - func: download_compiled_artifact
        vars:
          executable_os_id: linux-arm64-openssl3
      - func: run_e2e_tests
        vars:
          node_js_version: "16.20.1"
          mongosh_server_test_version: "stable-enterprise"
          mongosh_test_e2e_force_fips: ""
  - name: e2e_tests_linux_arm64_openssl3_50x_fips
    tags: ["e2e-test"]
    depends_on:
      - name: compile_artifact
        variant: linux_arm64_build_openssl3
    commands:
      - func: checkout
      - func: install
        vars:
          node_js_version: "16.20.1"
          npm_deps_mode: cli_build
      - func: download_compiled_artifact
        vars:
          executable_os_id: linux-arm64-openssl3
      - func: run_e2e_tests
        vars:
          node_js_version: "16.20.1"
          mongosh_server_test_version: "5.0.x-enterprise"
          mongosh_test_e2e_force_fips: "1"
  - name: e2e_tests_linux_arm64_openssl3_50x
    tags: ["e2e-test"]
    depends_on:
      - name: compile_artifact
        variant: linux_arm64_build_openssl3
    commands:
      - func: checkout
      - func: install
        vars:
          node_js_version: "16.20.1"
          npm_deps_mode: cli_build
      - func: download_compiled_artifact
        vars:
          executable_os_id: linux-arm64-openssl3
      - func: run_e2e_tests
        vars:
          node_js_version: "16.20.1"
          mongosh_server_test_version: "5.0.x-enterprise"
          mongosh_test_e2e_force_fips: ""
  - name: e2e_tests_linux_arm64_openssl3_700rc10_fips
    tags: ["e2e-test"]
    depends_on:
      - name: compile_artifact
        variant: linux_arm64_build_openssl3
    commands:
      - func: checkout
      - func: install
        vars:
          node_js_version: "16.20.1"
          npm_deps_mode: cli_build
      - func: download_compiled_artifact
        vars:
          executable_os_id: linux-arm64-openssl3
      - func: run_e2e_tests
        vars:
          node_js_version: "16.20.1"
          mongosh_server_test_version: "7.0.0-rc10-enterprise"
          mongosh_test_e2e_force_fips: "1"
  - name: e2e_tests_linux_arm64_openssl3_700rc10
    tags: ["e2e-test"]
    depends_on:
      - name: compile_artifact
        variant: linux_arm64_build_openssl3
    commands:
      - func: checkout
      - func: install
        vars:
          node_js_version: "16.20.1"
          npm_deps_mode: cli_build
      - func: download_compiled_artifact
        vars:
          executable_os_id: linux-arm64-openssl3
      - func: run_e2e_tests
        vars:
          node_js_version: "16.20.1"
          mongosh_server_test_version: "7.0.0-rc10-enterprise"
          mongosh_test_e2e_force_fips: ""
  - name: e2e_tests_linux_ppc64le_fips
    tags: ["e2e-test"]
    depends_on:
      - name: compile_artifact
        variant: linux_ppc64le_build
    commands:
      - func: checkout
      - func: install
        vars:
          node_js_version: "16.20.1"
          npm_deps_mode: cli_build
      - func: download_compiled_artifact
        vars:
          executable_os_id: linux-ppc64le
      - func: run_e2e_tests
        vars:
          node_js_version: "16.20.1"
          mongosh_server_test_version: "stable-enterprise"
          mongosh_test_e2e_force_fips: "1"
  - name: e2e_tests_linux_ppc64le
    tags: ["e2e-test"]
    depends_on:
      - name: compile_artifact
        variant: linux_ppc64le_build
    commands:
      - func: checkout
      - func: install
        vars:
          node_js_version: "16.20.1"
          npm_deps_mode: cli_build
      - func: download_compiled_artifact
        vars:
          executable_os_id: linux-ppc64le
      - func: run_e2e_tests
        vars:
          node_js_version: "16.20.1"
          mongosh_server_test_version: "stable-enterprise"
          mongosh_test_e2e_force_fips: ""
  - name: e2e_tests_linux_ppc64le_50x_fips
    tags: ["e2e-test"]
    depends_on:
      - name: compile_artifact
        variant: linux_ppc64le_build
    commands:
      - func: checkout
      - func: install
        vars:
          node_js_version: "16.20.1"
          npm_deps_mode: cli_build
      - func: download_compiled_artifact
        vars:
          executable_os_id: linux-ppc64le
      - func: run_e2e_tests
        vars:
          node_js_version: "16.20.1"
          mongosh_server_test_version: "5.0.x-enterprise"
          mongosh_test_e2e_force_fips: "1"
  - name: e2e_tests_linux_ppc64le_50x
    tags: ["e2e-test"]
    depends_on:
      - name: compile_artifact
        variant: linux_ppc64le_build
    commands:
      - func: checkout
      - func: install
        vars:
          node_js_version: "16.20.1"
          npm_deps_mode: cli_build
      - func: download_compiled_artifact
        vars:
          executable_os_id: linux-ppc64le
      - func: run_e2e_tests
        vars:
          node_js_version: "16.20.1"
          mongosh_server_test_version: "5.0.x-enterprise"
          mongosh_test_e2e_force_fips: ""
  - name: e2e_tests_linux_ppc64le_700rc10_fips
    tags: ["e2e-test"]
    depends_on:
      - name: compile_artifact
        variant: linux_ppc64le_build
>>>>>>> 47b70441
    commands:
      - func: checkout
      - func: install
        vars:
          node_js_version: "20.5.0"
          npm_deps_mode: cli_build
      - func: download_compiled_artifact
        vars:
          executable_os_id: linux-arm64-openssl11
      - func: run_e2e_tests
        vars:
          node_js_version: "20.5.0"
          mongosh_server_test_version: "7.0.0-rc10-enterprise"
          mongosh_test_e2e_force_fips: "1"
  - name: e2e_tests_linux_arm64_openssl11_700rc10
    tags: ["e2e-test"]
    depends_on:
      - name: compile_artifact
        variant: linux_arm64_build_openssl11
    commands:
      - func: checkout
      - func: install
        vars:
          node_js_version: "20.5.0"
          npm_deps_mode: cli_build
      - func: download_compiled_artifact
        vars:
          executable_os_id: linux-arm64-openssl11
      - func: run_e2e_tests
        vars:
          node_js_version: "20.5.0"
          mongosh_server_test_version: "7.0.0-rc10-enterprise"
          mongosh_test_e2e_force_fips: ""
  - name: e2e_tests_linux_ppc64le_fips
    tags: ["e2e-test"]
    depends_on:
      - name: compile_artifact
        variant: linux_ppc64le_build
    commands:
      - func: checkout
      - func: install
        vars:
          node_js_version: "20.5.0"
          npm_deps_mode: cli_build
      - func: download_compiled_artifact
        vars:
          executable_os_id: linux-ppc64le
      - func: run_e2e_tests
        vars:
          node_js_version: "20.5.0"
          mongosh_server_test_version: "stable-enterprise"
          mongosh_test_e2e_force_fips: "1"
  - name: e2e_tests_linux_ppc64le
    tags: ["e2e-test"]
    depends_on:
      - name: compile_artifact
        variant: linux_ppc64le_build
    commands:
      - func: checkout
      - func: install
        vars:
          node_js_version: "20.5.0"
          npm_deps_mode: cli_build
      - func: download_compiled_artifact
        vars:
          executable_os_id: linux-ppc64le
      - func: run_e2e_tests
        vars:
          node_js_version: "20.5.0"
          mongosh_server_test_version: "stable-enterprise"
          mongosh_test_e2e_force_fips: ""
  - name: e2e_tests_linux_ppc64le_700rc10_fips
    tags: ["e2e-test"]
    depends_on:
      - name: compile_artifact
        variant: linux_ppc64le_build
    commands:
      - func: checkout
      - func: install
        vars:
          node_js_version: "20.5.0"
          npm_deps_mode: cli_build
      - func: download_compiled_artifact
        vars:
          executable_os_id: linux-ppc64le
      - func: run_e2e_tests
        vars:
          node_js_version: "20.5.0"
          mongosh_server_test_version: "7.0.0-rc10-enterprise"
          mongosh_test_e2e_force_fips: "1"
  - name: e2e_tests_linux_ppc64le_700rc10
    tags: ["e2e-test"]
    depends_on:
      - name: compile_artifact
        variant: linux_ppc64le_build
    commands:
      - func: checkout
      - func: install
        vars:
          node_js_version: "20.5.0"
          npm_deps_mode: cli_build
      - func: download_compiled_artifact
        vars:
          executable_os_id: linux-ppc64le
      - func: run_e2e_tests
        vars:
          node_js_version: "20.5.0"
          mongosh_server_test_version: "7.0.0-rc10-enterprise"
          mongosh_test_e2e_force_fips: ""
  - name: e2e_tests_linux_s390x_fips
    tags: ["e2e-test"]
    depends_on:
      - name: compile_artifact
        variant: linux_s390x_build
    commands:
      - func: checkout
      - func: install
        vars:
          node_js_version: "20.5.0"
          npm_deps_mode: cli_build
      - func: download_compiled_artifact
        vars:
          executable_os_id: linux-s390x
      - func: run_e2e_tests
        vars:
          node_js_version: "20.5.0"
          mongosh_server_test_version: "stable-enterprise"
          mongosh_test_e2e_force_fips: "1"
  - name: e2e_tests_linux_s390x
    tags: ["e2e-test"]
    depends_on:
      - name: compile_artifact
        variant: linux_s390x_build
    commands:
      - func: checkout
      - func: install
        vars:
          node_js_version: "20.5.0"
          npm_deps_mode: cli_build
      - func: download_compiled_artifact
        vars:
          executable_os_id: linux-s390x
      - func: run_e2e_tests
        vars:
          node_js_version: "20.5.0"
          mongosh_server_test_version: "stable-enterprise"
          mongosh_test_e2e_force_fips: ""
  - name: e2e_tests_linux_s390x_700rc10_fips
    tags: ["e2e-test"]
    depends_on:
      - name: compile_artifact
        variant: linux_s390x_build
    commands:
      - func: checkout
      - func: install
        vars:
          node_js_version: "20.5.0"
          npm_deps_mode: cli_build
      - func: download_compiled_artifact
        vars:
          executable_os_id: linux-s390x
      - func: run_e2e_tests
        vars:
          node_js_version: "20.5.0"
          mongosh_server_test_version: "7.0.0-rc10-enterprise"
          mongosh_test_e2e_force_fips: "1"
  - name: e2e_tests_linux_s390x_700rc10
    tags: ["e2e-test"]
    depends_on:
      - name: compile_artifact
        variant: linux_s390x_build
    commands:
      - func: checkout
      - func: install
        vars:
          node_js_version: "20.5.0"
          npm_deps_mode: cli_build
      - func: download_compiled_artifact
        vars:
          executable_os_id: linux-s390x
      - func: run_e2e_tests
        vars:
          node_js_version: "20.5.0"
          mongosh_server_test_version: "7.0.0-rc10-enterprise"
          mongosh_test_e2e_force_fips: ""
  - name: e2e_tests_win32_fips
    tags: ["e2e-test"]
    depends_on:
      - name: compile_artifact
        variant: win32_build
    commands:
      - func: checkout
      - func: install
        vars:
          node_js_version: "20.5.0"
          npm_deps_mode: cli_build
      - func: download_compiled_artifact
        vars:
          executable_os_id: win32
      - func: run_e2e_tests
        vars:
          node_js_version: "20.5.0"
          mongosh_server_test_version: "stable-enterprise"
          mongosh_test_e2e_force_fips: "1"
  - name: e2e_tests_win32
    tags: ["e2e-test"]
    depends_on:
      - name: compile_artifact
        variant: win32_build
    commands:
      - func: checkout
      - func: install
        vars:
          node_js_version: "20.5.0"
          npm_deps_mode: cli_build
      - func: download_compiled_artifact
        vars:
          executable_os_id: win32
      - func: run_e2e_tests
        vars:
          node_js_version: "20.5.0"
          mongosh_server_test_version: "stable-enterprise"
          mongosh_test_e2e_force_fips: ""
  - name: e2e_tests_win32_700rc10_fips
    tags: ["e2e-test"]
    depends_on:
      - name: compile_artifact
        variant: win32_build
    commands:
      - func: checkout
      - func: install
        vars:
          node_js_version: "20.5.0"
          npm_deps_mode: cli_build
      - func: download_compiled_artifact
        vars:
          executable_os_id: win32
      - func: run_e2e_tests
        vars:
          node_js_version: "20.5.0"
          mongosh_server_test_version: "7.0.0-rc10-enterprise"
          mongosh_test_e2e_force_fips: "1"
  - name: e2e_tests_win32_700rc10
    tags: ["e2e-test"]
    depends_on:
      - name: compile_artifact
        variant: win32_build
    commands:
      - func: checkout
      - func: install
        vars:
          node_js_version: "20.5.0"
          npm_deps_mode: cli_build
      - func: download_compiled_artifact
        vars:
          executable_os_id: win32
      - func: run_e2e_tests
        vars:
          node_js_version: "20.5.0"
          mongosh_server_test_version: "7.0.0-rc10-enterprise"
          mongosh_test_e2e_force_fips: ""

  ###
  # PACKAGING
  ###
  - name: package_and_upload_artifact_darwin_x64
    depends_on:
      - name: compile_artifact
        variant: darwin
    commands:
      - func: checkout
      - func: install
        vars:
          npm_deps_mode: cli_build
          node_js_version: "20.5.0"
      - func: package_and_upload_artifact
        vars:
          node_js_version: "20.5.0"
          package_variant: darwin-x64
          executable_os_id: darwin-x64
  - name: package_and_upload_artifact_darwin_arm64
    depends_on:
      - name: compile_artifact
        variant: darwin_arm64
    commands:
      - func: checkout
      - func: install
        vars:
          npm_deps_mode: cli_build
          node_js_version: "20.5.0"
      - func: package_and_upload_artifact
        vars:
          node_js_version: "20.5.0"
          package_variant: darwin-arm64
          executable_os_id: darwin-arm64
  - name: package_and_upload_artifact_linux_x64
    depends_on:
      - name: compile_artifact
        variant: linux_x64_build
    commands:
      - func: checkout
      - func: install
        vars:
          npm_deps_mode: cli_build
          node_js_version: "20.5.0"
      - func: package_and_upload_artifact
        vars:
          node_js_version: "20.5.0"
          package_variant: linux-x64
          executable_os_id: linux-x64
  - name: package_and_upload_artifact_deb_x64
    depends_on:
      - name: compile_artifact
        variant: linux_x64_build
    commands:
      - func: checkout
      - func: install
        vars:
          npm_deps_mode: cli_build
          node_js_version: "20.5.0"
      - func: package_and_upload_artifact
        vars:
          node_js_version: "20.5.0"
          package_variant: deb-x64
          executable_os_id: linux-x64
  - name: package_and_upload_artifact_rpm_x64
    depends_on:
      - name: compile_artifact
        variant: linux_x64_build
    commands:
      - func: checkout
      - func: install
        vars:
          npm_deps_mode: cli_build
          node_js_version: "20.5.0"
      - func: package_and_upload_artifact
        vars:
          node_js_version: "20.5.0"
          package_variant: rpm-x64
          executable_os_id: linux-x64
  - name: package_and_upload_artifact_linux_x64_openssl11
    depends_on:
      - name: compile_artifact
        variant: linux_x64_build_openssl11
    commands:
      - func: checkout
      - func: install
        vars:
          npm_deps_mode: cli_build
          node_js_version: "20.5.0"
      - func: package_and_upload_artifact
        vars:
          node_js_version: "20.5.0"
          package_variant: linux-x64-openssl11
          executable_os_id: linux-x64-openssl11
  - name: package_and_upload_artifact_deb_x64_openssl11
    depends_on:
      - name: compile_artifact
        variant: linux_x64_build_openssl11
    commands:
      - func: checkout
      - func: install
        vars:
          npm_deps_mode: cli_build
          node_js_version: "20.5.0"
      - func: package_and_upload_artifact
        vars:
          node_js_version: "20.5.0"
          package_variant: deb-x64-openssl11
          executable_os_id: linux-x64-openssl11
  - name: package_and_upload_artifact_rpm_x64_openssl11
    depends_on:
      - name: compile_artifact
        variant: linux_x64_build_openssl11
    commands:
      - func: checkout
      - func: install
        vars:
          npm_deps_mode: cli_build
          node_js_version: "20.5.0"
      - func: package_and_upload_artifact
        vars:
          node_js_version: "20.5.0"
          package_variant: rpm-x64-openssl11
          executable_os_id: linux-x64-openssl11
  - name: package_and_upload_artifact_linux_x64_openssl3
    depends_on:
      - name: compile_artifact
        variant: linux_x64_build_openssl3
    commands:
      - func: checkout
      - func: install
        vars:
          npm_deps_mode: cli_build
          node_js_version: "20.5.0"
      - func: package_and_upload_artifact
        vars:
          node_js_version: "20.5.0"
          package_variant: linux-x64-openssl3
          executable_os_id: linux-x64-openssl3
  - name: package_and_upload_artifact_deb_x64_openssl3
    depends_on:
      - name: compile_artifact
        variant: linux_x64_build_openssl3
    commands:
      - func: checkout
      - func: install
        vars:
          npm_deps_mode: cli_build
          node_js_version: "20.5.0"
      - func: package_and_upload_artifact
        vars:
          node_js_version: "20.5.0"
          package_variant: deb-x64-openssl3
          executable_os_id: linux-x64-openssl3
  - name: package_and_upload_artifact_rpm_x64_openssl3
    depends_on:
      - name: compile_artifact
        variant: linux_x64_build_openssl3
    commands:
      - func: checkout
      - func: install
        vars:
          npm_deps_mode: cli_build
          node_js_version: "20.5.0"
      - func: package_and_upload_artifact
        vars:
          node_js_version: "20.5.0"
          package_variant: rpm-x64-openssl3
          executable_os_id: linux-x64-openssl3
  - name: package_and_upload_artifact_linux_arm64
    depends_on:
      - name: compile_artifact
        variant: linux_arm64_build
    commands:
      - func: checkout
      - func: install
        vars:
          npm_deps_mode: cli_build
          node_js_version: "20.5.0"
      - func: package_and_upload_artifact
        vars:
          node_js_version: "20.5.0"
          package_variant: linux-arm64
          executable_os_id: linux-arm64
  - name: package_and_upload_artifact_deb_arm64
    depends_on:
      - name: compile_artifact
        variant: linux_arm64_build
    commands:
      - func: checkout
      - func: install
        vars:
          npm_deps_mode: cli_build
          node_js_version: "20.5.0"
      - func: package_and_upload_artifact
        vars:
          node_js_version: "20.5.0"
          package_variant: deb-arm64
          executable_os_id: linux-arm64
  - name: package_and_upload_artifact_rpm_arm64
    depends_on:
      - name: compile_artifact
        variant: linux_arm64_build
    commands:
      - func: checkout
      - func: install
        vars:
          npm_deps_mode: cli_build
          node_js_version: "20.5.0"
      - func: package_and_upload_artifact
        vars:
          node_js_version: "20.5.0"
          package_variant: rpm-arm64
          executable_os_id: linux-arm64
  - name: package_and_upload_artifact_linux_arm64_openssl11
    depends_on:
      - name: compile_artifact
        variant: linux_arm64_build_openssl11
    commands:
      - func: checkout
      - func: install
        vars:
          npm_deps_mode: cli_build
          node_js_version: "20.5.0"
      - func: package_and_upload_artifact
        vars:
          node_js_version: "20.5.0"
          package_variant: linux-arm64-openssl11
          executable_os_id: linux-arm64-openssl11
  - name: package_and_upload_artifact_deb_arm64_openssl11
    depends_on:
      - name: compile_artifact
        variant: linux_arm64_build_openssl11
    commands:
      - func: checkout
      - func: install
        vars:
          npm_deps_mode: cli_build
          node_js_version: "20.5.0"
      - func: package_and_upload_artifact
        vars:
          node_js_version: "20.5.0"
          package_variant: deb-arm64-openssl11
          executable_os_id: linux-arm64-openssl11
  - name: package_and_upload_artifact_rpm_arm64_openssl11
    depends_on:
      - name: compile_artifact
        variant: linux_arm64_build_openssl11
    commands:
      - func: checkout
      - func: install
        vars:
          npm_deps_mode: cli_build
          node_js_version: "20.5.0"
      - func: package_and_upload_artifact
        vars:
          node_js_version: "20.5.0"
          package_variant: rpm-arm64-openssl11
          executable_os_id: linux-arm64-openssl11
  - name: package_and_upload_artifact_linux_arm64_openssl3
    depends_on:
      - name: compile_artifact
        variant: linux_arm64_build_openssl3
    commands:
      - func: checkout
      - func: install
        vars:
          npm_deps_mode: cli_build
          node_js_version: "16.20.1"
      - func: package_and_upload_artifact
        vars:
          node_js_version: "16.20.1"
          package_variant: linux-arm64-openssl3
          executable_os_id: linux-arm64-openssl3
  - name: package_and_upload_artifact_deb_arm64_openssl3
    depends_on:
      - name: compile_artifact
        variant: linux_arm64_build_openssl3
    commands:
      - func: checkout
      - func: install
        vars:
          npm_deps_mode: cli_build
          node_js_version: "16.20.1"
      - func: package_and_upload_artifact
        vars:
          node_js_version: "16.20.1"
          package_variant: deb-arm64-openssl3
          executable_os_id: linux-arm64-openssl3
  - name: package_and_upload_artifact_rpm_arm64_openssl3
    depends_on:
      - name: compile_artifact
        variant: linux_arm64_build_openssl3
    commands:
      - func: checkout
      - func: install
        vars:
          npm_deps_mode: cli_build
          node_js_version: "16.20.1"
      - func: package_and_upload_artifact
        vars:
          node_js_version: "16.20.1"
          package_variant: rpm-arm64-openssl3
          executable_os_id: linux-arm64-openssl3
  - name: package_and_upload_artifact_linux_ppc64le
    depends_on:
      - name: compile_artifact
        variant: linux_ppc64le_build
    commands:
      - func: checkout
      - func: install
        vars:
          npm_deps_mode: cli_build
          node_js_version: "20.5.0"
      - func: package_and_upload_artifact
        vars:
          node_js_version: "20.5.0"
          package_variant: linux-ppc64le
          executable_os_id: linux-ppc64le
  - name: package_and_upload_artifact_rpm_ppc64le
    depends_on:
      - name: compile_artifact
        variant: linux_ppc64le_build
    commands:
      - func: checkout
      - func: install
        vars:
          npm_deps_mode: cli_build
          node_js_version: "20.5.0"
      - func: package_and_upload_artifact
        vars:
          node_js_version: "20.5.0"
          package_variant: rpm-ppc64le
          executable_os_id: linux-ppc64le
  - name: package_and_upload_artifact_linux_s390x
    depends_on:
      - name: compile_artifact
        variant: linux_s390x_build
    commands:
      - func: checkout
      - func: install
        vars:
          npm_deps_mode: cli_build
          node_js_version: "20.5.0"
      - func: package_and_upload_artifact
        vars:
          node_js_version: "20.5.0"
          package_variant: linux-s390x
          executable_os_id: linux-s390x
  - name: package_and_upload_artifact_rpm_s390x
    depends_on:
      - name: compile_artifact
        variant: linux_s390x_build
    commands:
      - func: checkout
      - func: install
        vars:
          npm_deps_mode: cli_build
          node_js_version: "20.5.0"
      - func: package_and_upload_artifact
        vars:
          node_js_version: "20.5.0"
          package_variant: rpm-s390x
          executable_os_id: linux-s390x
  - name: package_and_upload_artifact_win32_x64
    depends_on:
      - name: compile_artifact
        variant: win32_build
    commands:
      - func: checkout
      - func: install
        vars:
          npm_deps_mode: cli_build
          node_js_version: "20.5.0"
      - func: package_and_upload_artifact
        vars:
          node_js_version: "20.5.0"
          package_variant: win32-x64
          executable_os_id: win32
  - name: package_and_upload_artifact_win32msi_x64
    depends_on:
      - name: compile_artifact
        variant: win32_build
    commands:
      - func: checkout
      - func: install
        vars:
          npm_deps_mode: cli_build
          node_js_version: "20.5.0"
      - func: package_and_upload_artifact
        vars:
          node_js_version: "20.5.0"
          package_variant: win32msi-x64
          executable_os_id: win32

  ###
  # SMOKE TESTS
  ###
  - name: pkg_test_macos_darwin_x64
    tags: ["smoke-test"]
    depends_on:
      - name: package_and_upload_artifact_darwin_x64
        variant: darwin
    commands:
      - func: checkout
      - func: get_artifact_url
        vars:
          source_package_variant: darwin-x64
      - func: write_preload_script
      - func: test_artifact_macos
  - name: pkg_test_macos_darwin_arm64
    tags: ["smoke-test"]
    depends_on:
      - name: package_and_upload_artifact_darwin_arm64
        variant: darwin
    commands:
      - func: checkout
      - func: get_artifact_url
        vars:
          source_package_variant: darwin-arm64
      - func: write_preload_script
      - func: test_artifact_macos
  - name: pkg_test_docker_linux_x64_ubuntu20_04_tgz
    tags: ["smoke-test"]
    depends_on:
      - name: package_and_upload_artifact_linux_x64
        variant: linux_package
    commands:
      - func: checkout
      - func: get_artifact_url
        vars:
          source_package_variant: linux-x64
      - func: write_preload_script
      - func: install
        vars:
          node_js_version: "20.5.0"
          npm_deps_mode: cli_build
      - func: test_artifact_docker
        vars:
          node_js_version: "20.5.0"
          dockerfile: ubuntu20.04-tgz
  - name: pkg_test_docker_deb_x64_ubuntu18_04_deb
    tags: ["smoke-test"]
    depends_on:
      - name: package_and_upload_artifact_deb_x64
        variant: linux_package
    commands:
      - func: checkout
      - func: get_artifact_url
        vars:
          source_package_variant: deb-x64
      - func: write_preload_script
      - func: install
        vars:
          node_js_version: "20.5.0"
          npm_deps_mode: cli_build
      - func: test_artifact_docker
        vars:
          node_js_version: "20.5.0"
          dockerfile: ubuntu18.04-deb
  - name: pkg_test_docker_deb_x64_ubuntu20_04_deb
    tags: ["smoke-test"]
    depends_on:
      - name: package_and_upload_artifact_deb_x64
        variant: linux_package
    commands:
      - func: checkout
      - func: get_artifact_url
        vars:
          source_package_variant: deb-x64
      - func: write_preload_script
      - func: install
        vars:
          node_js_version: "20.5.0"
          npm_deps_mode: cli_build
      - func: test_artifact_docker
        vars:
          node_js_version: "20.5.0"
          dockerfile: ubuntu20.04-deb
  - name: pkg_test_docker_deb_x64_ubuntu22_04_deb
    tags: ["smoke-test"]
    depends_on:
      - name: package_and_upload_artifact_deb_x64
        variant: linux_package
    commands:
      - func: checkout
      - func: get_artifact_url
        vars:
          source_package_variant: deb-x64
      - func: write_preload_script
      - func: install
        vars:
          node_js_version: "20.5.0"
          npm_deps_mode: cli_build
      - func: test_artifact_docker
        vars:
          node_js_version: "20.5.0"
          dockerfile: ubuntu22.04-deb
  - name: pkg_test_docker_deb_x64_ubuntu22_04_nohome_deb
    tags: ["smoke-test"]
    depends_on:
      - name: package_and_upload_artifact_deb_x64
        variant: linux_package
    commands:
      - func: checkout
      - func: get_artifact_url
        vars:
          source_package_variant: deb-x64
      - func: write_preload_script
      - func: install
        vars:
          node_js_version: "20.5.0"
          npm_deps_mode: cli_build
      - func: test_artifact_docker
        vars:
          node_js_version: "20.5.0"
          dockerfile: ubuntu22.04-nohome-deb
  - name: pkg_test_docker_deb_x64_debian9_deb
    tags: ["smoke-test"]
    depends_on:
      - name: package_and_upload_artifact_deb_x64
        variant: linux_package
    commands:
      - func: checkout
      - func: get_artifact_url
        vars:
          source_package_variant: deb-x64
      - func: write_preload_script
      - func: install
        vars:
          node_js_version: "20.5.0"
          npm_deps_mode: cli_build
      - func: test_artifact_docker
        vars:
          node_js_version: "20.5.0"
          dockerfile: debian9-deb
  - name: pkg_test_docker_deb_x64_debian10_deb
    tags: ["smoke-test"]
    depends_on:
      - name: package_and_upload_artifact_deb_x64
        variant: linux_package
    commands:
      - func: checkout
      - func: get_artifact_url
        vars:
          source_package_variant: deb-x64
      - func: write_preload_script
      - func: install
        vars:
          node_js_version: "20.5.0"
          npm_deps_mode: cli_build
      - func: test_artifact_docker
        vars:
          node_js_version: "20.5.0"
          dockerfile: debian10-deb
  - name: pkg_test_docker_deb_x64_debian11_deb
    tags: ["smoke-test"]
    depends_on:
      - name: package_and_upload_artifact_deb_x64
        variant: linux_package
    commands:
      - func: checkout
      - func: get_artifact_url
        vars:
          source_package_variant: deb-x64
      - func: write_preload_script
      - func: install
        vars:
          node_js_version: "20.5.0"
          npm_deps_mode: cli_build
      - func: test_artifact_docker
        vars:
          node_js_version: "20.5.0"
          dockerfile: debian11-deb
  - name: pkg_test_docker_deb_x64_debian12_deb
    tags: ["smoke-test"]
    depends_on:
      - name: package_and_upload_artifact_deb_x64
        variant: linux_package
    commands:
      - func: checkout
      - func: get_artifact_url
        vars:
          source_package_variant: deb-x64
      - func: write_preload_script
      - func: install
        vars:
          node_js_version: "20.5.0"
          npm_deps_mode: cli_build
      - func: test_artifact_docker
        vars:
          node_js_version: "20.5.0"
          dockerfile: debian12-deb
  - name: pkg_test_docker_rpm_x64_centos7_rpm
    tags: ["smoke-test"]
    depends_on:
      - name: package_and_upload_artifact_rpm_x64
        variant: linux_package
    commands:
      - func: checkout
      - func: get_artifact_url
        vars:
          source_package_variant: rpm-x64
      - func: write_preload_script
      - func: install
        vars:
          node_js_version: "20.5.0"
          npm_deps_mode: cli_build
      - func: test_artifact_docker
        vars:
          node_js_version: "20.5.0"
          dockerfile: centos7-rpm
  - name: pkg_test_docker_rpm_x64_amazonlinux2_rpm
    tags: ["smoke-test"]
    depends_on:
      - name: package_and_upload_artifact_rpm_x64
        variant: linux_package
    commands:
      - func: checkout
      - func: get_artifact_url
        vars:
          source_package_variant: rpm-x64
      - func: write_preload_script
      - func: install
        vars:
          node_js_version: "20.5.0"
          npm_deps_mode: cli_build
      - func: test_artifact_docker
        vars:
          node_js_version: "20.5.0"
          dockerfile: amazonlinux2-rpm
  - name: pkg_test_docker_rpm_x64_amazonlinux2023_rpm
    tags: ["smoke-test"]
    depends_on:
      - name: package_and_upload_artifact_rpm_x64
        variant: linux_package
    commands:
      - func: checkout
      - func: get_artifact_url
        vars:
          source_package_variant: rpm-x64
      - func: write_preload_script
      - func: install
        vars:
          node_js_version: "20.5.0"
          npm_deps_mode: cli_build
      - func: test_artifact_docker
        vars:
          node_js_version: "20.5.0"
          dockerfile: amazonlinux2023-rpm
  - name: pkg_test_docker_rpm_x64_rocky8_rpm
    tags: ["smoke-test"]
    depends_on:
      - name: package_and_upload_artifact_rpm_x64
        variant: linux_package
    commands:
      - func: checkout
      - func: get_artifact_url
        vars:
          source_package_variant: rpm-x64
      - func: write_preload_script
      - func: install
        vars:
          node_js_version: "20.5.0"
          npm_deps_mode: cli_build
      - func: test_artifact_docker
        vars:
          node_js_version: "20.5.0"
          dockerfile: rocky8-rpm
  - name: pkg_test_docker_rpm_x64_rocky9_rpm
    tags: ["smoke-test"]
    depends_on:
      - name: package_and_upload_artifact_rpm_x64
        variant: linux_package
    commands:
      - func: checkout
      - func: get_artifact_url
        vars:
          source_package_variant: rpm-x64
      - func: write_preload_script
      - func: install
        vars:
          node_js_version: "20.5.0"
          npm_deps_mode: cli_build
      - func: test_artifact_docker
        vars:
          node_js_version: "20.5.0"
          dockerfile: rocky9-rpm
  - name: pkg_test_docker_rpm_x64_fedora34_rpm
    tags: ["smoke-test"]
    depends_on:
      - name: package_and_upload_artifact_rpm_x64
        variant: linux_package
    commands:
      - func: checkout
      - func: get_artifact_url
        vars:
          source_package_variant: rpm-x64
      - func: write_preload_script
      - func: install
        vars:
          node_js_version: "20.5.0"
          npm_deps_mode: cli_build
      - func: test_artifact_docker
        vars:
          node_js_version: "20.5.0"
          dockerfile: fedora34-rpm
  - name: pkg_test_docker_rpm_x64_suse12_rpm
    tags: ["smoke-test"]
    depends_on:
      - name: package_and_upload_artifact_rpm_x64
        variant: linux_package
    commands:
      - func: checkout
      - func: get_artifact_url
        vars:
          source_package_variant: rpm-x64
      - func: write_preload_script
      - func: install
        vars:
          node_js_version: "20.5.0"
          npm_deps_mode: cli_build
      - func: test_artifact_docker
        vars:
          node_js_version: "20.5.0"
          dockerfile: suse12-rpm
  - name: pkg_test_docker_rpm_x64_suse15_rpm
    tags: ["smoke-test"]
    depends_on:
      - name: package_and_upload_artifact_rpm_x64
        variant: linux_package
    commands:
      - func: checkout
      - func: get_artifact_url
        vars:
          source_package_variant: rpm-x64
      - func: write_preload_script
      - func: install
        vars:
          node_js_version: "20.5.0"
          npm_deps_mode: cli_build
      - func: test_artifact_docker
        vars:
          node_js_version: "20.5.0"
          dockerfile: suse15-rpm
  - name: pkg_test_docker_rpm_x64_amazonlinux1_rpm
    tags: ["smoke-test"]
    depends_on:
      - name: package_and_upload_artifact_rpm_x64
        variant: linux_package
    commands:
      - func: checkout
      - func: get_artifact_url
        vars:
          source_package_variant: rpm-x64
      - func: write_preload_script
      - func: install
        vars:
          node_js_version: "20.5.0"
          npm_deps_mode: cli_build
      - func: test_artifact_docker
        vars:
          node_js_version: "20.5.0"
          dockerfile: amazonlinux1-rpm
  - name: pkg_test_docker_deb_x64_openssl11_ubuntu20_04_deb
    tags: ["smoke-test"]
    depends_on:
      - name: package_and_upload_artifact_deb_x64_openssl11
        variant: linux_package
    commands:
      - func: checkout
      - func: get_artifact_url
        vars:
          source_package_variant: deb-x64-openssl11
      - func: write_preload_script
      - func: install
        vars:
          node_js_version: "20.5.0"
          npm_deps_mode: cli_build
      - func: test_artifact_docker
        vars:
          node_js_version: "20.5.0"
          dockerfile: ubuntu20.04-deb
  - name: pkg_test_docker_deb_x64_openssl11_debian10_deb
    tags: ["smoke-test"]
    depends_on:
      - name: package_and_upload_artifact_deb_x64_openssl11
        variant: linux_package
    commands:
      - func: checkout
      - func: get_artifact_url
        vars:
          source_package_variant: deb-x64-openssl11
      - func: write_preload_script
      - func: install
        vars:
          node_js_version: "20.5.0"
          npm_deps_mode: cli_build
      - func: test_artifact_docker
        vars:
          node_js_version: "20.5.0"
          dockerfile: debian10-deb
  - name: pkg_test_docker_deb_x64_openssl11_debian11_deb
    tags: ["smoke-test"]
    depends_on:
      - name: package_and_upload_artifact_deb_x64_openssl11
        variant: linux_package
    commands:
      - func: checkout
      - func: get_artifact_url
        vars:
          source_package_variant: deb-x64-openssl11
      - func: write_preload_script
      - func: install
        vars:
          node_js_version: "20.5.0"
          npm_deps_mode: cli_build
      - func: test_artifact_docker
        vars:
          node_js_version: "20.5.0"
          dockerfile: debian11-deb
  - name: pkg_test_docker_rpm_x64_openssl11_centos7_epel_rpm
    tags: ["smoke-test"]
    depends_on:
      - name: package_and_upload_artifact_rpm_x64_openssl11
        variant: linux_package
    commands:
      - func: checkout
      - func: get_artifact_url
        vars:
          source_package_variant: rpm-x64-openssl11
      - func: write_preload_script
      - func: install
        vars:
          node_js_version: "20.5.0"
          npm_deps_mode: cli_build
      - func: test_artifact_docker
        vars:
          node_js_version: "20.5.0"
          dockerfile: centos7-epel-rpm
  - name: pkg_test_docker_rpm_x64_openssl11_amazonlinux2_rpm
    tags: ["smoke-test"]
    depends_on:
      - name: package_and_upload_artifact_rpm_x64_openssl11
        variant: linux_package
    commands:
      - func: checkout
      - func: get_artifact_url
        vars:
          source_package_variant: rpm-x64-openssl11
      - func: write_preload_script
      - func: install
        vars:
          node_js_version: "20.5.0"
          npm_deps_mode: cli_build
      - func: test_artifact_docker
        vars:
          node_js_version: "20.5.0"
          dockerfile: amazonlinux2-rpm
  - name: pkg_test_docker_rpm_x64_openssl11_rocky8_rpm
    tags: ["smoke-test"]
    depends_on:
      - name: package_and_upload_artifact_rpm_x64_openssl11
        variant: linux_package
    commands:
      - func: checkout
      - func: get_artifact_url
        vars:
          source_package_variant: rpm-x64-openssl11
      - func: write_preload_script
      - func: install
        vars:
          node_js_version: "20.5.0"
          npm_deps_mode: cli_build
      - func: test_artifact_docker
        vars:
          node_js_version: "20.5.0"
          dockerfile: rocky8-rpm
  - name: pkg_test_docker_rpm_x64_openssl11_rocky9_rpm
    tags: ["smoke-test"]
    depends_on:
      - name: package_and_upload_artifact_rpm_x64_openssl11
        variant: linux_package
    commands:
      - func: checkout
      - func: get_artifact_url
        vars:
          source_package_variant: rpm-x64-openssl11
      - func: write_preload_script
      - func: install
        vars:
          node_js_version: "20.5.0"
          npm_deps_mode: cli_build
      - func: test_artifact_docker
        vars:
          node_js_version: "20.5.0"
          dockerfile: rocky9-rpm
  - name: pkg_test_docker_rpm_x64_openssl11_fedora34_rpm
    tags: ["smoke-test"]
    depends_on:
      - name: package_and_upload_artifact_rpm_x64_openssl11
        variant: linux_package
    commands:
      - func: checkout
      - func: get_artifact_url
        vars:
          source_package_variant: rpm-x64-openssl11
      - func: write_preload_script
      - func: install
        vars:
          node_js_version: "20.5.0"
          npm_deps_mode: cli_build
      - func: test_artifact_docker
        vars:
          node_js_version: "20.5.0"
          dockerfile: fedora34-rpm
  - name: pkg_test_docker_deb_x64_openssl3_ubuntu22_04_deb
    tags: ["smoke-test"]
    depends_on:
      - name: package_and_upload_artifact_deb_x64_openssl3
        variant: linux_package
    commands:
      - func: checkout
      - func: get_artifact_url
        vars:
          source_package_variant: deb-x64-openssl3
      - func: write_preload_script
      - func: install
        vars:
          node_js_version: "20.5.0"
          npm_deps_mode: cli_build
      - func: test_artifact_docker
        vars:
          node_js_version: "20.5.0"
          dockerfile: ubuntu22.04-deb
  - name: pkg_test_docker_deb_x64_openssl3_ubuntu22_04_fips_deb
    tags: ["smoke-test"]
    depends_on:
      - name: package_and_upload_artifact_deb_x64_openssl3
        variant: linux_package
    commands:
      - func: checkout
      - func: get_artifact_url
        vars:
          source_package_variant: deb-x64-openssl3
      - func: write_preload_script
      - func: install
        vars:
          node_js_version: "20.5.0"
          npm_deps_mode: cli_build
      - func: test_artifact_docker
        vars:
          node_js_version: "20.5.0"
          dockerfile: ubuntu22.04-fips-deb
  - name: pkg_test_docker_deb_x64_openssl3_debian12_deb
    tags: ["smoke-test"]
    depends_on:
      - name: package_and_upload_artifact_deb_x64_openssl3
        variant: linux_package
    commands:
      - func: checkout
      - func: get_artifact_url
        vars:
          source_package_variant: deb-x64-openssl3
      - func: write_preload_script
      - func: install
        vars:
          node_js_version: "20.5.0"
          npm_deps_mode: cli_build
      - func: test_artifact_docker
        vars:
          node_js_version: "20.5.0"
          dockerfile: debian12-deb
  - name: pkg_test_docker_rpm_x64_openssl3_rocky8_epel_rpm
    tags: ["smoke-test"]
    depends_on:
      - name: package_and_upload_artifact_rpm_x64_openssl3
        variant: linux_package
    commands:
      - func: checkout
      - func: get_artifact_url
        vars:
          source_package_variant: rpm-x64-openssl3
      - func: write_preload_script
      - func: install
        vars:
          node_js_version: "20.5.0"
          npm_deps_mode: cli_build
      - func: test_artifact_docker
        vars:
          node_js_version: "20.5.0"
          dockerfile: rocky8-epel-rpm
  - name: pkg_test_docker_rpm_x64_openssl3_rocky9_rpm
    tags: ["smoke-test"]
    depends_on:
      - name: package_and_upload_artifact_rpm_x64_openssl3
        variant: linux_package
    commands:
      - func: checkout
      - func: get_artifact_url
        vars:
          source_package_variant: rpm-x64-openssl3
      - func: write_preload_script
      - func: install
        vars:
          node_js_version: "20.5.0"
          npm_deps_mode: cli_build
      - func: test_artifact_docker
        vars:
          node_js_version: "20.5.0"
          dockerfile: rocky9-rpm
  - name: pkg_test_docker_rpm_x64_openssl3_rocky9_fips_rpm
    tags: ["smoke-test"]
    depends_on:
      - name: package_and_upload_artifact_rpm_x64_openssl3
        variant: linux_package
    commands:
      - func: checkout
      - func: get_artifact_url
        vars:
          source_package_variant: rpm-x64-openssl3
      - func: write_preload_script
      - func: install
        vars:
          node_js_version: "20.5.0"
          npm_deps_mode: cli_build
      - func: test_artifact_docker
        vars:
          node_js_version: "20.5.0"
          dockerfile: rocky9-fips-rpm
  - name: pkg_test_docker_rpm_x64_openssl3_amazonlinux2023_rpm
    tags: ["smoke-test"]
    depends_on:
      - name: package_and_upload_artifact_rpm_x64_openssl3
        variant: linux_package
    commands:
      - func: checkout
      - func: get_artifact_url
        vars:
          source_package_variant: rpm-x64-openssl3
      - func: write_preload_script
      - func: install
        vars:
          node_js_version: "20.5.0"
          npm_deps_mode: cli_build
      - func: test_artifact_docker
        vars:
          node_js_version: "20.5.0"
          dockerfile: amazonlinux2023-rpm
  - name: pkg_test_docker_linux_arm64_ubuntu20_04_tgz
    tags: ["smoke-test"]
    depends_on:
      - name: package_and_upload_artifact_linux_arm64
        variant: linux_package
    commands:
      - func: checkout
      - func: get_artifact_url
        vars:
          source_package_variant: linux-arm64
      - func: write_preload_script
      - func: install
        vars:
          node_js_version: "20.5.0"
          npm_deps_mode: cli_build
      - func: test_artifact_docker
        vars:
          node_js_version: "20.5.0"
          dockerfile: ubuntu20.04-tgz
  - name: pkg_test_docker_deb_arm64_ubuntu18_04_deb
    tags: ["smoke-test"]
    depends_on:
      - name: package_and_upload_artifact_deb_arm64
        variant: linux_package
    commands:
      - func: checkout
      - func: get_artifact_url
        vars:
          source_package_variant: deb-arm64
      - func: write_preload_script
      - func: install
        vars:
          node_js_version: "20.5.0"
          npm_deps_mode: cli_build
      - func: test_artifact_docker
        vars:
          node_js_version: "20.5.0"
          dockerfile: ubuntu18.04-deb
  - name: pkg_test_docker_deb_arm64_ubuntu20_04_deb
    tags: ["smoke-test"]
    depends_on:
      - name: package_and_upload_artifact_deb_arm64
        variant: linux_package
    commands:
      - func: checkout
      - func: get_artifact_url
        vars:
          source_package_variant: deb-arm64
      - func: write_preload_script
      - func: install
        vars:
          node_js_version: "20.5.0"
          npm_deps_mode: cli_build
      - func: test_artifact_docker
        vars:
          node_js_version: "20.5.0"
          dockerfile: ubuntu20.04-deb
  - name: pkg_test_docker_deb_arm64_ubuntu22_04_deb
    tags: ["smoke-test"]
    depends_on:
      - name: package_and_upload_artifact_deb_arm64
        variant: linux_package
    commands:
      - func: checkout
      - func: get_artifact_url
        vars:
          source_package_variant: deb-arm64
      - func: write_preload_script
      - func: install
        vars:
          node_js_version: "20.5.0"
          npm_deps_mode: cli_build
      - func: test_artifact_docker
        vars:
          node_js_version: "20.5.0"
          dockerfile: ubuntu22.04-deb
  - name: pkg_test_docker_deb_arm64_debian10_deb
    tags: ["smoke-test"]
    depends_on:
      - name: package_and_upload_artifact_deb_arm64
        variant: linux_package
    commands:
      - func: checkout
      - func: get_artifact_url
        vars:
          source_package_variant: deb-arm64
      - func: write_preload_script
      - func: install
        vars:
          node_js_version: "20.5.0"
          npm_deps_mode: cli_build
      - func: test_artifact_docker
        vars:
          node_js_version: "20.5.0"
          dockerfile: debian10-deb
  - name: pkg_test_docker_deb_arm64_debian11_deb
    tags: ["smoke-test"]
    depends_on:
      - name: package_and_upload_artifact_deb_arm64
        variant: linux_package
    commands:
      - func: checkout
      - func: get_artifact_url
        vars:
          source_package_variant: deb-arm64
      - func: write_preload_script
      - func: install
        vars:
          node_js_version: "20.5.0"
          npm_deps_mode: cli_build
      - func: test_artifact_docker
        vars:
          node_js_version: "20.5.0"
          dockerfile: debian11-deb
  - name: pkg_test_docker_deb_arm64_debian12_deb
    tags: ["smoke-test"]
    depends_on:
      - name: package_and_upload_artifact_deb_arm64
        variant: linux_package
    commands:
      - func: checkout
      - func: get_artifact_url
        vars:
          source_package_variant: deb-arm64
      - func: write_preload_script
      - func: install
        vars:
          node_js_version: "20.5.0"
          npm_deps_mode: cli_build
      - func: test_artifact_docker
        vars:
          node_js_version: "20.5.0"
          dockerfile: debian12-deb
  - name: pkg_test_docker_rpm_arm64_rocky8_rpm
    tags: ["smoke-test"]
    depends_on:
      - name: package_and_upload_artifact_rpm_arm64
        variant: linux_package
    commands:
      - func: checkout
      - func: get_artifact_url
        vars:
          source_package_variant: rpm-arm64
      - func: write_preload_script
      - func: install
        vars:
          node_js_version: "20.5.0"
          npm_deps_mode: cli_build
      - func: test_artifact_docker
        vars:
          node_js_version: "20.5.0"
          dockerfile: rocky8-rpm
  - name: pkg_test_docker_rpm_arm64_rocky9_rpm
    tags: ["smoke-test"]
    depends_on:
      - name: package_and_upload_artifact_rpm_arm64
        variant: linux_package
    commands:
      - func: checkout
      - func: get_artifact_url
        vars:
          source_package_variant: rpm-arm64
      - func: write_preload_script
      - func: install
        vars:
          node_js_version: "20.5.0"
          npm_deps_mode: cli_build
      - func: test_artifact_docker
        vars:
          node_js_version: "20.5.0"
          dockerfile: rocky9-rpm
  - name: pkg_test_docker_rpm_arm64_fedora34_rpm
    tags: ["smoke-test"]
    depends_on:
      - name: package_and_upload_artifact_rpm_arm64
        variant: linux_package
    commands:
      - func: checkout
      - func: get_artifact_url
        vars:
          source_package_variant: rpm-arm64
      - func: write_preload_script
      - func: install
        vars:
          node_js_version: "20.5.0"
          npm_deps_mode: cli_build
      - func: test_artifact_docker
        vars:
          node_js_version: "20.5.0"
          dockerfile: fedora34-rpm
  - name: pkg_test_docker_rpm_arm64_amazonlinux2_rpm
    tags: ["smoke-test"]
    depends_on:
      - name: package_and_upload_artifact_rpm_arm64
        variant: linux_package
    commands:
      - func: checkout
      - func: get_artifact_url
        vars:
          source_package_variant: rpm-arm64
      - func: write_preload_script
      - func: install
        vars:
          node_js_version: "20.5.0"
          npm_deps_mode: cli_build
      - func: test_artifact_docker
        vars:
          node_js_version: "20.5.0"
          dockerfile: amazonlinux2-rpm
  - name: pkg_test_docker_rpm_arm64_amazonlinux2023_rpm
    tags: ["smoke-test"]
    depends_on:
      - name: package_and_upload_artifact_rpm_arm64
        variant: linux_package
    commands:
      - func: checkout
      - func: get_artifact_url
        vars:
          source_package_variant: rpm-arm64
      - func: write_preload_script
      - func: install
        vars:
          node_js_version: "20.5.0"
          npm_deps_mode: cli_build
      - func: test_artifact_docker
        vars:
          node_js_version: "20.5.0"
          dockerfile: amazonlinux2023-rpm
  - name: pkg_test_docker_deb_arm64_openssl11_ubuntu20_04_deb
    tags: ["smoke-test"]
    depends_on:
      - name: package_and_upload_artifact_deb_arm64_openssl11
        variant: linux_package
    commands:
      - func: checkout
      - func: get_artifact_url
        vars:
          source_package_variant: deb-arm64-openssl11
      - func: write_preload_script
      - func: install
        vars:
          node_js_version: "20.5.0"
          npm_deps_mode: cli_build
      - func: test_artifact_docker
        vars:
          node_js_version: "20.5.0"
          dockerfile: ubuntu20.04-deb
  - name: pkg_test_docker_deb_arm64_openssl11_debian10_deb
    tags: ["smoke-test"]
    depends_on:
      - name: package_and_upload_artifact_deb_arm64_openssl11
        variant: linux_package
    commands:
      - func: checkout
      - func: get_artifact_url
        vars:
          source_package_variant: deb-arm64-openssl11
      - func: write_preload_script
      - func: install
        vars:
          node_js_version: "20.5.0"
          npm_deps_mode: cli_build
      - func: test_artifact_docker
        vars:
          node_js_version: "20.5.0"
          dockerfile: debian10-deb
  - name: pkg_test_docker_deb_arm64_openssl11_debian11_deb
    tags: ["smoke-test"]
    depends_on:
      - name: package_and_upload_artifact_deb_arm64_openssl11
        variant: linux_package
    commands:
      - func: checkout
      - func: get_artifact_url
        vars:
          source_package_variant: deb-arm64-openssl11
      - func: write_preload_script
      - func: install
        vars:
          node_js_version: "20.5.0"
          npm_deps_mode: cli_build
      - func: test_artifact_docker
        vars:
          node_js_version: "20.5.0"
          dockerfile: debian11-deb
  - name: pkg_test_docker_rpm_arm64_openssl11_rocky8_rpm
    tags: ["smoke-test"]
    depends_on:
      - name: package_and_upload_artifact_rpm_arm64_openssl11
        variant: linux_package
    commands:
      - func: checkout
      - func: get_artifact_url
        vars:
          source_package_variant: rpm-arm64-openssl11
      - func: write_preload_script
      - func: install
        vars:
          node_js_version: "20.5.0"
          npm_deps_mode: cli_build
      - func: test_artifact_docker
        vars:
          node_js_version: "20.5.0"
          dockerfile: rocky8-rpm
  - name: pkg_test_docker_rpm_arm64_openssl11_rocky9_rpm
    tags: ["smoke-test"]
    depends_on:
      - name: package_and_upload_artifact_rpm_arm64_openssl11
        variant: linux_package
    commands:
      - func: checkout
      - func: get_artifact_url
        vars:
          source_package_variant: rpm-arm64-openssl11
      - func: write_preload_script
      - func: install
        vars:
          node_js_version: "20.5.0"
          npm_deps_mode: cli_build
      - func: test_artifact_docker
        vars:
          node_js_version: "20.5.0"
          dockerfile: rocky9-rpm
  - name: pkg_test_docker_rpm_arm64_openssl11_fedora34_rpm
    tags: ["smoke-test"]
    depends_on:
      - name: package_and_upload_artifact_rpm_arm64_openssl11
        variant: linux_package
    commands:
      - func: checkout
      - func: get_artifact_url
        vars:
          source_package_variant: rpm-arm64-openssl11
      - func: write_preload_script
      - func: install
        vars:
          node_js_version: "20.5.0"
          npm_deps_mode: cli_build
      - func: test_artifact_docker
        vars:
          node_js_version: "20.5.0"
          dockerfile: fedora34-rpm
  - name: pkg_test_docker_rpm_arm64_openssl11_amazonlinux2_rpm
    tags: ["smoke-test"]
    depends_on:
      - name: package_and_upload_artifact_rpm_arm64_openssl11
        variant: linux_package
    commands:
      - func: checkout
      - func: get_artifact_url
        vars:
          source_package_variant: rpm-arm64-openssl11
      - func: write_preload_script
      - func: install
        vars:
          node_js_version: "20.5.0"
          npm_deps_mode: cli_build
      - func: test_artifact_docker
        vars:
          node_js_version: "20.5.0"
          dockerfile: amazonlinux2-rpm
  - name: pkg_test_docker_deb_arm64_openssl3_ubuntu22_04_deb
    tags: ["smoke-test"]
    depends_on:
      - name: package_and_upload_artifact_deb_arm64_openssl3
        variant: linux_package
    commands:
      - func: checkout
      - func: get_artifact_url
        vars:
          source_package_variant: deb-arm64-openssl3
      - func: write_preload_script
      - func: install
        vars:
          node_js_version: "16.20.1"
          npm_deps_mode: cli_build
      - func: test_artifact_docker
        vars:
          node_js_version: "16.20.1"
          dockerfile: ubuntu22.04-deb
  - name: pkg_test_docker_deb_arm64_openssl3_ubuntu22_04_fips_deb
    tags: ["smoke-test"]
    depends_on:
      - name: package_and_upload_artifact_deb_arm64_openssl3
        variant: linux_package
    commands:
      - func: checkout
      - func: get_artifact_url
        vars:
          source_package_variant: deb-arm64-openssl3
      - func: write_preload_script
      - func: install
        vars:
          node_js_version: "16.20.1"
          npm_deps_mode: cli_build
      - func: test_artifact_docker
        vars:
          node_js_version: "16.20.1"
          dockerfile: ubuntu22.04-fips-deb
  - name: pkg_test_docker_deb_arm64_openssl3_debian12_deb
    tags: ["smoke-test"]
    depends_on:
      - name: package_and_upload_artifact_deb_arm64_openssl3
        variant: linux_package
    commands:
      - func: checkout
      - func: get_artifact_url
        vars:
          source_package_variant: deb-arm64-openssl3
      - func: write_preload_script
      - func: install
        vars:
          node_js_version: "16.20.1"
          npm_deps_mode: cli_build
      - func: test_artifact_docker
        vars:
          node_js_version: "16.20.1"
          dockerfile: debian12-deb
  - name: pkg_test_docker_rpm_arm64_openssl3_rocky8_epel_rpm
    tags: ["smoke-test"]
    depends_on:
      - name: package_and_upload_artifact_rpm_arm64_openssl3
        variant: linux_package
    commands:
      - func: checkout
      - func: get_artifact_url
        vars:
          source_package_variant: rpm-arm64-openssl3
      - func: write_preload_script
      - func: install
        vars:
          node_js_version: "16.20.1"
          npm_deps_mode: cli_build
      - func: test_artifact_docker
        vars:
          node_js_version: "16.20.1"
          dockerfile: rocky8-epel-rpm
  - name: pkg_test_docker_rpm_arm64_openssl3_rocky9_rpm
    tags: ["smoke-test"]
    depends_on:
      - name: package_and_upload_artifact_rpm_arm64_openssl3
        variant: linux_package
    commands:
      - func: checkout
      - func: get_artifact_url
        vars:
          source_package_variant: rpm-arm64-openssl3
      - func: write_preload_script
      - func: install
        vars:
          node_js_version: "16.20.1"
          npm_deps_mode: cli_build
      - func: test_artifact_docker
        vars:
          node_js_version: "16.20.1"
          dockerfile: rocky9-rpm
  - name: pkg_test_docker_rpm_arm64_openssl3_rocky9_fips_rpm
    tags: ["smoke-test"]
    depends_on:
      - name: package_and_upload_artifact_rpm_arm64_openssl3
        variant: linux_package
    commands:
      - func: checkout
      - func: get_artifact_url
        vars:
          source_package_variant: rpm-arm64-openssl3
      - func: write_preload_script
      - func: install
        vars:
          node_js_version: "16.20.1"
          npm_deps_mode: cli_build
      - func: test_artifact_docker
        vars:
          node_js_version: "16.20.1"
          dockerfile: rocky9-fips-rpm
  - name: pkg_test_docker_rpm_arm64_openssl3_amazonlinux2023_rpm
    tags: ["smoke-test"]
    depends_on:
      - name: package_and_upload_artifact_rpm_arm64_openssl3
        variant: linux_package
    commands:
      - func: checkout
      - func: get_artifact_url
        vars:
          source_package_variant: rpm-arm64-openssl3
      - func: write_preload_script
      - func: install
        vars:
          node_js_version: "16.20.1"
          npm_deps_mode: cli_build
      - func: test_artifact_docker
        vars:
          node_js_version: "16.20.1"
          dockerfile: amazonlinux2023-rpm
  - name: pkg_test_rpmextract_rpm_ppc64le
    tags: ["smoke-test"]
    depends_on:
      - name: package_and_upload_artifact_rpm_ppc64le
        variant: linux_package
    commands:
      - func: checkout
      - func: get_artifact_url
        vars:
          source_package_variant: rpm-ppc64le
      - func: write_preload_script
      - func: test_artifact_rpmextract
  - name: pkg_test_rpmextract_rpm_s390x
    tags: ["smoke-test"]
    depends_on:
      - name: package_and_upload_artifact_rpm_s390x
        variant: linux_package
    commands:
      - func: checkout
      - func: get_artifact_url
        vars:
          source_package_variant: rpm-s390x
      - func: write_preload_script
      - func: test_artifact_rpmextract
  - name: pkg_test_ssh_win32_x64
    tags: ["smoke-test"]
    depends_on:
      - name: package_and_upload_artifact_win32_x64
        variant: win32
    commands:
      - func: checkout
      - func: get_artifact_url
        vars:
          source_package_variant: win32-x64
      - func: write_preload_script
      - func: spawn_host
        vars:
          distro: windows-vsCurrent-small
      - func: run_pkg_tests_through_ssh
        vars:
          admin_user_name: Administrator
          onhost_script_path: .evergreen/test-package-win32.sh
          preload_script_path: preload.sh
  - name: pkg_test_ssh_win32msi_x64
    tags: ["smoke-test"]
    depends_on:
      - name: package_and_upload_artifact_win32msi_x64
        variant: win32
    commands:
      - func: checkout
      - func: get_artifact_url
        vars:
          source_package_variant: win32msi-x64
      - func: write_preload_script
      - func: spawn_host
        vars:
          distro: windows-vsCurrent-small
      - func: run_pkg_tests_through_ssh
        vars:
          admin_user_name: Administrator
          onhost_script_path: .evergreen/test-package-win32.sh
          preload_script_path: preload.sh

  ###
  # RELEASE TASKS
  ###
  - name: release_draft
    git_tag_only: true
    depends_on:
      - name: ".smoke-test"
        variant: "*"
      - name: ".extra-integration-test"
        variant: "*"
      - name: ".e2e-test"
        variant: "*"
      - name: check
        variant: "*"
      - name: ".unit-test"
        variant: "*"
    commands:
      - func: checkout
      - func: install
        vars:
          node_js_version: "20.5.0"
          npm_deps_mode: all
      - func: release_draft
        vars:
          node_js_version: "20.5.0"
  - name: release_publish_dry_run
    git_tag_only: true
    exec_timeout_secs: 86400
    depends_on:
      - name: release_draft
    commands:
      - func: checkout
      - func: install
        vars:
          node_js_version: "20.5.0"
          npm_deps_mode: all
      - func: release_publish_dry_run
        vars:
          node_js_version: "20.5.0"
  - name: release_publish
    tags: ["publish"]
    git_tag_only: true
    exec_timeout_secs: 86400
    depends_on:
      - name: compile_ts
        variant: linux_unit
    commands:
      - func: checkout
      - func: install
        vars:
          node_js_version: "20.5.0"
          npm_deps_mode: all
      - func: release_publish
        vars:
          node_js_version: "20.5.0"

# Need to run builds for every possible build variant.
buildvariants:
  - name: darwin_unit
    display_name: "MacOS Mojave (Unit tests)"
    run_on: macos-1100
    expansions:
      executable_os_id: darwin-x64
    tasks:
      - name: check
      - name: test_n20_arg_parser
      - name: test_n16_arg_parser
      - name: test_n20_async_rewriter2
      - name: test_n16_async_rewriter2
      - name: test_n20_autocomplete
      - name: test_n16_autocomplete
      - name: test_n20_browser_repl
      - name: test_n16_browser_repl
      - name: test_n20_browser_runtime_core
      - name: test_n16_browser_runtime_core
      - name: test_n20_browser_runtime_electron
      - name: test_n16_browser_runtime_electron
      - name: test_n20_build
      - name: test_n16_build
      - name: test_m40xc_n20_cli_repl
      - name: test_m40xe_n20_cli_repl
      - name: test_m42xc_n20_cli_repl
      - name: test_m42xe_n20_cli_repl
      - name: test_m44xc_n20_cli_repl
      - name: test_m44xe_n20_cli_repl
      - name: test_m50xc_n20_cli_repl
      - name: test_m50xe_n20_cli_repl
      - name: test_m60xc_n20_cli_repl
      - name: test_m60xe_n20_cli_repl
      - name: test_mlatest_n20_cli_repl
      - name: test_m40xc_n16_cli_repl
      - name: test_m40xe_n16_cli_repl
      - name: test_m42xc_n16_cli_repl
      - name: test_m42xe_n16_cli_repl
      - name: test_m44xc_n16_cli_repl
      - name: test_m44xe_n16_cli_repl
      - name: test_m50xc_n16_cli_repl
      - name: test_m50xe_n16_cli_repl
      - name: test_m60xc_n16_cli_repl
      - name: test_m60xe_n16_cli_repl
      - name: test_mlatest_n16_cli_repl
      - name: test_n20_editor
      - name: test_n16_editor
      - name: test_n20_errors
      - name: test_n16_errors
      - name: test_n20_history
      - name: test_n16_history
      - name: test_n20_i18n
      - name: test_n16_i18n
      - name: test_n20_js_multiline_to_singleline
      - name: test_n16_js_multiline_to_singleline
      - name: test_n20_logging
      - name: test_n16_logging
      - name: test_m40xc_n20_node_runtime_worker_thread
      - name: test_m40xe_n20_node_runtime_worker_thread
      - name: test_m42xc_n20_node_runtime_worker_thread
      - name: test_m42xe_n20_node_runtime_worker_thread
      - name: test_m44xc_n20_node_runtime_worker_thread
      - name: test_m44xe_n20_node_runtime_worker_thread
      - name: test_m50xc_n20_node_runtime_worker_thread
      - name: test_m50xe_n20_node_runtime_worker_thread
      - name: test_m60xc_n20_node_runtime_worker_thread
      - name: test_m60xe_n20_node_runtime_worker_thread
      - name: test_mlatest_n20_node_runtime_worker_thread
      - name: test_m40xc_n16_node_runtime_worker_thread
      - name: test_m40xe_n16_node_runtime_worker_thread
      - name: test_m42xc_n16_node_runtime_worker_thread
      - name: test_m42xe_n16_node_runtime_worker_thread
      - name: test_m44xc_n16_node_runtime_worker_thread
      - name: test_m44xe_n16_node_runtime_worker_thread
      - name: test_m50xc_n16_node_runtime_worker_thread
      - name: test_m50xe_n16_node_runtime_worker_thread
      - name: test_m60xc_n16_node_runtime_worker_thread
      - name: test_m60xe_n16_node_runtime_worker_thread
      - name: test_mlatest_n16_node_runtime_worker_thread
      - name: test_n20_service_provider_core
      - name: test_n16_service_provider_core
      - name: test_m40xc_n20_service_provider_server
      - name: test_m40xe_n20_service_provider_server
      - name: test_m42xc_n20_service_provider_server
      - name: test_m42xe_n20_service_provider_server
      - name: test_m44xc_n20_service_provider_server
      - name: test_m44xe_n20_service_provider_server
      - name: test_m50xc_n20_service_provider_server
      - name: test_m50xe_n20_service_provider_server
      - name: test_m60xc_n20_service_provider_server
      - name: test_m60xe_n20_service_provider_server
      - name: test_mlatest_n20_service_provider_server
      - name: test_m40xc_n16_service_provider_server
      - name: test_m40xe_n16_service_provider_server
      - name: test_m42xc_n16_service_provider_server
      - name: test_m42xe_n16_service_provider_server
      - name: test_m44xc_n16_service_provider_server
      - name: test_m44xe_n16_service_provider_server
      - name: test_m50xc_n16_service_provider_server
      - name: test_m50xe_n16_service_provider_server
      - name: test_m60xc_n16_service_provider_server
      - name: test_m60xe_n16_service_provider_server
      - name: test_mlatest_n16_service_provider_server
      - name: test_m40xc_n20_shell_api
      - name: test_m40xe_n20_shell_api
      - name: test_m42xc_n20_shell_api
      - name: test_m42xe_n20_shell_api
      - name: test_m44xc_n20_shell_api
      - name: test_m44xe_n20_shell_api
      - name: test_m50xc_n20_shell_api
      - name: test_m50xe_n20_shell_api
      - name: test_m60xc_n20_shell_api
      - name: test_m60xe_n20_shell_api
      - name: test_mlatest_n20_shell_api
      - name: test_m40xc_n16_shell_api
      - name: test_m40xe_n16_shell_api
      - name: test_m42xc_n16_shell_api
      - name: test_m42xe_n16_shell_api
      - name: test_m44xc_n16_shell_api
      - name: test_m44xe_n16_shell_api
      - name: test_m50xc_n16_shell_api
      - name: test_m50xe_n16_shell_api
      - name: test_m60xc_n16_shell_api
      - name: test_m60xe_n16_shell_api
      - name: test_mlatest_n16_shell_api
      - name: test_n20_shell_evaluator
      - name: test_n16_shell_evaluator
      - name: test_n20_snippet_manager
      - name: test_n16_snippet_manager
      - name: test_n20_types
      - name: test_n16_types
  - name: darwin
    display_name: "MacOS Mojave"
    run_on: macos-1100
    expansions:
      executable_os_id: darwin-x64
    tasks:
      - name: compile_artifact
      - name: e2e_tests_darwin_x64
      - name: package_and_upload_artifact_darwin_x64
      - name: package_and_upload_artifact_darwin_arm64
  - name: darwin_1100
    display_name: "MacOS Big Sur"
    run_on: macos-1100
    expansions:
      executable_os_id: darwin-x64
    tasks:
      - name: e2e_tests_darwin_x64
  - name: darwin_arm64
    display_name: "MacOS Big Sur (arm64)"
    run_on: macos-1100-arm64
    expansions:
      executable_os_id: darwin-arm64
    tasks:
      - name: compile_artifact

  - name: linux_unit
    display_name: "Ubuntu 18.04 x64 (Unit tests)"
    run_on: ubuntu1804-large
    tasks:
      - name: compile_ts
      - name: check
      - name: test_n20_arg_parser
      - name: test_n16_arg_parser
      - name: test_n20_async_rewriter2
      - name: test_n16_async_rewriter2
      - name: test_n20_autocomplete
      - name: test_n16_autocomplete
      - name: test_n20_browser_runtime_core
      - name: test_n16_browser_runtime_core
      - name: test_n20_browser_runtime_electron
      - name: test_n16_browser_runtime_electron
      - name: test_n20_build
      - name: test_n16_build
      - name: test_m40xc_n20_cli_repl
      - name: test_m40xe_n20_cli_repl
      - name: test_m42xc_n20_cli_repl
      - name: test_m42xe_n20_cli_repl
      - name: test_m44xc_n20_cli_repl
      - name: test_m44xe_n20_cli_repl
      - name: test_m50xc_n20_cli_repl
      - name: test_m50xe_n20_cli_repl
      - name: test_m60xc_n20_cli_repl
      - name: test_m60xe_n20_cli_repl
      - name: test_mlatest_n20_cli_repl
      - name: test_m40xc_n16_cli_repl
      - name: test_m40xe_n16_cli_repl
      - name: test_m42xc_n16_cli_repl
      - name: test_m42xe_n16_cli_repl
      - name: test_m44xc_n16_cli_repl
      - name: test_m44xe_n16_cli_repl
      - name: test_m50xc_n16_cli_repl
      - name: test_m50xe_n16_cli_repl
      - name: test_m60xc_n16_cli_repl
      - name: test_m60xe_n16_cli_repl
      - name: test_mlatest_n16_cli_repl
      - name: test_n20_editor
      - name: test_n16_editor
      - name: test_n20_errors
      - name: test_n16_errors
      - name: test_n20_history
      - name: test_n16_history
      - name: test_n20_i18n
      - name: test_n16_i18n
      - name: test_m40xc_n20_java_shell
      - name: test_m40xe_n20_java_shell
      - name: test_m42xc_n20_java_shell
      - name: test_m42xe_n20_java_shell
      - name: test_m44xc_n20_java_shell
      - name: test_m44xe_n20_java_shell
      - name: test_m50xc_n20_java_shell
      - name: test_m50xe_n20_java_shell
      - name: test_m60xc_n20_java_shell
      - name: test_m60xe_n20_java_shell
      - name: test_mlatest_n20_java_shell
      - name: test_m40xc_n16_java_shell
      - name: test_m40xe_n16_java_shell
      - name: test_m42xc_n16_java_shell
      - name: test_m42xe_n16_java_shell
      - name: test_m44xc_n16_java_shell
      - name: test_m44xe_n16_java_shell
      - name: test_m50xc_n16_java_shell
      - name: test_m50xe_n16_java_shell
      - name: test_m60xc_n16_java_shell
      - name: test_m60xe_n16_java_shell
      - name: test_mlatest_n16_java_shell
      - name: test_n20_js_multiline_to_singleline
      - name: test_n16_js_multiline_to_singleline
      - name: test_n20_logging
      - name: test_n16_logging
      - name: test_m40xc_n20_node_runtime_worker_thread
      - name: test_m40xe_n20_node_runtime_worker_thread
      - name: test_m42xc_n20_node_runtime_worker_thread
      - name: test_m42xe_n20_node_runtime_worker_thread
      - name: test_m44xc_n20_node_runtime_worker_thread
      - name: test_m44xe_n20_node_runtime_worker_thread
      - name: test_m50xc_n20_node_runtime_worker_thread
      - name: test_m50xe_n20_node_runtime_worker_thread
      - name: test_m60xc_n20_node_runtime_worker_thread
      - name: test_m60xe_n20_node_runtime_worker_thread
      - name: test_mlatest_n20_node_runtime_worker_thread
      - name: test_m40xc_n16_node_runtime_worker_thread
      - name: test_m40xe_n16_node_runtime_worker_thread
      - name: test_m42xc_n16_node_runtime_worker_thread
      - name: test_m42xe_n16_node_runtime_worker_thread
      - name: test_m44xc_n16_node_runtime_worker_thread
      - name: test_m44xe_n16_node_runtime_worker_thread
      - name: test_m50xc_n16_node_runtime_worker_thread
      - name: test_m50xe_n16_node_runtime_worker_thread
      - name: test_m60xc_n16_node_runtime_worker_thread
      - name: test_m60xe_n16_node_runtime_worker_thread
      - name: test_mlatest_n16_node_runtime_worker_thread
      - name: test_n20_service_provider_core
      - name: test_n16_service_provider_core
      - name: test_m40xc_n20_service_provider_server
      - name: test_m40xe_n20_service_provider_server
      - name: test_m42xc_n20_service_provider_server
      - name: test_m42xe_n20_service_provider_server
      - name: test_m44xc_n20_service_provider_server
      - name: test_m44xe_n20_service_provider_server
      - name: test_m50xc_n20_service_provider_server
      - name: test_m50xe_n20_service_provider_server
      - name: test_m60xc_n20_service_provider_server
      - name: test_m60xe_n20_service_provider_server
      - name: test_mlatest_n20_service_provider_server
      - name: test_m40xc_n16_service_provider_server
      - name: test_m40xe_n16_service_provider_server
      - name: test_m42xc_n16_service_provider_server
      - name: test_m42xe_n16_service_provider_server
      - name: test_m44xc_n16_service_provider_server
      - name: test_m44xe_n16_service_provider_server
      - name: test_m50xc_n16_service_provider_server
      - name: test_m50xe_n16_service_provider_server
      - name: test_m60xc_n16_service_provider_server
      - name: test_m60xe_n16_service_provider_server
      - name: test_mlatest_n16_service_provider_server
      - name: test_m40xc_n20_shell_api
      - name: test_m40xe_n20_shell_api
      - name: test_m42xc_n20_shell_api
      - name: test_m42xe_n20_shell_api
      - name: test_m44xc_n20_shell_api
      - name: test_m44xe_n20_shell_api
      - name: test_m50xc_n20_shell_api
      - name: test_m50xe_n20_shell_api
      - name: test_m60xc_n20_shell_api
      - name: test_m60xe_n20_shell_api
      - name: test_mlatest_n20_shell_api
      - name: test_m40xc_n16_shell_api
      - name: test_m40xe_n16_shell_api
      - name: test_m42xc_n16_shell_api
      - name: test_m42xe_n16_shell_api
      - name: test_m44xc_n16_shell_api
      - name: test_m44xe_n16_shell_api
      - name: test_m50xc_n16_shell_api
      - name: test_m50xe_n16_shell_api
      - name: test_m60xc_n16_shell_api
      - name: test_m60xe_n16_shell_api
      - name: test_mlatest_n16_shell_api
      - name: test_n20_shell_evaluator
      - name: test_n16_shell_evaluator
      - name: test_n20_snippet_manager
      - name: test_n16_snippet_manager
      - name: test_n20_types
      - name: test_n16_types
      - name: test_vscode
      - name: test_connectivity
      - name: test_apistrict
  - name: linux_coverage
    display_name: "Coverage Check"
    run_on: ubuntu1804-small
    tasks:
      - name: check_coverage
  - name: linux_package
    display_name: "Ubuntu 18.04 x64 (Packaging)"
    run_on: ubuntu1804-large
    tasks:
      - name: package_and_upload_artifact_linux_x64
      - name: package_and_upload_artifact_deb_x64
      - name: package_and_upload_artifact_rpm_x64
      - name: package_and_upload_artifact_linux_x64_openssl11
      - name: package_and_upload_artifact_deb_x64_openssl11
      - name: package_and_upload_artifact_rpm_x64_openssl11
      - name: package_and_upload_artifact_linux_x64_openssl3
      - name: package_and_upload_artifact_deb_x64_openssl3
      - name: package_and_upload_artifact_rpm_x64_openssl3
      - name: package_and_upload_artifact_linux_arm64
      - name: package_and_upload_artifact_deb_arm64
      - name: package_and_upload_artifact_rpm_arm64
      - name: package_and_upload_artifact_linux_arm64_openssl11
      - name: package_and_upload_artifact_deb_arm64_openssl11
      - name: package_and_upload_artifact_rpm_arm64_openssl11
      - name: package_and_upload_artifact_linux_arm64_openssl3
      - name: package_and_upload_artifact_deb_arm64_openssl3
      - name: package_and_upload_artifact_rpm_arm64_openssl3
      - name: package_and_upload_artifact_linux_ppc64le
      - name: package_and_upload_artifact_rpm_ppc64le
      - name: package_and_upload_artifact_linux_s390x
      - name: package_and_upload_artifact_rpm_s390x
  - name: linux_x64_build
    display_name: "RHEL 7.0 x64 (build)"
    run_on: rhel70-build
    expansions:
      executable_os_id: linux-x64
    tasks:
      - name: compile_artifact
  - name: linux_x64_build_openssl11
    display_name: "RHEL 7.0 x64 (build, shared OpenSSL 1.1)"
    run_on: rhel70-build
    expansions:
      executable_os_id: linux-x64-openssl11
      mongosh_shared_openssl: openssl11
    tasks:
      - name: compile_artifact
  - name: linux_x64_build_openssl3
    display_name: "RHEL 7.0 x64 (build, shared OpenSSL 3)"
    run_on: rhel70-build
    expansions:
      executable_os_id: linux-x64-openssl3
      mongosh_shared_openssl: openssl3
    tasks:
      - name: compile_artifact
  - name: linux_arm64_build
    display_name: "Amazon 2 arm64 (build)"
    run_on: amazon2-arm64-large
    expansions:
      executable_os_id: linux-arm64
    tasks:
      - name: compile_artifact
  - name: linux_arm64_build_openssl11
    display_name: "Amazon 2 arm64 (build, shared OpenSSL 1.1)"
    run_on: amazon2-arm64-large
    expansions:
      executable_os_id: linux-arm64-openssl11
      mongosh_shared_openssl: openssl11
    tasks:
      - name: compile_artifact
  - name: linux_arm64_build_openssl3
    display_name: "Amazon 2 arm64 (build, shared OpenSSL 3)"
    run_on: amazon2-arm64-small
    expansions:
      executable_os_id: linux-arm64-openssl3
      mongosh_shared_openssl: openssl3
    tasks:
      - name: compile_artifact
  - name: linux_ppc64le_build
    display_name: "RHEL 8.1 PPC (build)"
    run_on: rhel81-power8-small
    expansions:
      executable_os_id: linux-ppc64le
    tasks:
      - name: compile_artifact
  - name: linux_s390x_build
    display_name: "RHEL 7.2 s390x (build)"
    run_on: rhel72-zseries-large
    expansions:
      executable_os_id: linux-s390x
    tasks:
      - name: compile_artifact

  - name: e2e_rhel70_x64
    display_name: "RHEL 7.0 x64 (E2E Tests)"
    run_on: rhel70-large
    tasks:
      - name: e2e_tests_linux_x64
  - name: e2e_rhel76_x64
    display_name: "RHEL 7.6 x64 (E2E Tests)"
    run_on: rhel76-large
    tasks:
      - name: e2e_tests_linux_x64
  - name: e2e_rhel80_x64
    display_name: "RHEL 8.0 x64 (E2E Tests)"
    run_on: rhel80-small
    tasks:
      - name: e2e_tests_linux_x64
  - name: e2e_rhel90_x64
    display_name: "RHEL 9.0 x64 (E2E Tests)"
    run_on: rhel90-small
    tasks:
      - name: e2e_tests_linux_x64
  - name: e2e_rhel83_x64
    display_name: "RHEL 8.3 x64 (E2E Tests, FIPS-available OS)"
    run_on: rhel83-fips
    tasks:
      - name: e2e_tests_linux_x64
      - name: e2e_tests_linux_x64_openssl11
      - name: e2e_tests_linux_x64_openssl11_fips
  - name: e2e_rhel92_x64
    display_name: "RHEL 9.2 x64 (E2E Tests, FIPS-available OS)"
    run_on: rhel92-fips
    tasks:
      - name: e2e_tests_linux_x64
      - name: e2e_tests_linux_x64_openssl3
      - name: e2e_tests_linux_x64_openssl3_fips
  - name: e2e_ubuntu1804_x64
    display_name: "Ubuntu 18.04 x64 (E2E Tests)"
    run_on: ubuntu1804-large
    tasks:
      - name: e2e_tests_linux_x64
  - name: e2e_ubuntu2004_x64
    display_name: "Ubuntu 20.04 x64 (E2E Tests)"
    run_on: ubuntu2004-small
    tasks:
      - name: e2e_tests_linux_x64
      - name: e2e_tests_linux_x64_openssl11
  - name: e2e_ubuntu2204_x64
    display_name: "Ubuntu 22.04 x64 (E2E Tests)"
    run_on: ubuntu2204-small
    tasks:
      - name: e2e_tests_linux_x64
      - name: e2e_tests_linux_x64_openssl3
  - name: e2e_debian10_x64
    display_name: "Debian 10 x64 (E2E Tests)"
    run_on: debian10-small
    tasks:
      - name: e2e_tests_linux_x64
      - name: e2e_tests_linux_x64_openssl11
  - name: e2e_debian11_x64
    display_name: "Debian 11 x64 (E2E Tests)"
    run_on: debian11-small
    tasks:
      - name: e2e_tests_linux_x64
      - name: e2e_tests_linux_x64_openssl11
  - name: e2e_amazon2_x64
    display_name: "Amazon Linux 2 x64 (E2E Tests)"
    run_on: amazon2-large
    tasks:
      - name: e2e_tests_linux_x64
  - name: e2e_amazon2023_x64
    display_name: "Amazon Linux 2023 x64 (E2E Tests)"
    run_on: amazon2023.0-small
    tasks:
      - name: e2e_tests_linux_x64_700rc10
  - name: e2e_suse15_x64
    display_name: "SLES 15 x64 (E2E Tests)"
    run_on: suse15sp4-large
    tasks:
      - name: e2e_tests_linux_x64
  - name: e2e_ubuntu1804_arm64
    display_name: "Ubuntu 18.04 arm64 (E2E Tests)"
    run_on: ubuntu1804-arm64-large
    tasks:
      - name: e2e_tests_linux_arm64
  - name: e2e_ubuntu2004_arm64
    display_name: "Ubuntu 20.04 arm64 (E2E Tests)"
    run_on: ubuntu2004-arm64-small
    tasks:
      - name: e2e_tests_linux_arm64
      - name: e2e_tests_linux_arm64_openssl11
  - name: e2e_ubuntu2204_arm64
    display_name: "Ubuntu 22.04 arm64 (E2E Tests)"
    run_on: ubuntu2204-arm64-small
    tasks:
      - name: e2e_tests_linux_arm64
      - name: e2e_tests_linux_arm64_openssl3
  - name: e2e_amazon2_arm64
    display_name: "Amazon Linux 2 arm64 (E2E Tests)"
    run_on: amazon2-arm64-large
    tasks:
      - name: e2e_tests_linux_arm64
  - name: e2e_amazon2023_arm64
    display_name: "Amazon Linux 2023 arm64 (E2E Tests)"
    run_on: amazon2023.0-arm64-small
    tasks:
      - name: e2e_tests_linux_arm64_700rc10
  - name: e2e_rhel82_arm64
    display_name: "RHEL 8.2 arm64 (E2E Tests)"
    run_on: rhel82-arm64-small
    tasks:
      - name: e2e_tests_linux_arm64
  - name: e2e_rhel90_arm64
    display_name: "RHEL 9.0 arm64 (E2E Tests)"
    run_on: rhel90-arm64-small
    tasks:
      - name: e2e_tests_linux_arm64
      - name: e2e_tests_linux_arm64_openssl3
  - name: e2e_rhel81_ppc64le
    display_name: "RHEL 8.1 PPC (E2E Tests)"
    run_on: rhel81-power8-small
    tasks:
      - name: e2e_tests_linux_ppc64le
  - name: e2e_rhel72_s390x
    display_name: "RHEL 7.2 s390x (E2E Tests)"
    run_on: rhel72-zseries-large
    tasks:
      - name: e2e_tests_linux_s390x
  - name: e2e_rhel83_s390x
    display_name: "RHEL 8.3 s390x (E2E Tests)"
    run_on: rhel83-zseries-small
    tasks:
      - name: e2e_tests_linux_s390x

  - name: win32_unit
    display_name: "Windows (Unit tests)"
    run_on: windows-vsCurrent-small
    expansions:
      executable_os_id: win32
    tasks:
      - name: check
      - name: test_n20_arg_parser
      - name: test_n16_arg_parser
      - name: test_n20_async_rewriter2
      - name: test_n16_async_rewriter2
      - name: test_n20_autocomplete
      - name: test_n16_autocomplete
      - name: test_n20_browser_runtime_core
      - name: test_n16_browser_runtime_core
      - name: test_n20_browser_runtime_electron
      - name: test_n16_browser_runtime_electron
      - name: test_n20_build
      - name: test_n16_build
      - name: test_m40xc_n20_cli_repl
      - name: test_m40xe_n20_cli_repl
      - name: test_m42xc_n20_cli_repl
      - name: test_m42xe_n20_cli_repl
      - name: test_m44xc_n20_cli_repl
      - name: test_m44xe_n20_cli_repl
      - name: test_m50xc_n20_cli_repl
      - name: test_m50xe_n20_cli_repl
      - name: test_m60xc_n20_cli_repl
      - name: test_m60xe_n20_cli_repl
      - name: test_mlatest_n20_cli_repl
      - name: test_m40xc_n16_cli_repl
      - name: test_m40xe_n16_cli_repl
      - name: test_m42xc_n16_cli_repl
      - name: test_m42xe_n16_cli_repl
      - name: test_m44xc_n16_cli_repl
      - name: test_m44xe_n16_cli_repl
      - name: test_m50xc_n16_cli_repl
      - name: test_m50xe_n16_cli_repl
      - name: test_m60xc_n16_cli_repl
      - name: test_m60xe_n16_cli_repl
      - name: test_mlatest_n16_cli_repl
      - name: test_n20_editor
      - name: test_n16_editor
      - name: test_n20_errors
      - name: test_n16_errors
      - name: test_n20_history
      - name: test_n16_history
      - name: test_n20_i18n
      - name: test_n16_i18n
      - name: test_n20_js_multiline_to_singleline
      - name: test_n16_js_multiline_to_singleline
      - name: test_n20_logging
      - name: test_n16_logging
      - name: test_m40xc_n20_node_runtime_worker_thread
      - name: test_m40xe_n20_node_runtime_worker_thread
      - name: test_m42xc_n20_node_runtime_worker_thread
      - name: test_m42xe_n20_node_runtime_worker_thread
      - name: test_m44xc_n20_node_runtime_worker_thread
      - name: test_m44xe_n20_node_runtime_worker_thread
      - name: test_m50xc_n20_node_runtime_worker_thread
      - name: test_m50xe_n20_node_runtime_worker_thread
      - name: test_m60xc_n20_node_runtime_worker_thread
      - name: test_m60xe_n20_node_runtime_worker_thread
      - name: test_mlatest_n20_node_runtime_worker_thread
      - name: test_m40xc_n16_node_runtime_worker_thread
      - name: test_m40xe_n16_node_runtime_worker_thread
      - name: test_m42xc_n16_node_runtime_worker_thread
      - name: test_m42xe_n16_node_runtime_worker_thread
      - name: test_m44xc_n16_node_runtime_worker_thread
      - name: test_m44xe_n16_node_runtime_worker_thread
      - name: test_m50xc_n16_node_runtime_worker_thread
      - name: test_m50xe_n16_node_runtime_worker_thread
      - name: test_m60xc_n16_node_runtime_worker_thread
      - name: test_m60xe_n16_node_runtime_worker_thread
      - name: test_mlatest_n16_node_runtime_worker_thread
      - name: test_n20_service_provider_core
      - name: test_n16_service_provider_core
      - name: test_m40xc_n20_service_provider_server
      - name: test_m40xe_n20_service_provider_server
      - name: test_m42xc_n20_service_provider_server
      - name: test_m42xe_n20_service_provider_server
      - name: test_m44xc_n20_service_provider_server
      - name: test_m44xe_n20_service_provider_server
      - name: test_m50xc_n20_service_provider_server
      - name: test_m50xe_n20_service_provider_server
      - name: test_m60xc_n20_service_provider_server
      - name: test_m60xe_n20_service_provider_server
      - name: test_mlatest_n20_service_provider_server
      - name: test_m40xc_n16_service_provider_server
      - name: test_m40xe_n16_service_provider_server
      - name: test_m42xc_n16_service_provider_server
      - name: test_m42xe_n16_service_provider_server
      - name: test_m44xc_n16_service_provider_server
      - name: test_m44xe_n16_service_provider_server
      - name: test_m50xc_n16_service_provider_server
      - name: test_m50xe_n16_service_provider_server
      - name: test_m60xc_n16_service_provider_server
      - name: test_m60xe_n16_service_provider_server
      - name: test_mlatest_n16_service_provider_server
      - name: test_m40xc_n20_shell_api
      - name: test_m40xe_n20_shell_api
      - name: test_m42xc_n20_shell_api
      - name: test_m42xe_n20_shell_api
      - name: test_m44xc_n20_shell_api
      - name: test_m44xe_n20_shell_api
      - name: test_m50xc_n20_shell_api
      - name: test_m50xe_n20_shell_api
      - name: test_m60xc_n20_shell_api
      - name: test_m60xe_n20_shell_api
      - name: test_mlatest_n20_shell_api
      - name: test_m40xc_n16_shell_api
      - name: test_m40xe_n16_shell_api
      - name: test_m42xc_n16_shell_api
      - name: test_m42xe_n16_shell_api
      - name: test_m44xc_n16_shell_api
      - name: test_m44xe_n16_shell_api
      - name: test_m50xc_n16_shell_api
      - name: test_m50xe_n16_shell_api
      - name: test_m60xc_n16_shell_api
      - name: test_m60xe_n16_shell_api
      - name: test_mlatest_n16_shell_api
      - name: test_n20_shell_evaluator
      - name: test_n16_shell_evaluator
      - name: test_n20_snippet_manager
      - name: test_n16_snippet_manager
      - name: test_n20_types
      - name: test_n16_types
  - name: win32
    display_name: "Windows VS 2019"
    run_on: windows-64-vs2019-small
    expansions:
      executable_os_id: win32
    tasks:
      - name: e2e_tests_win32
      - name: package_and_upload_artifact_win32_x64
      - name: package_and_upload_artifact_win32msi_x64
  - name: win32_build
    display_name: "Windows VS 2019 (build)"
    run_on: windows-64-vs2019-build
    expansions:
      executable_os_id: win32
    tasks:
      - name: compile_artifact

  - name: pkg_smoke_tests_docker_x64
    display_name: "package smoke tests (x64 Docker)"
    run_on: ubuntu1804-large
    tasks:
      - name: pkg_test_docker_linux_x64_ubuntu20_04_tgz
      - name: pkg_test_docker_deb_x64_ubuntu18_04_deb
      - name: pkg_test_docker_deb_x64_ubuntu20_04_deb
      - name: pkg_test_docker_deb_x64_ubuntu22_04_deb
      - name: pkg_test_docker_deb_x64_ubuntu22_04_nohome_deb
      - name: pkg_test_docker_deb_x64_debian9_deb
      - name: pkg_test_docker_deb_x64_debian10_deb
      - name: pkg_test_docker_deb_x64_debian11_deb
      - name: pkg_test_docker_deb_x64_debian12_deb
      - name: pkg_test_docker_rpm_x64_centos7_rpm
      - name: pkg_test_docker_rpm_x64_amazonlinux2_rpm
      - name: pkg_test_docker_rpm_x64_amazonlinux2023_rpm
      - name: pkg_test_docker_rpm_x64_rocky8_rpm
      - name: pkg_test_docker_rpm_x64_rocky9_rpm
      - name: pkg_test_docker_rpm_x64_fedora34_rpm
      - name: pkg_test_docker_rpm_x64_suse12_rpm
      - name: pkg_test_docker_rpm_x64_suse15_rpm
      - name: pkg_test_docker_rpm_x64_amazonlinux1_rpm
      - name: pkg_test_docker_deb_x64_openssl11_ubuntu20_04_deb
      - name: pkg_test_docker_deb_x64_openssl11_debian10_deb
      - name: pkg_test_docker_deb_x64_openssl11_debian11_deb
      - name: pkg_test_docker_rpm_x64_openssl11_centos7_epel_rpm
      - name: pkg_test_docker_rpm_x64_openssl11_amazonlinux2_rpm
      - name: pkg_test_docker_rpm_x64_openssl11_rocky8_rpm
      - name: pkg_test_docker_rpm_x64_openssl11_rocky9_rpm
      - name: pkg_test_docker_rpm_x64_openssl11_fedora34_rpm
      - name: pkg_test_docker_deb_x64_openssl3_ubuntu22_04_deb
      - name: pkg_test_docker_deb_x64_openssl3_ubuntu22_04_fips_deb
      - name: pkg_test_docker_deb_x64_openssl3_debian12_deb
      - name: pkg_test_docker_rpm_x64_openssl3_rocky8_epel_rpm
      - name: pkg_test_docker_rpm_x64_openssl3_rocky9_rpm
      - name: pkg_test_docker_rpm_x64_openssl3_rocky9_fips_rpm
      - name: pkg_test_docker_rpm_x64_openssl3_amazonlinux2023_rpm
  - name: pkg_smoke_tests_docker_arm64
    display_name: "package smoke tests (arm64 Docker)"
    run_on: ubuntu1804-arm64-small
    tasks:
      - name: pkg_test_docker_linux_arm64_ubuntu20_04_tgz
      - name: pkg_test_docker_deb_arm64_ubuntu18_04_deb
      - name: pkg_test_docker_deb_arm64_ubuntu20_04_deb
      - name: pkg_test_docker_deb_arm64_ubuntu22_04_deb
      - name: pkg_test_docker_deb_arm64_debian10_deb
      - name: pkg_test_docker_deb_arm64_debian11_deb
      - name: pkg_test_docker_deb_arm64_debian12_deb
      - name: pkg_test_docker_rpm_arm64_rocky8_rpm
      - name: pkg_test_docker_rpm_arm64_rocky9_rpm
      - name: pkg_test_docker_rpm_arm64_fedora34_rpm
      - name: pkg_test_docker_rpm_arm64_amazonlinux2_rpm
      - name: pkg_test_docker_rpm_arm64_amazonlinux2023_rpm
      - name: pkg_test_docker_deb_arm64_openssl11_ubuntu20_04_deb
      - name: pkg_test_docker_deb_arm64_openssl11_debian10_deb
      - name: pkg_test_docker_deb_arm64_openssl11_debian11_deb
      - name: pkg_test_docker_rpm_arm64_openssl11_rocky8_rpm
      - name: pkg_test_docker_rpm_arm64_openssl11_rocky9_rpm
      - name: pkg_test_docker_rpm_arm64_openssl11_fedora34_rpm
      - name: pkg_test_docker_rpm_arm64_openssl11_amazonlinux2_rpm
      - name: pkg_test_docker_deb_arm64_openssl3_ubuntu22_04_deb
      - name: pkg_test_docker_deb_arm64_openssl3_ubuntu22_04_fips_deb
      - name: pkg_test_docker_deb_arm64_openssl3_debian12_deb
      - name: pkg_test_docker_rpm_arm64_openssl3_rocky8_epel_rpm
      - name: pkg_test_docker_rpm_arm64_openssl3_rocky9_rpm
      - name: pkg_test_docker_rpm_arm64_openssl3_rocky9_fips_rpm
      - name: pkg_test_docker_rpm_arm64_openssl3_amazonlinux2023_rpm
  - name: pkg_smoke_tests_win32
    display_name: "package smoke tests (win32)"
    run_on: ubuntu1804-small
    tasks:
      - name: pkg_test_ssh_win32_x64
      - name: pkg_test_ssh_win32msi_x64
  - name: pkg_smoke_tests_macos_1100_x64
    display_name: "package smoke tests (macos 11.00 x64)"
    run_on: macos-1100
    tasks:
      - name: pkg_test_macos_darwin_x64
  - name: pkg_smoke_tests_macos_1100_arm64
    display_name: "package smoke tests (macos 11.00 arm64)"
    run_on: macos-1100-arm64
    tasks:
      - name: pkg_test_macos_darwin_arm64
  - name: pkg_smoke_tests_macos_1300_arm64
    display_name: "package smoke tests (macos 13.00 arm64)"
    run_on: macos-1300-arm64
    tasks:
      - name: pkg_test_macos_darwin_arm64
  - name: pkg_smoke_tests_rhel72_s390x
    display_name: "package smoke tests (RHEL 7.2 s390x)"
    run_on: rhel72-zseries-small
    tasks:
      - name: pkg_test_rpmextract_rpm_s390x
  - name: pkg_smoke_tests_rhel83_s390x
    display_name: "package smoke tests (RHEL 8.3 s390x)"
    run_on: rhel83-zseries-small
    tasks:
      - name: pkg_test_rpmextract_rpm_s390x
  - name: pkg_smoke_tests_rhel81_ppc64le
    display_name: "package smoke tests (RHEL 8.1 ppc64le)"
    run_on: rhel81-power8-small
    tasks:
      - name: pkg_test_rpmextract_rpm_ppc64le

  - name: draft_publish_release
    display_name: "Draft/Publish Release"
    run_on: ubuntu1804-small
    tasks:
      - name: release_draft
      - name: release_publish_dry_run
      - name: release_publish

  - name: generate_license_and_vulnerability_report
    display_name: "License and Vulnerability Report"
    run_on: ubuntu2004-small
    tasks:
      - name: generate_license_and_vulnerability_report<|MERGE_RESOLUTION|>--- conflicted
+++ resolved
@@ -9664,20 +9664,18 @@
     depends_on:
       - name: compile_artifact
         variant: linux_arm64_build_openssl11
-<<<<<<< HEAD
-=======
-    commands:
-      - func: checkout
-      - func: install
-        vars:
-          node_js_version: "16.20.1"
+    commands:
+      - func: checkout
+      - func: install
+        vars:
+          node_js_version: "20.5.0"
           npm_deps_mode: cli_build
       - func: download_compiled_artifact
         vars:
           executable_os_id: linux-arm64-openssl11
       - func: run_e2e_tests
         vars:
-          node_js_version: "16.20.1"
+          node_js_version: "20.5.0"
           mongosh_server_test_version: "7.0.0-rc10-enterprise"
           mongosh_test_e2e_force_fips: "1"
   - name: e2e_tests_linux_arm64_openssl11_700rc10
@@ -9689,14 +9687,14 @@
       - func: checkout
       - func: install
         vars:
-          node_js_version: "16.20.1"
+          node_js_version: "20.5.0"
           npm_deps_mode: cli_build
       - func: download_compiled_artifact
         vars:
           executable_os_id: linux-arm64-openssl11
       - func: run_e2e_tests
         vars:
-          node_js_version: "16.20.1"
+          node_js_version: "20.5.0"
           mongosh_server_test_version: "7.0.0-rc10-enterprise"
           mongosh_test_e2e_force_fips: ""
   - name: e2e_tests_linux_arm64_openssl3_fips
@@ -9811,121 +9809,6 @@
       - func: run_e2e_tests
         vars:
           node_js_version: "16.20.1"
-          mongosh_server_test_version: "7.0.0-rc10-enterprise"
-          mongosh_test_e2e_force_fips: ""
-  - name: e2e_tests_linux_ppc64le_fips
-    tags: ["e2e-test"]
-    depends_on:
-      - name: compile_artifact
-        variant: linux_ppc64le_build
-    commands:
-      - func: checkout
-      - func: install
-        vars:
-          node_js_version: "16.20.1"
-          npm_deps_mode: cli_build
-      - func: download_compiled_artifact
-        vars:
-          executable_os_id: linux-ppc64le
-      - func: run_e2e_tests
-        vars:
-          node_js_version: "16.20.1"
-          mongosh_server_test_version: "stable-enterprise"
-          mongosh_test_e2e_force_fips: "1"
-  - name: e2e_tests_linux_ppc64le
-    tags: ["e2e-test"]
-    depends_on:
-      - name: compile_artifact
-        variant: linux_ppc64le_build
-    commands:
-      - func: checkout
-      - func: install
-        vars:
-          node_js_version: "16.20.1"
-          npm_deps_mode: cli_build
-      - func: download_compiled_artifact
-        vars:
-          executable_os_id: linux-ppc64le
-      - func: run_e2e_tests
-        vars:
-          node_js_version: "16.20.1"
-          mongosh_server_test_version: "stable-enterprise"
-          mongosh_test_e2e_force_fips: ""
-  - name: e2e_tests_linux_ppc64le_50x_fips
-    tags: ["e2e-test"]
-    depends_on:
-      - name: compile_artifact
-        variant: linux_ppc64le_build
-    commands:
-      - func: checkout
-      - func: install
-        vars:
-          node_js_version: "16.20.1"
-          npm_deps_mode: cli_build
-      - func: download_compiled_artifact
-        vars:
-          executable_os_id: linux-ppc64le
-      - func: run_e2e_tests
-        vars:
-          node_js_version: "16.20.1"
-          mongosh_server_test_version: "5.0.x-enterprise"
-          mongosh_test_e2e_force_fips: "1"
-  - name: e2e_tests_linux_ppc64le_50x
-    tags: ["e2e-test"]
-    depends_on:
-      - name: compile_artifact
-        variant: linux_ppc64le_build
-    commands:
-      - func: checkout
-      - func: install
-        vars:
-          node_js_version: "16.20.1"
-          npm_deps_mode: cli_build
-      - func: download_compiled_artifact
-        vars:
-          executable_os_id: linux-ppc64le
-      - func: run_e2e_tests
-        vars:
-          node_js_version: "16.20.1"
-          mongosh_server_test_version: "5.0.x-enterprise"
-          mongosh_test_e2e_force_fips: ""
-  - name: e2e_tests_linux_ppc64le_700rc10_fips
-    tags: ["e2e-test"]
-    depends_on:
-      - name: compile_artifact
-        variant: linux_ppc64le_build
->>>>>>> 47b70441
-    commands:
-      - func: checkout
-      - func: install
-        vars:
-          node_js_version: "20.5.0"
-          npm_deps_mode: cli_build
-      - func: download_compiled_artifact
-        vars:
-          executable_os_id: linux-arm64-openssl11
-      - func: run_e2e_tests
-        vars:
-          node_js_version: "20.5.0"
-          mongosh_server_test_version: "7.0.0-rc10-enterprise"
-          mongosh_test_e2e_force_fips: "1"
-  - name: e2e_tests_linux_arm64_openssl11_700rc10
-    tags: ["e2e-test"]
-    depends_on:
-      - name: compile_artifact
-        variant: linux_arm64_build_openssl11
-    commands:
-      - func: checkout
-      - func: install
-        vars:
-          node_js_version: "20.5.0"
-          npm_deps_mode: cli_build
-      - func: download_compiled_artifact
-        vars:
-          executable_os_id: linux-arm64-openssl11
-      - func: run_e2e_tests
-        vars:
-          node_js_version: "20.5.0"
           mongosh_server_test_version: "7.0.0-rc10-enterprise"
           mongosh_test_e2e_force_fips: ""
   - name: e2e_tests_linux_ppc64le_fips
