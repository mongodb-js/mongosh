
exec_timeout_secs: 10800

pre:
  - command: shell.exec
    params:
      shell: bash
      script: |
        rm -rf "$HOME/.mongodb/mongosh"
post_error_fails_task: true
post:
  - command: shell.exec
    params:
      shell: bash
      script: |
        mkdir -p npm-logs
        tar cvzf npm-logs.tgz npm-logs

        if [ -d "src/tmp/mongodb-runner/logs" ]; then
          tar cvzf mongodb-runner-logs.tgz -C src/tmp/mongodb-runner logs
        else
          echo "Directory src/tmp/logs does not exist. Skipping."
        fi

        if [ -d "$HOME/.mongodb/mongosh" ]; then
          TARGET="$PWD/mongosh-logs.tgz"
          (cd $HOME/.mongodb && tar cvzf "$TARGET" mongosh/*_log)
        else
          echo "Directory ~/.mongodb/mongosh does not exist. Skipping."
        fi
  - command: s3.put
    params:
      aws_key: ${aws_key}
      aws_secret: ${aws_secret}
      local_file: npm-logs.tgz
      remote_file: mongosh/binaries/${revision}/${revision_order_id}/npm-logs-${build_variant}-${task_name}-${task_id}.tgz
      bucket: mciuploads
      permissions: private
      visibility: signed
      content_type: application/x-gzip
  - command: s3.put
    params:
      aws_key: ${aws_key}
      aws_secret: ${aws_secret}
      local_file: mongosh-logs.tgz
      remote_file: mongosh/binaries/${revision}/${revision_order_id}/mongosh-logs-${build_variant}-${task_name}-${task_id}.tgz
      bucket: mciuploads
      permissions: private
      visibility: signed
      content_type: application/x-gzip
      optional: true
  - command: s3.put
    params:
      aws_key: ${aws_key}
      aws_secret: ${aws_secret}
      local_file: mongodb-runner-logs.tgz
      remote_file: mongosh/binaries/${revision}/${revision_order_id}/mongodb-runner-logs-${build_variant}-${task_name}-${task_id}.tgz
      bucket: mciuploads
      permissions: private
      visibility: signed
      content_type: application/x-gzip
      optional: true
  - command: attach.xunit_results
    params:
      file: src/.logs/*.xml


# Functions are any command that can be run.
#
# Current functions:
#   checkout - Checks out the project from git.
#   compile_ts - Installs Node and all dependencies, and run all prepublish scripts.
#   install - Installs Node and all dependencies, and download the result of running all prepublish scripts.
#   check - Performs linter and dependency checks.
#   test - Runs all tests for a specific package.
#   test_vscode - Clones the vscode extension repository and runs its tests.
#   test_connectivity - Runs extra connectivity tests.
#   test_apistrict - Runs shell API and CLI tests with --apiStrict --apiDeprecationErrors.
#   compile_artifact - Compile the release binary.
#   package_artifact - Upload the release binary together with other files to S3.
#   sign_artifact - Get a package file from S3, sign it, put it back into S3.
#   verify_artifact - Verify if the package was successfully signed using Garasign.
#   test_linux_artifact - Test that the built artifact works where we expect it to.
#                         We use this to verify that e.g. the Ubuntu-built release
#                         binary also works on RHEL and Debian.
#   generate_license_and_vulnerability_report - Generates a report of vulnerabilities affecting the bundled application.
#   release_publish - Publishes the npm packages and uploads the tarballs.
functions:
  checkout:
    - command: git.get_project
      type: system
      params:
        directory: src

  checkout_writeable:
    - command: github.generate_token
      params:
        expansion_name: generated_github_token
        owner: mongodb-js
        repo: mongosh
        permissions:
          contents: write
    - command: git.get_project
      type: system
      params:
        directory: src
        token: ${generated_github_token}

  compile_ts:
    - command: expansions.write
      type: system
      params:
        file: tmp/expansions.yaml
        redacted: true
    - command: shell.exec
      type: setup
      params:
        working_dir: src
        shell: bash
        env:
          NODE_JS_VERSION: ${node_js_version}
          DISTRO_ID: ${distro_id}
          MONOGDB_DRIVER_VERSION_OVERRIDE: ${mongodb_driver_version_override}
          PUPPETEER_SKIP_DOWNLOAD: "true"
        script: |
          set -e
          set -x
          .evergreen/install-node.sh
          .evergreen/install-npm-deps.sh
    - command: shell.exec
      params:
        working_dir: src
        shell: bash
        env:
          NODE_JS_VERSION: ${node_js_version}
        script: |
          source .evergreen/setup-env.sh
          npm run evergreen-release bump
          npm run compile
          tar cvzf compiled-ts.tgz packages/*/{lib,dist,pkg,target,package.json} package.json package-lock.json
    - command: s3.put
      params:
        aws_key: ${aws_key}
        aws_secret: ${aws_secret}
        local_file: src/compiled-ts.tgz
        remote_file: mongosh/binaries/${revision}/${revision_order_id}/compiled-ts.tgz
        bucket: mciuploads
        permissions: public-read
        content_type: application/x-gzip
  install:
    - command: expansions.write
      type: system
      params:
        file: tmp/expansions.yaml
        redacted: true
    - command: shell.exec
      type: setup
      params:
        working_dir: src
        shell: bash
        env:
          NODE_JS_VERSION: ${node_js_version}
          DISTRO_ID: ${distro_id}
          MONOGDB_DRIVER_VERSION_OVERRIDE: ${mongodb_driver_version_override}
          PUPPETEER_SKIP_DOWNLOAD: ${puppeteer_skip_download|true}
        script: |
          set -e
          set -x
          .evergreen/install-node.sh
          .evergreen/install-npm-deps.sh
    - command: s3.get
      type: setup
      params:
        aws_key: ${aws_key}
        aws_secret: ${aws_secret}
        local_file: src/compiled-ts.tgz
        remote_file: mongosh/binaries/${revision}/${revision_order_id}/compiled-ts.tgz
        bucket: mciuploads
    - command: shell.exec
      type: setup
      params:
        working_dir: src
        shell: bash
        script: |
          tar xvzf compiled-ts.tgz
  check:
    - command: shell.exec
      params:
        working_dir: src
        shell: bash
        env:
          NODE_JS_VERSION: ${node_js_version}
        script: |
          set -e
          {
          source .evergreen/setup-env.sh
          npm run evergreen-release bump
          npm run check-ci
          }
  test:
    - command: expansions.write
      type: system
      params:
        file: tmp/expansions.yaml
        redacted: true
    - command: shell.exec
      params:
        working_dir: src
        shell: bash
        script: |
          set -e
          {
          source .evergreen/setup-env.sh
          npm run test-ci
          echo "Archiving current coverage result..."
          tar cvzf nyc-output.tgz .nyc_output
          }
        env:
          NODE_JS_VERSION: ${node_js_version}
          MONGOSH_RUN_ONLY_IN_PACKAGE: ${mongosh_run_only_in_package}
          AWS_AUTH_IAM_ACCESS_KEY_ID: ${devtools_ci_aws_key}
          AWS_AUTH_IAM_SECRET_ACCESS_KEY: ${devtools_ci_aws_secret}
          STREAMS_E2E_SPI_CONNECTION_STRING: ${streams_e2e_spi_connection_string}
          STREAMS_E2E_DB_USER: ${streams_e2e_db_user}
          STREAMS_E2E_DB_PASSWORD: ${streams_e2e_db_password}
          STREAMS_E2E_CLUSTER_CONNECTION_STRING: ${streams_e2e_cluster_connection_string}
          TASK_NAME: ${task_name}
    - command: s3.put
      params:
        aws_key: ${aws_key}
        aws_secret: ${aws_secret}
        local_file: src/nyc-output.tgz
        remote_file: mongosh/binaries/${revision}/${revision_order_id}/nyc-output-${build_variant}-${mongosh_test_id}.tgz
        bucket: mciuploads
        permissions: private
        visibility: signed
        content_type: application/x-gzip

  check_coverage:
    - command: s3.get
      params:
        aws_key: ${aws_key}
        aws_secret: ${aws_secret}
        local_file: src/nyc-output-darwin-n20-arg_parser.tgz
        remote_file: mongosh/binaries/${revision}/${revision_order_id}/nyc-output-darwin-n20-arg_parser.tgz
        bucket: mciuploads
    - command: shell.exec
      params:
        working_dir: src
        shell: bash
        script: |
          set -e
          tar xvzf nyc-output-darwin-n20-arg_parser.tgz
    - command: s3.get
      params:
        aws_key: ${aws_key}
        aws_secret: ${aws_secret}
        local_file: src/nyc-output-darwin-n20-async_rewriter2.tgz
        remote_file: mongosh/binaries/${revision}/${revision_order_id}/nyc-output-darwin-n20-async_rewriter2.tgz
        bucket: mciuploads
    - command: shell.exec
      params:
        working_dir: src
        shell: bash
        script: |
          set -e
          tar xvzf nyc-output-darwin-n20-async_rewriter2.tgz
    - command: s3.get
      params:
        aws_key: ${aws_key}
        aws_secret: ${aws_secret}
        local_file: src/nyc-output-darwin-n20-async_rewriter3.tgz
        remote_file: mongosh/binaries/${revision}/${revision_order_id}/nyc-output-darwin-n20-async_rewriter3.tgz
        bucket: mciuploads
    - command: shell.exec
      params:
        working_dir: src
        shell: bash
        script: |
          set -e
          tar xvzf nyc-output-darwin-n20-async_rewriter3.tgz
    - command: s3.get
      params:
        aws_key: ${aws_key}
        aws_secret: ${aws_secret}
        local_file: src/nyc-output-darwin-n20-autocomplete.tgz
        remote_file: mongosh/binaries/${revision}/${revision_order_id}/nyc-output-darwin-n20-autocomplete.tgz
        bucket: mciuploads
    - command: shell.exec
      params:
        working_dir: src
        shell: bash
        script: |
          set -e
          tar xvzf nyc-output-darwin-n20-autocomplete.tgz
    - command: s3.get
      params:
        aws_key: ${aws_key}
        aws_secret: ${aws_secret}
        local_file: src/nyc-output-darwin-n20-browser_repl.tgz
        remote_file: mongosh/binaries/${revision}/${revision_order_id}/nyc-output-darwin-n20-browser_repl.tgz
        bucket: mciuploads
    - command: shell.exec
      params:
        working_dir: src
        shell: bash
        script: |
          set -e
          tar xvzf nyc-output-darwin-n20-browser_repl.tgz
    - command: s3.get
      params:
        aws_key: ${aws_key}
        aws_secret: ${aws_secret}
        local_file: src/nyc-output-darwin-n20-browser_runtime_core.tgz
        remote_file: mongosh/binaries/${revision}/${revision_order_id}/nyc-output-darwin-n20-browser_runtime_core.tgz
        bucket: mciuploads
    - command: shell.exec
      params:
        working_dir: src
        shell: bash
        script: |
          set -e
          tar xvzf nyc-output-darwin-n20-browser_runtime_core.tgz
    - command: s3.get
      params:
        aws_key: ${aws_key}
        aws_secret: ${aws_secret}
        local_file: src/nyc-output-darwin-n20-browser_runtime_electron.tgz
        remote_file: mongosh/binaries/${revision}/${revision_order_id}/nyc-output-darwin-n20-browser_runtime_electron.tgz
        bucket: mciuploads
    - command: shell.exec
      params:
        working_dir: src
        shell: bash
        script: |
          set -e
          tar xvzf nyc-output-darwin-n20-browser_runtime_electron.tgz
    - command: s3.get
      params:
        aws_key: ${aws_key}
        aws_secret: ${aws_secret}
        local_file: src/nyc-output-darwin-n20-build.tgz
        remote_file: mongosh/binaries/${revision}/${revision_order_id}/nyc-output-darwin-n20-build.tgz
        bucket: mciuploads
    - command: shell.exec
      params:
        working_dir: src
        shell: bash
        script: |
          set -e
          tar xvzf nyc-output-darwin-n20-build.tgz
    - command: s3.get
      params:
        aws_key: ${aws_key}
        aws_secret: ${aws_secret}
        local_file: src/nyc-output-darwin-n20-cli_repl.tgz
        remote_file: mongosh/binaries/${revision}/${revision_order_id}/nyc-output-darwin-n20-cli_repl.tgz
        bucket: mciuploads
    - command: shell.exec
      params:
        working_dir: src
        shell: bash
        script: |
          set -e
          tar xvzf nyc-output-darwin-n20-cli_repl.tgz
    - command: s3.get
      params:
        aws_key: ${aws_key}
        aws_secret: ${aws_secret}
        local_file: src/nyc-output-darwin-n20-e2e_tests.tgz
        remote_file: mongosh/binaries/${revision}/${revision_order_id}/nyc-output-darwin-n20-e2e_tests.tgz
        bucket: mciuploads
    - command: shell.exec
      params:
        working_dir: src
        shell: bash
        script: |
          set -e
          tar xvzf nyc-output-darwin-n20-e2e_tests.tgz
    - command: s3.get
      params:
        aws_key: ${aws_key}
        aws_secret: ${aws_secret}
        local_file: src/nyc-output-darwin-n20-editor.tgz
        remote_file: mongosh/binaries/${revision}/${revision_order_id}/nyc-output-darwin-n20-editor.tgz
        bucket: mciuploads
    - command: shell.exec
      params:
        working_dir: src
        shell: bash
        script: |
          set -e
          tar xvzf nyc-output-darwin-n20-editor.tgz
    - command: s3.get
      params:
        aws_key: ${aws_key}
        aws_secret: ${aws_secret}
        local_file: src/nyc-output-darwin-n20-errors.tgz
        remote_file: mongosh/binaries/${revision}/${revision_order_id}/nyc-output-darwin-n20-errors.tgz
        bucket: mciuploads
    - command: shell.exec
      params:
        working_dir: src
        shell: bash
        script: |
          set -e
          tar xvzf nyc-output-darwin-n20-errors.tgz
    - command: s3.get
      params:
        aws_key: ${aws_key}
        aws_secret: ${aws_secret}
        local_file: src/nyc-output-darwin-n20-history.tgz
        remote_file: mongosh/binaries/${revision}/${revision_order_id}/nyc-output-darwin-n20-history.tgz
        bucket: mciuploads
    - command: shell.exec
      params:
        working_dir: src
        shell: bash
        script: |
          set -e
          tar xvzf nyc-output-darwin-n20-history.tgz
    - command: s3.get
      params:
        aws_key: ${aws_key}
        aws_secret: ${aws_secret}
        local_file: src/nyc-output-darwin-n20-i18n.tgz
        remote_file: mongosh/binaries/${revision}/${revision_order_id}/nyc-output-darwin-n20-i18n.tgz
        bucket: mciuploads
    - command: shell.exec
      params:
        working_dir: src
        shell: bash
        script: |
          set -e
          tar xvzf nyc-output-darwin-n20-i18n.tgz
    - command: s3.get
      params:
        aws_key: ${aws_key}
        aws_secret: ${aws_secret}
        local_file: src/nyc-output-darwin-n20-js_multiline_to_singleline.tgz
        remote_file: mongosh/binaries/${revision}/${revision_order_id}/nyc-output-darwin-n20-js_multiline_to_singleline.tgz
        bucket: mciuploads
    - command: shell.exec
      params:
        working_dir: src
        shell: bash
        script: |
          set -e
          tar xvzf nyc-output-darwin-n20-js_multiline_to_singleline.tgz
    - command: s3.get
      params:
        aws_key: ${aws_key}
        aws_secret: ${aws_secret}
        local_file: src/nyc-output-darwin-n20-logging.tgz
        remote_file: mongosh/binaries/${revision}/${revision_order_id}/nyc-output-darwin-n20-logging.tgz
        bucket: mciuploads
    - command: shell.exec
      params:
        working_dir: src
        shell: bash
        script: |
          set -e
          tar xvzf nyc-output-darwin-n20-logging.tgz
    - command: s3.get
      params:
        aws_key: ${aws_key}
        aws_secret: ${aws_secret}
        local_file: src/nyc-output-darwin-n20-node_runtime_worker_thread.tgz
        remote_file: mongosh/binaries/${revision}/${revision_order_id}/nyc-output-darwin-n20-node_runtime_worker_thread.tgz
        bucket: mciuploads
    - command: shell.exec
      params:
        working_dir: src
        shell: bash
        script: |
          set -e
          tar xvzf nyc-output-darwin-n20-node_runtime_worker_thread.tgz
    - command: s3.get
      params:
        aws_key: ${aws_key}
        aws_secret: ${aws_secret}
        local_file: src/nyc-output-darwin-n20-service_provider_core.tgz
        remote_file: mongosh/binaries/${revision}/${revision_order_id}/nyc-output-darwin-n20-service_provider_core.tgz
        bucket: mciuploads
    - command: shell.exec
      params:
        working_dir: src
        shell: bash
        script: |
          set -e
          tar xvzf nyc-output-darwin-n20-service_provider_core.tgz
    - command: s3.get
      params:
        aws_key: ${aws_key}
        aws_secret: ${aws_secret}
        local_file: src/nyc-output-darwin-n20-service_provider_node_driver.tgz
        remote_file: mongosh/binaries/${revision}/${revision_order_id}/nyc-output-darwin-n20-service_provider_node_driver.tgz
        bucket: mciuploads
    - command: shell.exec
      params:
        working_dir: src
        shell: bash
        script: |
          set -e
          tar xvzf nyc-output-darwin-n20-service_provider_node_driver.tgz
    - command: s3.get
      params:
        aws_key: ${aws_key}
        aws_secret: ${aws_secret}
        local_file: src/nyc-output-darwin-n20-shell_api.tgz
        remote_file: mongosh/binaries/${revision}/${revision_order_id}/nyc-output-darwin-n20-shell_api.tgz
        bucket: mciuploads
    - command: shell.exec
      params:
        working_dir: src
        shell: bash
        script: |
          set -e
          tar xvzf nyc-output-darwin-n20-shell_api.tgz
    - command: s3.get
      params:
        aws_key: ${aws_key}
        aws_secret: ${aws_secret}
        local_file: src/nyc-output-darwin-n20-shell_evaluator.tgz
        remote_file: mongosh/binaries/${revision}/${revision_order_id}/nyc-output-darwin-n20-shell_evaluator.tgz
        bucket: mciuploads
    - command: shell.exec
      params:
        working_dir: src
        shell: bash
        script: |
          set -e
          tar xvzf nyc-output-darwin-n20-shell_evaluator.tgz
    - command: s3.get
      params:
        aws_key: ${aws_key}
        aws_secret: ${aws_secret}
        local_file: src/nyc-output-darwin-n20-snippet_manager.tgz
        remote_file: mongosh/binaries/${revision}/${revision_order_id}/nyc-output-darwin-n20-snippet_manager.tgz
        bucket: mciuploads
    - command: shell.exec
      params:
        working_dir: src
        shell: bash
        script: |
          set -e
          tar xvzf nyc-output-darwin-n20-snippet_manager.tgz
    - command: s3.get
      params:
        aws_key: ${aws_key}
        aws_secret: ${aws_secret}
        local_file: src/nyc-output-darwin-n20-types.tgz
        remote_file: mongosh/binaries/${revision}/${revision_order_id}/nyc-output-darwin-n20-types.tgz
        bucket: mciuploads
    - command: shell.exec
      params:
        working_dir: src
        shell: bash
        script: |
          set -e
          tar xvzf nyc-output-darwin-n20-types.tgz
    - command: s3.get
      params:
        aws_key: ${aws_key}
        aws_secret: ${aws_secret}
        local_file: src/nyc-output-tests_darwin-m60xc_n20-async_rewriter3.tgz
        remote_file: mongosh/binaries/${revision}/${revision_order_id}/nyc-output-tests_darwin-m60xc_n20-async_rewriter3.tgz
        bucket: mciuploads
    - command: shell.exec
      params:
        working_dir: src
        shell: bash
        script: |
          set -e
          tar xvzf nyc-output-tests_darwin-m60xc_n20-async_rewriter3.tgz
    - command: s3.get
      params:
        aws_key: ${aws_key}
        aws_secret: ${aws_secret}
        local_file: src/nyc-output-tests_darwin-m60xc_n20-cli_repl.tgz
        remote_file: mongosh/binaries/${revision}/${revision_order_id}/nyc-output-tests_darwin-m60xc_n20-cli_repl.tgz
        bucket: mciuploads
    - command: shell.exec
      params:
        working_dir: src
        shell: bash
        script: |
          set -e
          tar xvzf nyc-output-tests_darwin-m60xc_n20-cli_repl.tgz
    - command: s3.get
      params:
        aws_key: ${aws_key}
        aws_secret: ${aws_secret}
        local_file: src/nyc-output-tests_darwin-m60xc_n20-e2e_tests.tgz
        remote_file: mongosh/binaries/${revision}/${revision_order_id}/nyc-output-tests_darwin-m60xc_n20-e2e_tests.tgz
        bucket: mciuploads
    - command: shell.exec
      params:
        working_dir: src
        shell: bash
        script: |
          set -e
          tar xvzf nyc-output-tests_darwin-m60xc_n20-e2e_tests.tgz
    - command: s3.get
      params:
        aws_key: ${aws_key}
        aws_secret: ${aws_secret}
        local_file: src/nyc-output-tests_darwin-m60xc_n20-node_runtime_worker_thread.tgz
        remote_file: mongosh/binaries/${revision}/${revision_order_id}/nyc-output-tests_darwin-m60xc_n20-node_runtime_worker_thread.tgz
        bucket: mciuploads
    - command: shell.exec
      params:
        working_dir: src
        shell: bash
        script: |
          set -e
          tar xvzf nyc-output-tests_darwin-m60xc_n20-node_runtime_worker_thread.tgz
    - command: s3.get
      params:
        aws_key: ${aws_key}
        aws_secret: ${aws_secret}
        local_file: src/nyc-output-tests_darwin-m60xc_n20-service_provider_node_driver.tgz
        remote_file: mongosh/binaries/${revision}/${revision_order_id}/nyc-output-tests_darwin-m60xc_n20-service_provider_node_driver.tgz
        bucket: mciuploads
    - command: shell.exec
      params:
        working_dir: src
        shell: bash
        script: |
          set -e
          tar xvzf nyc-output-tests_darwin-m60xc_n20-service_provider_node_driver.tgz
    - command: s3.get
      params:
        aws_key: ${aws_key}
        aws_secret: ${aws_secret}
        local_file: src/nyc-output-tests_darwin-m60xc_n20-shell_api.tgz
        remote_file: mongosh/binaries/${revision}/${revision_order_id}/nyc-output-tests_darwin-m60xc_n20-shell_api.tgz
        bucket: mciuploads
    - command: shell.exec
      params:
        working_dir: src
        shell: bash
        script: |
          set -e
          tar xvzf nyc-output-tests_darwin-m60xc_n20-shell_api.tgz
    - command: s3.get
      params:
        aws_key: ${aws_key}
        aws_secret: ${aws_secret}
        local_file: src/nyc-output-tests_darwin-m60xe_n20-async_rewriter3.tgz
        remote_file: mongosh/binaries/${revision}/${revision_order_id}/nyc-output-tests_darwin-m60xe_n20-async_rewriter3.tgz
        bucket: mciuploads
    - command: shell.exec
      params:
        working_dir: src
        shell: bash
        script: |
          set -e
          tar xvzf nyc-output-tests_darwin-m60xe_n20-async_rewriter3.tgz
    - command: s3.get
      params:
        aws_key: ${aws_key}
        aws_secret: ${aws_secret}
        local_file: src/nyc-output-tests_darwin-m60xe_n20-cli_repl.tgz
        remote_file: mongosh/binaries/${revision}/${revision_order_id}/nyc-output-tests_darwin-m60xe_n20-cli_repl.tgz
        bucket: mciuploads
    - command: shell.exec
      params:
        working_dir: src
        shell: bash
        script: |
          set -e
          tar xvzf nyc-output-tests_darwin-m60xe_n20-cli_repl.tgz
    - command: s3.get
      params:
        aws_key: ${aws_key}
        aws_secret: ${aws_secret}
        local_file: src/nyc-output-tests_darwin-m60xe_n20-e2e_tests.tgz
        remote_file: mongosh/binaries/${revision}/${revision_order_id}/nyc-output-tests_darwin-m60xe_n20-e2e_tests.tgz
        bucket: mciuploads
    - command: shell.exec
      params:
        working_dir: src
        shell: bash
        script: |
          set -e
          tar xvzf nyc-output-tests_darwin-m60xe_n20-e2e_tests.tgz
    - command: s3.get
      params:
        aws_key: ${aws_key}
        aws_secret: ${aws_secret}
        local_file: src/nyc-output-tests_darwin-m60xe_n20-node_runtime_worker_thread.tgz
        remote_file: mongosh/binaries/${revision}/${revision_order_id}/nyc-output-tests_darwin-m60xe_n20-node_runtime_worker_thread.tgz
        bucket: mciuploads
    - command: shell.exec
      params:
        working_dir: src
        shell: bash
        script: |
          set -e
          tar xvzf nyc-output-tests_darwin-m60xe_n20-node_runtime_worker_thread.tgz
    - command: s3.get
      params:
        aws_key: ${aws_key}
        aws_secret: ${aws_secret}
        local_file: src/nyc-output-tests_darwin-m60xe_n20-service_provider_node_driver.tgz
        remote_file: mongosh/binaries/${revision}/${revision_order_id}/nyc-output-tests_darwin-m60xe_n20-service_provider_node_driver.tgz
        bucket: mciuploads
    - command: shell.exec
      params:
        working_dir: src
        shell: bash
        script: |
          set -e
          tar xvzf nyc-output-tests_darwin-m60xe_n20-service_provider_node_driver.tgz
    - command: s3.get
      params:
        aws_key: ${aws_key}
        aws_secret: ${aws_secret}
        local_file: src/nyc-output-tests_darwin-m60xe_n20-shell_api.tgz
        remote_file: mongosh/binaries/${revision}/${revision_order_id}/nyc-output-tests_darwin-m60xe_n20-shell_api.tgz
        bucket: mciuploads
    - command: shell.exec
      params:
        working_dir: src
        shell: bash
        script: |
          set -e
          tar xvzf nyc-output-tests_darwin-m60xe_n20-shell_api.tgz
    - command: s3.get
      params:
        aws_key: ${aws_key}
        aws_secret: ${aws_secret}
        local_file: src/nyc-output-tests_darwin-m70xc_n20-async_rewriter3.tgz
        remote_file: mongosh/binaries/${revision}/${revision_order_id}/nyc-output-tests_darwin-m70xc_n20-async_rewriter3.tgz
        bucket: mciuploads
    - command: shell.exec
      params:
        working_dir: src
        shell: bash
        script: |
          set -e
          tar xvzf nyc-output-tests_darwin-m70xc_n20-async_rewriter3.tgz
    - command: s3.get
      params:
        aws_key: ${aws_key}
        aws_secret: ${aws_secret}
        local_file: src/nyc-output-tests_darwin-m70xc_n20-cli_repl.tgz
        remote_file: mongosh/binaries/${revision}/${revision_order_id}/nyc-output-tests_darwin-m70xc_n20-cli_repl.tgz
        bucket: mciuploads
    - command: shell.exec
      params:
        working_dir: src
        shell: bash
        script: |
          set -e
          tar xvzf nyc-output-tests_darwin-m70xc_n20-cli_repl.tgz
    - command: s3.get
      params:
        aws_key: ${aws_key}
        aws_secret: ${aws_secret}
        local_file: src/nyc-output-tests_darwin-m70xc_n20-e2e_tests.tgz
        remote_file: mongosh/binaries/${revision}/${revision_order_id}/nyc-output-tests_darwin-m70xc_n20-e2e_tests.tgz
        bucket: mciuploads
    - command: shell.exec
      params:
        working_dir: src
        shell: bash
        script: |
          set -e
          tar xvzf nyc-output-tests_darwin-m70xc_n20-e2e_tests.tgz
    - command: s3.get
      params:
        aws_key: ${aws_key}
        aws_secret: ${aws_secret}
        local_file: src/nyc-output-tests_darwin-m70xc_n20-node_runtime_worker_thread.tgz
        remote_file: mongosh/binaries/${revision}/${revision_order_id}/nyc-output-tests_darwin-m70xc_n20-node_runtime_worker_thread.tgz
        bucket: mciuploads
    - command: shell.exec
      params:
        working_dir: src
        shell: bash
        script: |
          set -e
          tar xvzf nyc-output-tests_darwin-m70xc_n20-node_runtime_worker_thread.tgz
    - command: s3.get
      params:
        aws_key: ${aws_key}
        aws_secret: ${aws_secret}
        local_file: src/nyc-output-tests_darwin-m70xc_n20-service_provider_node_driver.tgz
        remote_file: mongosh/binaries/${revision}/${revision_order_id}/nyc-output-tests_darwin-m70xc_n20-service_provider_node_driver.tgz
        bucket: mciuploads
    - command: shell.exec
      params:
        working_dir: src
        shell: bash
        script: |
          set -e
          tar xvzf nyc-output-tests_darwin-m70xc_n20-service_provider_node_driver.tgz
    - command: s3.get
      params:
        aws_key: ${aws_key}
        aws_secret: ${aws_secret}
        local_file: src/nyc-output-tests_darwin-m70xc_n20-shell_api.tgz
        remote_file: mongosh/binaries/${revision}/${revision_order_id}/nyc-output-tests_darwin-m70xc_n20-shell_api.tgz
        bucket: mciuploads
    - command: shell.exec
      params:
        working_dir: src
        shell: bash
        script: |
          set -e
          tar xvzf nyc-output-tests_darwin-m70xc_n20-shell_api.tgz
    - command: s3.get
      params:
        aws_key: ${aws_key}
        aws_secret: ${aws_secret}
        local_file: src/nyc-output-tests_darwin-m70xe_n20-async_rewriter3.tgz
        remote_file: mongosh/binaries/${revision}/${revision_order_id}/nyc-output-tests_darwin-m70xe_n20-async_rewriter3.tgz
        bucket: mciuploads
    - command: shell.exec
      params:
        working_dir: src
        shell: bash
        script: |
          set -e
          tar xvzf nyc-output-tests_darwin-m70xe_n20-async_rewriter3.tgz
    - command: s3.get
      params:
        aws_key: ${aws_key}
        aws_secret: ${aws_secret}
        local_file: src/nyc-output-tests_darwin-m70xe_n20-cli_repl.tgz
        remote_file: mongosh/binaries/${revision}/${revision_order_id}/nyc-output-tests_darwin-m70xe_n20-cli_repl.tgz
        bucket: mciuploads
    - command: shell.exec
      params:
        working_dir: src
        shell: bash
        script: |
          set -e
          tar xvzf nyc-output-tests_darwin-m70xe_n20-cli_repl.tgz
    - command: s3.get
      params:
        aws_key: ${aws_key}
        aws_secret: ${aws_secret}
        local_file: src/nyc-output-tests_darwin-m70xe_n20-e2e_tests.tgz
        remote_file: mongosh/binaries/${revision}/${revision_order_id}/nyc-output-tests_darwin-m70xe_n20-e2e_tests.tgz
        bucket: mciuploads
    - command: shell.exec
      params:
        working_dir: src
        shell: bash
        script: |
          set -e
          tar xvzf nyc-output-tests_darwin-m70xe_n20-e2e_tests.tgz
    - command: s3.get
      params:
        aws_key: ${aws_key}
        aws_secret: ${aws_secret}
        local_file: src/nyc-output-tests_darwin-m70xe_n20-node_runtime_worker_thread.tgz
        remote_file: mongosh/binaries/${revision}/${revision_order_id}/nyc-output-tests_darwin-m70xe_n20-node_runtime_worker_thread.tgz
        bucket: mciuploads
    - command: shell.exec
      params:
        working_dir: src
        shell: bash
        script: |
          set -e
          tar xvzf nyc-output-tests_darwin-m70xe_n20-node_runtime_worker_thread.tgz
    - command: s3.get
      params:
        aws_key: ${aws_key}
        aws_secret: ${aws_secret}
        local_file: src/nyc-output-tests_darwin-m70xe_n20-service_provider_node_driver.tgz
        remote_file: mongosh/binaries/${revision}/${revision_order_id}/nyc-output-tests_darwin-m70xe_n20-service_provider_node_driver.tgz
        bucket: mciuploads
    - command: shell.exec
      params:
        working_dir: src
        shell: bash
        script: |
          set -e
          tar xvzf nyc-output-tests_darwin-m70xe_n20-service_provider_node_driver.tgz
    - command: s3.get
      params:
        aws_key: ${aws_key}
        aws_secret: ${aws_secret}
        local_file: src/nyc-output-tests_darwin-m70xe_n20-shell_api.tgz
        remote_file: mongosh/binaries/${revision}/${revision_order_id}/nyc-output-tests_darwin-m70xe_n20-shell_api.tgz
        bucket: mciuploads
    - command: shell.exec
      params:
        working_dir: src
        shell: bash
        script: |
          set -e
          tar xvzf nyc-output-tests_darwin-m70xe_n20-shell_api.tgz
    - command: s3.get
      params:
        aws_key: ${aws_key}
        aws_secret: ${aws_secret}
        local_file: src/nyc-output-tests_darwin-m80xc_n20-async_rewriter3.tgz
        remote_file: mongosh/binaries/${revision}/${revision_order_id}/nyc-output-tests_darwin-m80xc_n20-async_rewriter3.tgz
        bucket: mciuploads
    - command: shell.exec
      params:
        working_dir: src
        shell: bash
        script: |
          set -e
          tar xvzf nyc-output-tests_darwin-m80xc_n20-async_rewriter3.tgz
    - command: s3.get
      params:
        aws_key: ${aws_key}
        aws_secret: ${aws_secret}
        local_file: src/nyc-output-tests_darwin-m80xc_n20-cli_repl.tgz
        remote_file: mongosh/binaries/${revision}/${revision_order_id}/nyc-output-tests_darwin-m80xc_n20-cli_repl.tgz
        bucket: mciuploads
    - command: shell.exec
      params:
        working_dir: src
        shell: bash
        script: |
          set -e
          tar xvzf nyc-output-tests_darwin-m80xc_n20-cli_repl.tgz
    - command: s3.get
      params:
        aws_key: ${aws_key}
        aws_secret: ${aws_secret}
        local_file: src/nyc-output-tests_darwin-m80xc_n20-e2e_tests.tgz
        remote_file: mongosh/binaries/${revision}/${revision_order_id}/nyc-output-tests_darwin-m80xc_n20-e2e_tests.tgz
        bucket: mciuploads
    - command: shell.exec
      params:
        working_dir: src
        shell: bash
        script: |
          set -e
          tar xvzf nyc-output-tests_darwin-m80xc_n20-e2e_tests.tgz
    - command: s3.get
      params:
        aws_key: ${aws_key}
        aws_secret: ${aws_secret}
        local_file: src/nyc-output-tests_darwin-m80xc_n20-node_runtime_worker_thread.tgz
        remote_file: mongosh/binaries/${revision}/${revision_order_id}/nyc-output-tests_darwin-m80xc_n20-node_runtime_worker_thread.tgz
        bucket: mciuploads
    - command: shell.exec
      params:
        working_dir: src
        shell: bash
        script: |
          set -e
          tar xvzf nyc-output-tests_darwin-m80xc_n20-node_runtime_worker_thread.tgz
    - command: s3.get
      params:
        aws_key: ${aws_key}
        aws_secret: ${aws_secret}
        local_file: src/nyc-output-tests_darwin-m80xc_n20-service_provider_node_driver.tgz
        remote_file: mongosh/binaries/${revision}/${revision_order_id}/nyc-output-tests_darwin-m80xc_n20-service_provider_node_driver.tgz
        bucket: mciuploads
    - command: shell.exec
      params:
        working_dir: src
        shell: bash
        script: |
          set -e
          tar xvzf nyc-output-tests_darwin-m80xc_n20-service_provider_node_driver.tgz
    - command: s3.get
      params:
        aws_key: ${aws_key}
        aws_secret: ${aws_secret}
        local_file: src/nyc-output-tests_darwin-m80xc_n20-shell_api.tgz
        remote_file: mongosh/binaries/${revision}/${revision_order_id}/nyc-output-tests_darwin-m80xc_n20-shell_api.tgz
        bucket: mciuploads
    - command: shell.exec
      params:
        working_dir: src
        shell: bash
        script: |
          set -e
          tar xvzf nyc-output-tests_darwin-m80xc_n20-shell_api.tgz
    - command: s3.get
      params:
        aws_key: ${aws_key}
        aws_secret: ${aws_secret}
        local_file: src/nyc-output-tests_darwin-m80xe_n20-async_rewriter3.tgz
        remote_file: mongosh/binaries/${revision}/${revision_order_id}/nyc-output-tests_darwin-m80xe_n20-async_rewriter3.tgz
        bucket: mciuploads
    - command: shell.exec
      params:
        working_dir: src
        shell: bash
        script: |
          set -e
          tar xvzf nyc-output-tests_darwin-m80xe_n20-async_rewriter3.tgz
    - command: s3.get
      params:
        aws_key: ${aws_key}
        aws_secret: ${aws_secret}
        local_file: src/nyc-output-tests_darwin-m80xe_n20-cli_repl.tgz
        remote_file: mongosh/binaries/${revision}/${revision_order_id}/nyc-output-tests_darwin-m80xe_n20-cli_repl.tgz
        bucket: mciuploads
    - command: shell.exec
      params:
        working_dir: src
        shell: bash
        script: |
          set -e
          tar xvzf nyc-output-tests_darwin-m80xe_n20-cli_repl.tgz
    - command: s3.get
      params:
        aws_key: ${aws_key}
        aws_secret: ${aws_secret}
        local_file: src/nyc-output-tests_darwin-m80xe_n20-e2e_tests.tgz
        remote_file: mongosh/binaries/${revision}/${revision_order_id}/nyc-output-tests_darwin-m80xe_n20-e2e_tests.tgz
        bucket: mciuploads
    - command: shell.exec
      params:
        working_dir: src
        shell: bash
        script: |
          set -e
          tar xvzf nyc-output-tests_darwin-m80xe_n20-e2e_tests.tgz
    - command: s3.get
      params:
        aws_key: ${aws_key}
        aws_secret: ${aws_secret}
        local_file: src/nyc-output-tests_darwin-m80xe_n20-node_runtime_worker_thread.tgz
        remote_file: mongosh/binaries/${revision}/${revision_order_id}/nyc-output-tests_darwin-m80xe_n20-node_runtime_worker_thread.tgz
        bucket: mciuploads
    - command: shell.exec
      params:
        working_dir: src
        shell: bash
        script: |
          set -e
          tar xvzf nyc-output-tests_darwin-m80xe_n20-node_runtime_worker_thread.tgz
    - command: s3.get
      params:
        aws_key: ${aws_key}
        aws_secret: ${aws_secret}
        local_file: src/nyc-output-tests_darwin-m80xe_n20-service_provider_node_driver.tgz
        remote_file: mongosh/binaries/${revision}/${revision_order_id}/nyc-output-tests_darwin-m80xe_n20-service_provider_node_driver.tgz
        bucket: mciuploads
    - command: shell.exec
      params:
        working_dir: src
        shell: bash
        script: |
          set -e
          tar xvzf nyc-output-tests_darwin-m80xe_n20-service_provider_node_driver.tgz
    - command: s3.get
      params:
        aws_key: ${aws_key}
        aws_secret: ${aws_secret}
        local_file: src/nyc-output-tests_darwin-m80xe_n20-shell_api.tgz
        remote_file: mongosh/binaries/${revision}/${revision_order_id}/nyc-output-tests_darwin-m80xe_n20-shell_api.tgz
        bucket: mciuploads
    - command: shell.exec
      params:
        working_dir: src
        shell: bash
        script: |
          set -e
          tar xvzf nyc-output-tests_darwin-m80xe_n20-shell_api.tgz
    - command: s3.get
      params:
        aws_key: ${aws_key}
        aws_secret: ${aws_secret}
<<<<<<< HEAD
        local_file: src/nyc-output-tests_darwin-mlatest_n20-async_rewriter3.tgz
        remote_file: mongosh/binaries/${revision}/${revision_order_id}/nyc-output-tests_darwin-mlatest_n20-async_rewriter3.tgz
=======
        local_file: src/nyc-output-tests_darwin-m82rc_n20-cli_repl.tgz
        remote_file: mongosh/binaries/${revision}/${revision_order_id}/nyc-output-tests_darwin-m82rc_n20-cli_repl.tgz
>>>>>>> bf53fbad
        bucket: mciuploads
    - command: shell.exec
      params:
        working_dir: src
        shell: bash
        script: |
          set -e
<<<<<<< HEAD
          tar xvzf nyc-output-tests_darwin-mlatest_n20-async_rewriter3.tgz
=======
          tar xvzf nyc-output-tests_darwin-m82rc_n20-cli_repl.tgz
    - command: s3.get
      params:
        aws_key: ${aws_key}
        aws_secret: ${aws_secret}
        local_file: src/nyc-output-tests_darwin-m82rc_n20-e2e_tests.tgz
        remote_file: mongosh/binaries/${revision}/${revision_order_id}/nyc-output-tests_darwin-m82rc_n20-e2e_tests.tgz
        bucket: mciuploads
    - command: shell.exec
      params:
        working_dir: src
        shell: bash
        script: |
          set -e
          tar xvzf nyc-output-tests_darwin-m82rc_n20-e2e_tests.tgz
    - command: s3.get
      params:
        aws_key: ${aws_key}
        aws_secret: ${aws_secret}
        local_file: src/nyc-output-tests_darwin-m82rc_n20-node_runtime_worker_thread.tgz
        remote_file: mongosh/binaries/${revision}/${revision_order_id}/nyc-output-tests_darwin-m82rc_n20-node_runtime_worker_thread.tgz
        bucket: mciuploads
    - command: shell.exec
      params:
        working_dir: src
        shell: bash
        script: |
          set -e
          tar xvzf nyc-output-tests_darwin-m82rc_n20-node_runtime_worker_thread.tgz
    - command: s3.get
      params:
        aws_key: ${aws_key}
        aws_secret: ${aws_secret}
        local_file: src/nyc-output-tests_darwin-m82rc_n20-service_provider_node_driver.tgz
        remote_file: mongosh/binaries/${revision}/${revision_order_id}/nyc-output-tests_darwin-m82rc_n20-service_provider_node_driver.tgz
        bucket: mciuploads
    - command: shell.exec
      params:
        working_dir: src
        shell: bash
        script: |
          set -e
          tar xvzf nyc-output-tests_darwin-m82rc_n20-service_provider_node_driver.tgz
    - command: s3.get
      params:
        aws_key: ${aws_key}
        aws_secret: ${aws_secret}
        local_file: src/nyc-output-tests_darwin-m82rc_n20-shell_api.tgz
        remote_file: mongosh/binaries/${revision}/${revision_order_id}/nyc-output-tests_darwin-m82rc_n20-shell_api.tgz
        bucket: mciuploads
    - command: shell.exec
      params:
        working_dir: src
        shell: bash
        script: |
          set -e
          tar xvzf nyc-output-tests_darwin-m82rc_n20-shell_api.tgz
    - command: s3.get
      params:
        aws_key: ${aws_key}
        aws_secret: ${aws_secret}
        local_file: src/nyc-output-tests_darwin-m82rce_n20-cli_repl.tgz
        remote_file: mongosh/binaries/${revision}/${revision_order_id}/nyc-output-tests_darwin-m82rce_n20-cli_repl.tgz
        bucket: mciuploads
    - command: shell.exec
      params:
        working_dir: src
        shell: bash
        script: |
          set -e
          tar xvzf nyc-output-tests_darwin-m82rce_n20-cli_repl.tgz
    - command: s3.get
      params:
        aws_key: ${aws_key}
        aws_secret: ${aws_secret}
        local_file: src/nyc-output-tests_darwin-m82rce_n20-e2e_tests.tgz
        remote_file: mongosh/binaries/${revision}/${revision_order_id}/nyc-output-tests_darwin-m82rce_n20-e2e_tests.tgz
        bucket: mciuploads
    - command: shell.exec
      params:
        working_dir: src
        shell: bash
        script: |
          set -e
          tar xvzf nyc-output-tests_darwin-m82rce_n20-e2e_tests.tgz
    - command: s3.get
      params:
        aws_key: ${aws_key}
        aws_secret: ${aws_secret}
        local_file: src/nyc-output-tests_darwin-m82rce_n20-node_runtime_worker_thread.tgz
        remote_file: mongosh/binaries/${revision}/${revision_order_id}/nyc-output-tests_darwin-m82rce_n20-node_runtime_worker_thread.tgz
        bucket: mciuploads
    - command: shell.exec
      params:
        working_dir: src
        shell: bash
        script: |
          set -e
          tar xvzf nyc-output-tests_darwin-m82rce_n20-node_runtime_worker_thread.tgz
    - command: s3.get
      params:
        aws_key: ${aws_key}
        aws_secret: ${aws_secret}
        local_file: src/nyc-output-tests_darwin-m82rce_n20-service_provider_node_driver.tgz
        remote_file: mongosh/binaries/${revision}/${revision_order_id}/nyc-output-tests_darwin-m82rce_n20-service_provider_node_driver.tgz
        bucket: mciuploads
    - command: shell.exec
      params:
        working_dir: src
        shell: bash
        script: |
          set -e
          tar xvzf nyc-output-tests_darwin-m82rce_n20-service_provider_node_driver.tgz
    - command: s3.get
      params:
        aws_key: ${aws_key}
        aws_secret: ${aws_secret}
        local_file: src/nyc-output-tests_darwin-m82rce_n20-shell_api.tgz
        remote_file: mongosh/binaries/${revision}/${revision_order_id}/nyc-output-tests_darwin-m82rce_n20-shell_api.tgz
        bucket: mciuploads
    - command: shell.exec
      params:
        working_dir: src
        shell: bash
        script: |
          set -e
          tar xvzf nyc-output-tests_darwin-m82rce_n20-shell_api.tgz
>>>>>>> bf53fbad
    - command: s3.get
      params:
        aws_key: ${aws_key}
        aws_secret: ${aws_secret}
        local_file: src/nyc-output-tests_darwin-mlatest_n20-cli_repl.tgz
        remote_file: mongosh/binaries/${revision}/${revision_order_id}/nyc-output-tests_darwin-mlatest_n20-cli_repl.tgz
        bucket: mciuploads
    - command: shell.exec
      params:
        working_dir: src
        shell: bash
        script: |
          set -e
          tar xvzf nyc-output-tests_darwin-mlatest_n20-cli_repl.tgz
    - command: s3.get
      params:
        aws_key: ${aws_key}
        aws_secret: ${aws_secret}
        local_file: src/nyc-output-tests_darwin-mlatest_n20-e2e_tests.tgz
        remote_file: mongosh/binaries/${revision}/${revision_order_id}/nyc-output-tests_darwin-mlatest_n20-e2e_tests.tgz
        bucket: mciuploads
    - command: shell.exec
      params:
        working_dir: src
        shell: bash
        script: |
          set -e
          tar xvzf nyc-output-tests_darwin-mlatest_n20-e2e_tests.tgz
    - command: s3.get
      params:
        aws_key: ${aws_key}
        aws_secret: ${aws_secret}
        local_file: src/nyc-output-tests_darwin-mlatest_n20-node_runtime_worker_thread.tgz
        remote_file: mongosh/binaries/${revision}/${revision_order_id}/nyc-output-tests_darwin-mlatest_n20-node_runtime_worker_thread.tgz
        bucket: mciuploads
    - command: shell.exec
      params:
        working_dir: src
        shell: bash
        script: |
          set -e
          tar xvzf nyc-output-tests_darwin-mlatest_n20-node_runtime_worker_thread.tgz
    - command: s3.get
      params:
        aws_key: ${aws_key}
        aws_secret: ${aws_secret}
        local_file: src/nyc-output-tests_darwin-mlatest_n20-service_provider_node_driver.tgz
        remote_file: mongosh/binaries/${revision}/${revision_order_id}/nyc-output-tests_darwin-mlatest_n20-service_provider_node_driver.tgz
        bucket: mciuploads
    - command: shell.exec
      params:
        working_dir: src
        shell: bash
        script: |
          set -e
          tar xvzf nyc-output-tests_darwin-mlatest_n20-service_provider_node_driver.tgz
    - command: s3.get
      params:
        aws_key: ${aws_key}
        aws_secret: ${aws_secret}
        local_file: src/nyc-output-tests_darwin-mlatest_n20-shell_api.tgz
        remote_file: mongosh/binaries/${revision}/${revision_order_id}/nyc-output-tests_darwin-mlatest_n20-shell_api.tgz
        bucket: mciuploads
    - command: shell.exec
      params:
        working_dir: src
        shell: bash
        script: |
          set -e
          tar xvzf nyc-output-tests_darwin-mlatest_n20-shell_api.tgz
    - command: s3.get
      params:
        aws_key: ${aws_key}
        aws_secret: ${aws_secret}
        local_file: src/nyc-output-linux-n20-arg_parser.tgz
        remote_file: mongosh/binaries/${revision}/${revision_order_id}/nyc-output-linux-n20-arg_parser.tgz
        bucket: mciuploads
    - command: shell.exec
      params:
        working_dir: src
        shell: bash
        script: |
          set -e
          tar xvzf nyc-output-linux-n20-arg_parser.tgz
    - command: s3.get
      params:
        aws_key: ${aws_key}
        aws_secret: ${aws_secret}
        local_file: src/nyc-output-linux-n20-async_rewriter2.tgz
        remote_file: mongosh/binaries/${revision}/${revision_order_id}/nyc-output-linux-n20-async_rewriter2.tgz
        bucket: mciuploads
    - command: shell.exec
      params:
        working_dir: src
        shell: bash
        script: |
          set -e
          tar xvzf nyc-output-linux-n20-async_rewriter2.tgz
    - command: s3.get
      params:
        aws_key: ${aws_key}
        aws_secret: ${aws_secret}
        local_file: src/nyc-output-linux-n20-async_rewriter3.tgz
        remote_file: mongosh/binaries/${revision}/${revision_order_id}/nyc-output-linux-n20-async_rewriter3.tgz
        bucket: mciuploads
    - command: shell.exec
      params:
        working_dir: src
        shell: bash
        script: |
          set -e
          tar xvzf nyc-output-linux-n20-async_rewriter3.tgz
    - command: s3.get
      params:
        aws_key: ${aws_key}
        aws_secret: ${aws_secret}
        local_file: src/nyc-output-linux-n20-autocomplete.tgz
        remote_file: mongosh/binaries/${revision}/${revision_order_id}/nyc-output-linux-n20-autocomplete.tgz
        bucket: mciuploads
    - command: shell.exec
      params:
        working_dir: src
        shell: bash
        script: |
          set -e
          tar xvzf nyc-output-linux-n20-autocomplete.tgz
    - command: s3.get
      params:
        aws_key: ${aws_key}
        aws_secret: ${aws_secret}
        local_file: src/nyc-output-linux-n20-browser_runtime_core.tgz
        remote_file: mongosh/binaries/${revision}/${revision_order_id}/nyc-output-linux-n20-browser_runtime_core.tgz
        bucket: mciuploads
    - command: shell.exec
      params:
        working_dir: src
        shell: bash
        script: |
          set -e
          tar xvzf nyc-output-linux-n20-browser_runtime_core.tgz
    - command: s3.get
      params:
        aws_key: ${aws_key}
        aws_secret: ${aws_secret}
        local_file: src/nyc-output-linux-n20-browser_runtime_electron.tgz
        remote_file: mongosh/binaries/${revision}/${revision_order_id}/nyc-output-linux-n20-browser_runtime_electron.tgz
        bucket: mciuploads
    - command: shell.exec
      params:
        working_dir: src
        shell: bash
        script: |
          set -e
          tar xvzf nyc-output-linux-n20-browser_runtime_electron.tgz
    - command: s3.get
      params:
        aws_key: ${aws_key}
        aws_secret: ${aws_secret}
        local_file: src/nyc-output-linux-n20-build.tgz
        remote_file: mongosh/binaries/${revision}/${revision_order_id}/nyc-output-linux-n20-build.tgz
        bucket: mciuploads
    - command: shell.exec
      params:
        working_dir: src
        shell: bash
        script: |
          set -e
          tar xvzf nyc-output-linux-n20-build.tgz
    - command: s3.get
      params:
        aws_key: ${aws_key}
        aws_secret: ${aws_secret}
        local_file: src/nyc-output-linux-n20-cli_repl.tgz
        remote_file: mongosh/binaries/${revision}/${revision_order_id}/nyc-output-linux-n20-cli_repl.tgz
        bucket: mciuploads
    - command: shell.exec
      params:
        working_dir: src
        shell: bash
        script: |
          set -e
          tar xvzf nyc-output-linux-n20-cli_repl.tgz
    - command: s3.get
      params:
        aws_key: ${aws_key}
        aws_secret: ${aws_secret}
        local_file: src/nyc-output-linux-n20-e2e_tests.tgz
        remote_file: mongosh/binaries/${revision}/${revision_order_id}/nyc-output-linux-n20-e2e_tests.tgz
        bucket: mciuploads
    - command: shell.exec
      params:
        working_dir: src
        shell: bash
        script: |
          set -e
          tar xvzf nyc-output-linux-n20-e2e_tests.tgz
    - command: s3.get
      params:
        aws_key: ${aws_key}
        aws_secret: ${aws_secret}
        local_file: src/nyc-output-linux-n20-editor.tgz
        remote_file: mongosh/binaries/${revision}/${revision_order_id}/nyc-output-linux-n20-editor.tgz
        bucket: mciuploads
    - command: shell.exec
      params:
        working_dir: src
        shell: bash
        script: |
          set -e
          tar xvzf nyc-output-linux-n20-editor.tgz
    - command: s3.get
      params:
        aws_key: ${aws_key}
        aws_secret: ${aws_secret}
        local_file: src/nyc-output-linux-n20-errors.tgz
        remote_file: mongosh/binaries/${revision}/${revision_order_id}/nyc-output-linux-n20-errors.tgz
        bucket: mciuploads
    - command: shell.exec
      params:
        working_dir: src
        shell: bash
        script: |
          set -e
          tar xvzf nyc-output-linux-n20-errors.tgz
    - command: s3.get
      params:
        aws_key: ${aws_key}
        aws_secret: ${aws_secret}
        local_file: src/nyc-output-linux-n20-history.tgz
        remote_file: mongosh/binaries/${revision}/${revision_order_id}/nyc-output-linux-n20-history.tgz
        bucket: mciuploads
    - command: shell.exec
      params:
        working_dir: src
        shell: bash
        script: |
          set -e
          tar xvzf nyc-output-linux-n20-history.tgz
    - command: s3.get
      params:
        aws_key: ${aws_key}
        aws_secret: ${aws_secret}
        local_file: src/nyc-output-linux-n20-i18n.tgz
        remote_file: mongosh/binaries/${revision}/${revision_order_id}/nyc-output-linux-n20-i18n.tgz
        bucket: mciuploads
    - command: shell.exec
      params:
        working_dir: src
        shell: bash
        script: |
          set -e
          tar xvzf nyc-output-linux-n20-i18n.tgz
    - command: s3.get
      params:
        aws_key: ${aws_key}
        aws_secret: ${aws_secret}
        local_file: src/nyc-output-linux-n20-java_shell.tgz
        remote_file: mongosh/binaries/${revision}/${revision_order_id}/nyc-output-linux-n20-java_shell.tgz
        bucket: mciuploads
    - command: shell.exec
      params:
        working_dir: src
        shell: bash
        script: |
          set -e
          tar xvzf nyc-output-linux-n20-java_shell.tgz
    - command: s3.get
      params:
        aws_key: ${aws_key}
        aws_secret: ${aws_secret}
        local_file: src/nyc-output-linux-n20-js_multiline_to_singleline.tgz
        remote_file: mongosh/binaries/${revision}/${revision_order_id}/nyc-output-linux-n20-js_multiline_to_singleline.tgz
        bucket: mciuploads
    - command: shell.exec
      params:
        working_dir: src
        shell: bash
        script: |
          set -e
          tar xvzf nyc-output-linux-n20-js_multiline_to_singleline.tgz
    - command: s3.get
      params:
        aws_key: ${aws_key}
        aws_secret: ${aws_secret}
        local_file: src/nyc-output-linux-n20-logging.tgz
        remote_file: mongosh/binaries/${revision}/${revision_order_id}/nyc-output-linux-n20-logging.tgz
        bucket: mciuploads
    - command: shell.exec
      params:
        working_dir: src
        shell: bash
        script: |
          set -e
          tar xvzf nyc-output-linux-n20-logging.tgz
    - command: s3.get
      params:
        aws_key: ${aws_key}
        aws_secret: ${aws_secret}
        local_file: src/nyc-output-linux-n20-node_runtime_worker_thread.tgz
        remote_file: mongosh/binaries/${revision}/${revision_order_id}/nyc-output-linux-n20-node_runtime_worker_thread.tgz
        bucket: mciuploads
    - command: shell.exec
      params:
        working_dir: src
        shell: bash
        script: |
          set -e
          tar xvzf nyc-output-linux-n20-node_runtime_worker_thread.tgz
    - command: s3.get
      params:
        aws_key: ${aws_key}
        aws_secret: ${aws_secret}
        local_file: src/nyc-output-linux-n20-service_provider_core.tgz
        remote_file: mongosh/binaries/${revision}/${revision_order_id}/nyc-output-linux-n20-service_provider_core.tgz
        bucket: mciuploads
    - command: shell.exec
      params:
        working_dir: src
        shell: bash
        script: |
          set -e
          tar xvzf nyc-output-linux-n20-service_provider_core.tgz
    - command: s3.get
      params:
        aws_key: ${aws_key}
        aws_secret: ${aws_secret}
        local_file: src/nyc-output-linux-n20-service_provider_node_driver.tgz
        remote_file: mongosh/binaries/${revision}/${revision_order_id}/nyc-output-linux-n20-service_provider_node_driver.tgz
        bucket: mciuploads
    - command: shell.exec
      params:
        working_dir: src
        shell: bash
        script: |
          set -e
          tar xvzf nyc-output-linux-n20-service_provider_node_driver.tgz
    - command: s3.get
      params:
        aws_key: ${aws_key}
        aws_secret: ${aws_secret}
        local_file: src/nyc-output-linux-n20-shell_api.tgz
        remote_file: mongosh/binaries/${revision}/${revision_order_id}/nyc-output-linux-n20-shell_api.tgz
        bucket: mciuploads
    - command: shell.exec
      params:
        working_dir: src
        shell: bash
        script: |
          set -e
          tar xvzf nyc-output-linux-n20-shell_api.tgz
    - command: s3.get
      params:
        aws_key: ${aws_key}
        aws_secret: ${aws_secret}
        local_file: src/nyc-output-linux-n20-shell_evaluator.tgz
        remote_file: mongosh/binaries/${revision}/${revision_order_id}/nyc-output-linux-n20-shell_evaluator.tgz
        bucket: mciuploads
    - command: shell.exec
      params:
        working_dir: src
        shell: bash
        script: |
          set -e
          tar xvzf nyc-output-linux-n20-shell_evaluator.tgz
    - command: s3.get
      params:
        aws_key: ${aws_key}
        aws_secret: ${aws_secret}
        local_file: src/nyc-output-linux-n20-snippet_manager.tgz
        remote_file: mongosh/binaries/${revision}/${revision_order_id}/nyc-output-linux-n20-snippet_manager.tgz
        bucket: mciuploads
    - command: shell.exec
      params:
        working_dir: src
        shell: bash
        script: |
          set -e
          tar xvzf nyc-output-linux-n20-snippet_manager.tgz
    - command: s3.get
      params:
        aws_key: ${aws_key}
        aws_secret: ${aws_secret}
        local_file: src/nyc-output-linux-n20-types.tgz
        remote_file: mongosh/binaries/${revision}/${revision_order_id}/nyc-output-linux-n20-types.tgz
        bucket: mciuploads
    - command: shell.exec
      params:
        working_dir: src
        shell: bash
        script: |
          set -e
          tar xvzf nyc-output-linux-n20-types.tgz
    - command: s3.get
      params:
        aws_key: ${aws_key}
        aws_secret: ${aws_secret}
        local_file: src/nyc-output-tests_linux-m42xc_n20-async_rewriter3.tgz
        remote_file: mongosh/binaries/${revision}/${revision_order_id}/nyc-output-tests_linux-m42xc_n20-async_rewriter3.tgz
        bucket: mciuploads
    - command: shell.exec
      params:
        working_dir: src
        shell: bash
        script: |
          set -e
          tar xvzf nyc-output-tests_linux-m42xc_n20-async_rewriter3.tgz
    - command: s3.get
      params:
        aws_key: ${aws_key}
        aws_secret: ${aws_secret}
        local_file: src/nyc-output-tests_linux-m42xc_n20-cli_repl.tgz
        remote_file: mongosh/binaries/${revision}/${revision_order_id}/nyc-output-tests_linux-m42xc_n20-cli_repl.tgz
        bucket: mciuploads
    - command: shell.exec
      params:
        working_dir: src
        shell: bash
        script: |
          set -e
          tar xvzf nyc-output-tests_linux-m42xc_n20-cli_repl.tgz
    - command: s3.get
      params:
        aws_key: ${aws_key}
        aws_secret: ${aws_secret}
        local_file: src/nyc-output-tests_linux-m42xc_n20-e2e_tests.tgz
        remote_file: mongosh/binaries/${revision}/${revision_order_id}/nyc-output-tests_linux-m42xc_n20-e2e_tests.tgz
        bucket: mciuploads
    - command: shell.exec
      params:
        working_dir: src
        shell: bash
        script: |
          set -e
          tar xvzf nyc-output-tests_linux-m42xc_n20-e2e_tests.tgz
    - command: s3.get
      params:
        aws_key: ${aws_key}
        aws_secret: ${aws_secret}
        local_file: src/nyc-output-tests_linux-m42xc_n20-java_shell.tgz
        remote_file: mongosh/binaries/${revision}/${revision_order_id}/nyc-output-tests_linux-m42xc_n20-java_shell.tgz
        bucket: mciuploads
    - command: shell.exec
      params:
        working_dir: src
        shell: bash
        script: |
          set -e
          tar xvzf nyc-output-tests_linux-m42xc_n20-java_shell.tgz
    - command: s3.get
      params:
        aws_key: ${aws_key}
        aws_secret: ${aws_secret}
        local_file: src/nyc-output-tests_linux-m42xc_n20-node_runtime_worker_thread.tgz
        remote_file: mongosh/binaries/${revision}/${revision_order_id}/nyc-output-tests_linux-m42xc_n20-node_runtime_worker_thread.tgz
        bucket: mciuploads
    - command: shell.exec
      params:
        working_dir: src
        shell: bash
        script: |
          set -e
          tar xvzf nyc-output-tests_linux-m42xc_n20-node_runtime_worker_thread.tgz
    - command: s3.get
      params:
        aws_key: ${aws_key}
        aws_secret: ${aws_secret}
        local_file: src/nyc-output-tests_linux-m42xc_n20-service_provider_node_driver.tgz
        remote_file: mongosh/binaries/${revision}/${revision_order_id}/nyc-output-tests_linux-m42xc_n20-service_provider_node_driver.tgz
        bucket: mciuploads
    - command: shell.exec
      params:
        working_dir: src
        shell: bash
        script: |
          set -e
          tar xvzf nyc-output-tests_linux-m42xc_n20-service_provider_node_driver.tgz
    - command: s3.get
      params:
        aws_key: ${aws_key}
        aws_secret: ${aws_secret}
        local_file: src/nyc-output-tests_linux-m42xc_n20-shell_api.tgz
        remote_file: mongosh/binaries/${revision}/${revision_order_id}/nyc-output-tests_linux-m42xc_n20-shell_api.tgz
        bucket: mciuploads
    - command: shell.exec
      params:
        working_dir: src
        shell: bash
        script: |
          set -e
          tar xvzf nyc-output-tests_linux-m42xc_n20-shell_api.tgz
    - command: s3.get
      params:
        aws_key: ${aws_key}
        aws_secret: ${aws_secret}
        local_file: src/nyc-output-tests_linux-m44xc_n20-async_rewriter3.tgz
        remote_file: mongosh/binaries/${revision}/${revision_order_id}/nyc-output-tests_linux-m44xc_n20-async_rewriter3.tgz
        bucket: mciuploads
    - command: shell.exec
      params:
        working_dir: src
        shell: bash
        script: |
          set -e
          tar xvzf nyc-output-tests_linux-m44xc_n20-async_rewriter3.tgz
    - command: s3.get
      params:
        aws_key: ${aws_key}
        aws_secret: ${aws_secret}
        local_file: src/nyc-output-tests_linux-m44xc_n20-cli_repl.tgz
        remote_file: mongosh/binaries/${revision}/${revision_order_id}/nyc-output-tests_linux-m44xc_n20-cli_repl.tgz
        bucket: mciuploads
    - command: shell.exec
      params:
        working_dir: src
        shell: bash
        script: |
          set -e
          tar xvzf nyc-output-tests_linux-m44xc_n20-cli_repl.tgz
    - command: s3.get
      params:
        aws_key: ${aws_key}
        aws_secret: ${aws_secret}
        local_file: src/nyc-output-tests_linux-m44xc_n20-e2e_tests.tgz
        remote_file: mongosh/binaries/${revision}/${revision_order_id}/nyc-output-tests_linux-m44xc_n20-e2e_tests.tgz
        bucket: mciuploads
    - command: shell.exec
      params:
        working_dir: src
        shell: bash
        script: |
          set -e
          tar xvzf nyc-output-tests_linux-m44xc_n20-e2e_tests.tgz
    - command: s3.get
      params:
        aws_key: ${aws_key}
        aws_secret: ${aws_secret}
        local_file: src/nyc-output-tests_linux-m44xc_n20-java_shell.tgz
        remote_file: mongosh/binaries/${revision}/${revision_order_id}/nyc-output-tests_linux-m44xc_n20-java_shell.tgz
        bucket: mciuploads
    - command: shell.exec
      params:
        working_dir: src
        shell: bash
        script: |
          set -e
          tar xvzf nyc-output-tests_linux-m44xc_n20-java_shell.tgz
    - command: s3.get
      params:
        aws_key: ${aws_key}
        aws_secret: ${aws_secret}
        local_file: src/nyc-output-tests_linux-m44xc_n20-node_runtime_worker_thread.tgz
        remote_file: mongosh/binaries/${revision}/${revision_order_id}/nyc-output-tests_linux-m44xc_n20-node_runtime_worker_thread.tgz
        bucket: mciuploads
    - command: shell.exec
      params:
        working_dir: src
        shell: bash
        script: |
          set -e
          tar xvzf nyc-output-tests_linux-m44xc_n20-node_runtime_worker_thread.tgz
    - command: s3.get
      params:
        aws_key: ${aws_key}
        aws_secret: ${aws_secret}
        local_file: src/nyc-output-tests_linux-m44xc_n20-service_provider_node_driver.tgz
        remote_file: mongosh/binaries/${revision}/${revision_order_id}/nyc-output-tests_linux-m44xc_n20-service_provider_node_driver.tgz
        bucket: mciuploads
    - command: shell.exec
      params:
        working_dir: src
        shell: bash
        script: |
          set -e
          tar xvzf nyc-output-tests_linux-m44xc_n20-service_provider_node_driver.tgz
    - command: s3.get
      params:
        aws_key: ${aws_key}
        aws_secret: ${aws_secret}
        local_file: src/nyc-output-tests_linux-m44xc_n20-shell_api.tgz
        remote_file: mongosh/binaries/${revision}/${revision_order_id}/nyc-output-tests_linux-m44xc_n20-shell_api.tgz
        bucket: mciuploads
    - command: shell.exec
      params:
        working_dir: src
        shell: bash
        script: |
          set -e
          tar xvzf nyc-output-tests_linux-m44xc_n20-shell_api.tgz
    - command: s3.get
      params:
        aws_key: ${aws_key}
        aws_secret: ${aws_secret}
        local_file: src/nyc-output-tests_linux-m44xe_n20-async_rewriter3.tgz
        remote_file: mongosh/binaries/${revision}/${revision_order_id}/nyc-output-tests_linux-m44xe_n20-async_rewriter3.tgz
        bucket: mciuploads
    - command: shell.exec
      params:
        working_dir: src
        shell: bash
        script: |
          set -e
          tar xvzf nyc-output-tests_linux-m44xe_n20-async_rewriter3.tgz
    - command: s3.get
      params:
        aws_key: ${aws_key}
        aws_secret: ${aws_secret}
        local_file: src/nyc-output-tests_linux-m44xe_n20-cli_repl.tgz
        remote_file: mongosh/binaries/${revision}/${revision_order_id}/nyc-output-tests_linux-m44xe_n20-cli_repl.tgz
        bucket: mciuploads
    - command: shell.exec
      params:
        working_dir: src
        shell: bash
        script: |
          set -e
          tar xvzf nyc-output-tests_linux-m44xe_n20-cli_repl.tgz
    - command: s3.get
      params:
        aws_key: ${aws_key}
        aws_secret: ${aws_secret}
        local_file: src/nyc-output-tests_linux-m44xe_n20-e2e_tests.tgz
        remote_file: mongosh/binaries/${revision}/${revision_order_id}/nyc-output-tests_linux-m44xe_n20-e2e_tests.tgz
        bucket: mciuploads
    - command: shell.exec
      params:
        working_dir: src
        shell: bash
        script: |
          set -e
          tar xvzf nyc-output-tests_linux-m44xe_n20-e2e_tests.tgz
    - command: s3.get
      params:
        aws_key: ${aws_key}
        aws_secret: ${aws_secret}
        local_file: src/nyc-output-tests_linux-m44xe_n20-java_shell.tgz
        remote_file: mongosh/binaries/${revision}/${revision_order_id}/nyc-output-tests_linux-m44xe_n20-java_shell.tgz
        bucket: mciuploads
    - command: shell.exec
      params:
        working_dir: src
        shell: bash
        script: |
          set -e
          tar xvzf nyc-output-tests_linux-m44xe_n20-java_shell.tgz
    - command: s3.get
      params:
        aws_key: ${aws_key}
        aws_secret: ${aws_secret}
        local_file: src/nyc-output-tests_linux-m44xe_n20-node_runtime_worker_thread.tgz
        remote_file: mongosh/binaries/${revision}/${revision_order_id}/nyc-output-tests_linux-m44xe_n20-node_runtime_worker_thread.tgz
        bucket: mciuploads
    - command: shell.exec
      params:
        working_dir: src
        shell: bash
        script: |
          set -e
          tar xvzf nyc-output-tests_linux-m44xe_n20-node_runtime_worker_thread.tgz
    - command: s3.get
      params:
        aws_key: ${aws_key}
        aws_secret: ${aws_secret}
        local_file: src/nyc-output-tests_linux-m44xe_n20-service_provider_node_driver.tgz
        remote_file: mongosh/binaries/${revision}/${revision_order_id}/nyc-output-tests_linux-m44xe_n20-service_provider_node_driver.tgz
        bucket: mciuploads
    - command: shell.exec
      params:
        working_dir: src
        shell: bash
        script: |
          set -e
          tar xvzf nyc-output-tests_linux-m44xe_n20-service_provider_node_driver.tgz
    - command: s3.get
      params:
        aws_key: ${aws_key}
        aws_secret: ${aws_secret}
        local_file: src/nyc-output-tests_linux-m44xe_n20-shell_api.tgz
        remote_file: mongosh/binaries/${revision}/${revision_order_id}/nyc-output-tests_linux-m44xe_n20-shell_api.tgz
        bucket: mciuploads
    - command: shell.exec
      params:
        working_dir: src
        shell: bash
        script: |
          set -e
          tar xvzf nyc-output-tests_linux-m44xe_n20-shell_api.tgz
    - command: s3.get
      params:
        aws_key: ${aws_key}
        aws_secret: ${aws_secret}
        local_file: src/nyc-output-tests_linux-m50xc_n20-async_rewriter3.tgz
        remote_file: mongosh/binaries/${revision}/${revision_order_id}/nyc-output-tests_linux-m50xc_n20-async_rewriter3.tgz
        bucket: mciuploads
    - command: shell.exec
      params:
        working_dir: src
        shell: bash
        script: |
          set -e
          tar xvzf nyc-output-tests_linux-m50xc_n20-async_rewriter3.tgz
    - command: s3.get
      params:
        aws_key: ${aws_key}
        aws_secret: ${aws_secret}
        local_file: src/nyc-output-tests_linux-m50xc_n20-cli_repl.tgz
        remote_file: mongosh/binaries/${revision}/${revision_order_id}/nyc-output-tests_linux-m50xc_n20-cli_repl.tgz
        bucket: mciuploads
    - command: shell.exec
      params:
        working_dir: src
        shell: bash
        script: |
          set -e
          tar xvzf nyc-output-tests_linux-m50xc_n20-cli_repl.tgz
    - command: s3.get
      params:
        aws_key: ${aws_key}
        aws_secret: ${aws_secret}
        local_file: src/nyc-output-tests_linux-m50xc_n20-e2e_tests.tgz
        remote_file: mongosh/binaries/${revision}/${revision_order_id}/nyc-output-tests_linux-m50xc_n20-e2e_tests.tgz
        bucket: mciuploads
    - command: shell.exec
      params:
        working_dir: src
        shell: bash
        script: |
          set -e
          tar xvzf nyc-output-tests_linux-m50xc_n20-e2e_tests.tgz
    - command: s3.get
      params:
        aws_key: ${aws_key}
        aws_secret: ${aws_secret}
        local_file: src/nyc-output-tests_linux-m50xc_n20-java_shell.tgz
        remote_file: mongosh/binaries/${revision}/${revision_order_id}/nyc-output-tests_linux-m50xc_n20-java_shell.tgz
        bucket: mciuploads
    - command: shell.exec
      params:
        working_dir: src
        shell: bash
        script: |
          set -e
          tar xvzf nyc-output-tests_linux-m50xc_n20-java_shell.tgz
    - command: s3.get
      params:
        aws_key: ${aws_key}
        aws_secret: ${aws_secret}
        local_file: src/nyc-output-tests_linux-m50xc_n20-node_runtime_worker_thread.tgz
        remote_file: mongosh/binaries/${revision}/${revision_order_id}/nyc-output-tests_linux-m50xc_n20-node_runtime_worker_thread.tgz
        bucket: mciuploads
    - command: shell.exec
      params:
        working_dir: src
        shell: bash
        script: |
          set -e
          tar xvzf nyc-output-tests_linux-m50xc_n20-node_runtime_worker_thread.tgz
    - command: s3.get
      params:
        aws_key: ${aws_key}
        aws_secret: ${aws_secret}
        local_file: src/nyc-output-tests_linux-m50xc_n20-service_provider_node_driver.tgz
        remote_file: mongosh/binaries/${revision}/${revision_order_id}/nyc-output-tests_linux-m50xc_n20-service_provider_node_driver.tgz
        bucket: mciuploads
    - command: shell.exec
      params:
        working_dir: src
        shell: bash
        script: |
          set -e
          tar xvzf nyc-output-tests_linux-m50xc_n20-service_provider_node_driver.tgz
    - command: s3.get
      params:
        aws_key: ${aws_key}
        aws_secret: ${aws_secret}
        local_file: src/nyc-output-tests_linux-m50xc_n20-shell_api.tgz
        remote_file: mongosh/binaries/${revision}/${revision_order_id}/nyc-output-tests_linux-m50xc_n20-shell_api.tgz
        bucket: mciuploads
    - command: shell.exec
      params:
        working_dir: src
        shell: bash
        script: |
          set -e
          tar xvzf nyc-output-tests_linux-m50xc_n20-shell_api.tgz
    - command: s3.get
      params:
        aws_key: ${aws_key}
        aws_secret: ${aws_secret}
        local_file: src/nyc-output-tests_linux-m50xe_n20-async_rewriter3.tgz
        remote_file: mongosh/binaries/${revision}/${revision_order_id}/nyc-output-tests_linux-m50xe_n20-async_rewriter3.tgz
        bucket: mciuploads
    - command: shell.exec
      params:
        working_dir: src
        shell: bash
        script: |
          set -e
          tar xvzf nyc-output-tests_linux-m50xe_n20-async_rewriter3.tgz
    - command: s3.get
      params:
        aws_key: ${aws_key}
        aws_secret: ${aws_secret}
        local_file: src/nyc-output-tests_linux-m50xe_n20-cli_repl.tgz
        remote_file: mongosh/binaries/${revision}/${revision_order_id}/nyc-output-tests_linux-m50xe_n20-cli_repl.tgz
        bucket: mciuploads
    - command: shell.exec
      params:
        working_dir: src
        shell: bash
        script: |
          set -e
          tar xvzf nyc-output-tests_linux-m50xe_n20-cli_repl.tgz
    - command: s3.get
      params:
        aws_key: ${aws_key}
        aws_secret: ${aws_secret}
        local_file: src/nyc-output-tests_linux-m50xe_n20-e2e_tests.tgz
        remote_file: mongosh/binaries/${revision}/${revision_order_id}/nyc-output-tests_linux-m50xe_n20-e2e_tests.tgz
        bucket: mciuploads
    - command: shell.exec
      params:
        working_dir: src
        shell: bash
        script: |
          set -e
          tar xvzf nyc-output-tests_linux-m50xe_n20-e2e_tests.tgz
    - command: s3.get
      params:
        aws_key: ${aws_key}
        aws_secret: ${aws_secret}
        local_file: src/nyc-output-tests_linux-m50xe_n20-java_shell.tgz
        remote_file: mongosh/binaries/${revision}/${revision_order_id}/nyc-output-tests_linux-m50xe_n20-java_shell.tgz
        bucket: mciuploads
    - command: shell.exec
      params:
        working_dir: src
        shell: bash
        script: |
          set -e
          tar xvzf nyc-output-tests_linux-m50xe_n20-java_shell.tgz
    - command: s3.get
      params:
        aws_key: ${aws_key}
        aws_secret: ${aws_secret}
        local_file: src/nyc-output-tests_linux-m50xe_n20-node_runtime_worker_thread.tgz
        remote_file: mongosh/binaries/${revision}/${revision_order_id}/nyc-output-tests_linux-m50xe_n20-node_runtime_worker_thread.tgz
        bucket: mciuploads
    - command: shell.exec
      params:
        working_dir: src
        shell: bash
        script: |
          set -e
          tar xvzf nyc-output-tests_linux-m50xe_n20-node_runtime_worker_thread.tgz
    - command: s3.get
      params:
        aws_key: ${aws_key}
        aws_secret: ${aws_secret}
        local_file: src/nyc-output-tests_linux-m50xe_n20-service_provider_node_driver.tgz
        remote_file: mongosh/binaries/${revision}/${revision_order_id}/nyc-output-tests_linux-m50xe_n20-service_provider_node_driver.tgz
        bucket: mciuploads
    - command: shell.exec
      params:
        working_dir: src
        shell: bash
        script: |
          set -e
          tar xvzf nyc-output-tests_linux-m50xe_n20-service_provider_node_driver.tgz
    - command: s3.get
      params:
        aws_key: ${aws_key}
        aws_secret: ${aws_secret}
        local_file: src/nyc-output-tests_linux-m50xe_n20-shell_api.tgz
        remote_file: mongosh/binaries/${revision}/${revision_order_id}/nyc-output-tests_linux-m50xe_n20-shell_api.tgz
        bucket: mciuploads
    - command: shell.exec
      params:
        working_dir: src
        shell: bash
        script: |
          set -e
          tar xvzf nyc-output-tests_linux-m50xe_n20-shell_api.tgz
    - command: s3.get
      params:
        aws_key: ${aws_key}
        aws_secret: ${aws_secret}
        local_file: src/nyc-output-tests_linux-m60xc_n20-async_rewriter3.tgz
        remote_file: mongosh/binaries/${revision}/${revision_order_id}/nyc-output-tests_linux-m60xc_n20-async_rewriter3.tgz
        bucket: mciuploads
    - command: shell.exec
      params:
        working_dir: src
        shell: bash
        script: |
          set -e
          tar xvzf nyc-output-tests_linux-m60xc_n20-async_rewriter3.tgz
    - command: s3.get
      params:
        aws_key: ${aws_key}
        aws_secret: ${aws_secret}
        local_file: src/nyc-output-tests_linux-m60xc_n20-cli_repl.tgz
        remote_file: mongosh/binaries/${revision}/${revision_order_id}/nyc-output-tests_linux-m60xc_n20-cli_repl.tgz
        bucket: mciuploads
    - command: shell.exec
      params:
        working_dir: src
        shell: bash
        script: |
          set -e
          tar xvzf nyc-output-tests_linux-m60xc_n20-cli_repl.tgz
    - command: s3.get
      params:
        aws_key: ${aws_key}
        aws_secret: ${aws_secret}
        local_file: src/nyc-output-tests_linux-m60xc_n20-e2e_tests.tgz
        remote_file: mongosh/binaries/${revision}/${revision_order_id}/nyc-output-tests_linux-m60xc_n20-e2e_tests.tgz
        bucket: mciuploads
    - command: shell.exec
      params:
        working_dir: src
        shell: bash
        script: |
          set -e
          tar xvzf nyc-output-tests_linux-m60xc_n20-e2e_tests.tgz
    - command: s3.get
      params:
        aws_key: ${aws_key}
        aws_secret: ${aws_secret}
        local_file: src/nyc-output-tests_linux-m60xc_n20-java_shell.tgz
        remote_file: mongosh/binaries/${revision}/${revision_order_id}/nyc-output-tests_linux-m60xc_n20-java_shell.tgz
        bucket: mciuploads
    - command: shell.exec
      params:
        working_dir: src
        shell: bash
        script: |
          set -e
          tar xvzf nyc-output-tests_linux-m60xc_n20-java_shell.tgz
    - command: s3.get
      params:
        aws_key: ${aws_key}
        aws_secret: ${aws_secret}
        local_file: src/nyc-output-tests_linux-m60xc_n20-node_runtime_worker_thread.tgz
        remote_file: mongosh/binaries/${revision}/${revision_order_id}/nyc-output-tests_linux-m60xc_n20-node_runtime_worker_thread.tgz
        bucket: mciuploads
    - command: shell.exec
      params:
        working_dir: src
        shell: bash
        script: |
          set -e
          tar xvzf nyc-output-tests_linux-m60xc_n20-node_runtime_worker_thread.tgz
    - command: s3.get
      params:
        aws_key: ${aws_key}
        aws_secret: ${aws_secret}
        local_file: src/nyc-output-tests_linux-m60xc_n20-service_provider_node_driver.tgz
        remote_file: mongosh/binaries/${revision}/${revision_order_id}/nyc-output-tests_linux-m60xc_n20-service_provider_node_driver.tgz
        bucket: mciuploads
    - command: shell.exec
      params:
        working_dir: src
        shell: bash
        script: |
          set -e
          tar xvzf nyc-output-tests_linux-m60xc_n20-service_provider_node_driver.tgz
    - command: s3.get
      params:
        aws_key: ${aws_key}
        aws_secret: ${aws_secret}
        local_file: src/nyc-output-tests_linux-m60xc_n20-shell_api.tgz
        remote_file: mongosh/binaries/${revision}/${revision_order_id}/nyc-output-tests_linux-m60xc_n20-shell_api.tgz
        bucket: mciuploads
    - command: shell.exec
      params:
        working_dir: src
        shell: bash
        script: |
          set -e
          tar xvzf nyc-output-tests_linux-m60xc_n20-shell_api.tgz
    - command: s3.get
      params:
        aws_key: ${aws_key}
        aws_secret: ${aws_secret}
        local_file: src/nyc-output-tests_linux-m60xe_n20-async_rewriter3.tgz
        remote_file: mongosh/binaries/${revision}/${revision_order_id}/nyc-output-tests_linux-m60xe_n20-async_rewriter3.tgz
        bucket: mciuploads
    - command: shell.exec
      params:
        working_dir: src
        shell: bash
        script: |
          set -e
          tar xvzf nyc-output-tests_linux-m60xe_n20-async_rewriter3.tgz
    - command: s3.get
      params:
        aws_key: ${aws_key}
        aws_secret: ${aws_secret}
        local_file: src/nyc-output-tests_linux-m60xe_n20-cli_repl.tgz
        remote_file: mongosh/binaries/${revision}/${revision_order_id}/nyc-output-tests_linux-m60xe_n20-cli_repl.tgz
        bucket: mciuploads
    - command: shell.exec
      params:
        working_dir: src
        shell: bash
        script: |
          set -e
          tar xvzf nyc-output-tests_linux-m60xe_n20-cli_repl.tgz
    - command: s3.get
      params:
        aws_key: ${aws_key}
        aws_secret: ${aws_secret}
        local_file: src/nyc-output-tests_linux-m60xe_n20-e2e_tests.tgz
        remote_file: mongosh/binaries/${revision}/${revision_order_id}/nyc-output-tests_linux-m60xe_n20-e2e_tests.tgz
        bucket: mciuploads
    - command: shell.exec
      params:
        working_dir: src
        shell: bash
        script: |
          set -e
          tar xvzf nyc-output-tests_linux-m60xe_n20-e2e_tests.tgz
    - command: s3.get
      params:
        aws_key: ${aws_key}
        aws_secret: ${aws_secret}
        local_file: src/nyc-output-tests_linux-m60xe_n20-java_shell.tgz
        remote_file: mongosh/binaries/${revision}/${revision_order_id}/nyc-output-tests_linux-m60xe_n20-java_shell.tgz
        bucket: mciuploads
    - command: shell.exec
      params:
        working_dir: src
        shell: bash
        script: |
          set -e
          tar xvzf nyc-output-tests_linux-m60xe_n20-java_shell.tgz
    - command: s3.get
      params:
        aws_key: ${aws_key}
        aws_secret: ${aws_secret}
        local_file: src/nyc-output-tests_linux-m60xe_n20-node_runtime_worker_thread.tgz
        remote_file: mongosh/binaries/${revision}/${revision_order_id}/nyc-output-tests_linux-m60xe_n20-node_runtime_worker_thread.tgz
        bucket: mciuploads
    - command: shell.exec
      params:
        working_dir: src
        shell: bash
        script: |
          set -e
          tar xvzf nyc-output-tests_linux-m60xe_n20-node_runtime_worker_thread.tgz
    - command: s3.get
      params:
        aws_key: ${aws_key}
        aws_secret: ${aws_secret}
        local_file: src/nyc-output-tests_linux-m60xe_n20-service_provider_node_driver.tgz
        remote_file: mongosh/binaries/${revision}/${revision_order_id}/nyc-output-tests_linux-m60xe_n20-service_provider_node_driver.tgz
        bucket: mciuploads
    - command: shell.exec
      params:
        working_dir: src
        shell: bash
        script: |
          set -e
          tar xvzf nyc-output-tests_linux-m60xe_n20-service_provider_node_driver.tgz
    - command: s3.get
      params:
        aws_key: ${aws_key}
        aws_secret: ${aws_secret}
        local_file: src/nyc-output-tests_linux-m60xe_n20-shell_api.tgz
        remote_file: mongosh/binaries/${revision}/${revision_order_id}/nyc-output-tests_linux-m60xe_n20-shell_api.tgz
        bucket: mciuploads
    - command: shell.exec
      params:
        working_dir: src
        shell: bash
        script: |
          set -e
          tar xvzf nyc-output-tests_linux-m60xe_n20-shell_api.tgz
    - command: s3.get
      params:
        aws_key: ${aws_key}
        aws_secret: ${aws_secret}
        local_file: src/nyc-output-tests_linux-m70xc_n20-async_rewriter3.tgz
        remote_file: mongosh/binaries/${revision}/${revision_order_id}/nyc-output-tests_linux-m70xc_n20-async_rewriter3.tgz
        bucket: mciuploads
    - command: shell.exec
      params:
        working_dir: src
        shell: bash
        script: |
          set -e
          tar xvzf nyc-output-tests_linux-m70xc_n20-async_rewriter3.tgz
    - command: s3.get
      params:
        aws_key: ${aws_key}
        aws_secret: ${aws_secret}
        local_file: src/nyc-output-tests_linux-m70xc_n20-cli_repl.tgz
        remote_file: mongosh/binaries/${revision}/${revision_order_id}/nyc-output-tests_linux-m70xc_n20-cli_repl.tgz
        bucket: mciuploads
    - command: shell.exec
      params:
        working_dir: src
        shell: bash
        script: |
          set -e
          tar xvzf nyc-output-tests_linux-m70xc_n20-cli_repl.tgz
    - command: s3.get
      params:
        aws_key: ${aws_key}
        aws_secret: ${aws_secret}
        local_file: src/nyc-output-tests_linux-m70xc_n20-e2e_tests.tgz
        remote_file: mongosh/binaries/${revision}/${revision_order_id}/nyc-output-tests_linux-m70xc_n20-e2e_tests.tgz
        bucket: mciuploads
    - command: shell.exec
      params:
        working_dir: src
        shell: bash
        script: |
          set -e
          tar xvzf nyc-output-tests_linux-m70xc_n20-e2e_tests.tgz
    - command: s3.get
      params:
        aws_key: ${aws_key}
        aws_secret: ${aws_secret}
        local_file: src/nyc-output-tests_linux-m70xc_n20-java_shell.tgz
        remote_file: mongosh/binaries/${revision}/${revision_order_id}/nyc-output-tests_linux-m70xc_n20-java_shell.tgz
        bucket: mciuploads
    - command: shell.exec
      params:
        working_dir: src
        shell: bash
        script: |
          set -e
          tar xvzf nyc-output-tests_linux-m70xc_n20-java_shell.tgz
    - command: s3.get
      params:
        aws_key: ${aws_key}
        aws_secret: ${aws_secret}
        local_file: src/nyc-output-tests_linux-m70xc_n20-node_runtime_worker_thread.tgz
        remote_file: mongosh/binaries/${revision}/${revision_order_id}/nyc-output-tests_linux-m70xc_n20-node_runtime_worker_thread.tgz
        bucket: mciuploads
    - command: shell.exec
      params:
        working_dir: src
        shell: bash
        script: |
          set -e
          tar xvzf nyc-output-tests_linux-m70xc_n20-node_runtime_worker_thread.tgz
    - command: s3.get
      params:
        aws_key: ${aws_key}
        aws_secret: ${aws_secret}
        local_file: src/nyc-output-tests_linux-m70xc_n20-service_provider_node_driver.tgz
        remote_file: mongosh/binaries/${revision}/${revision_order_id}/nyc-output-tests_linux-m70xc_n20-service_provider_node_driver.tgz
        bucket: mciuploads
    - command: shell.exec
      params:
        working_dir: src
        shell: bash
        script: |
          set -e
          tar xvzf nyc-output-tests_linux-m70xc_n20-service_provider_node_driver.tgz
    - command: s3.get
      params:
        aws_key: ${aws_key}
        aws_secret: ${aws_secret}
        local_file: src/nyc-output-tests_linux-m70xc_n20-shell_api.tgz
        remote_file: mongosh/binaries/${revision}/${revision_order_id}/nyc-output-tests_linux-m70xc_n20-shell_api.tgz
        bucket: mciuploads
    - command: shell.exec
      params:
        working_dir: src
        shell: bash
        script: |
          set -e
          tar xvzf nyc-output-tests_linux-m70xc_n20-shell_api.tgz
    - command: s3.get
      params:
        aws_key: ${aws_key}
        aws_secret: ${aws_secret}
        local_file: src/nyc-output-tests_linux-m70xe_n20-async_rewriter3.tgz
        remote_file: mongosh/binaries/${revision}/${revision_order_id}/nyc-output-tests_linux-m70xe_n20-async_rewriter3.tgz
        bucket: mciuploads
    - command: shell.exec
      params:
        working_dir: src
        shell: bash
        script: |
          set -e
          tar xvzf nyc-output-tests_linux-m70xe_n20-async_rewriter3.tgz
    - command: s3.get
      params:
        aws_key: ${aws_key}
        aws_secret: ${aws_secret}
        local_file: src/nyc-output-tests_linux-m70xe_n20-cli_repl.tgz
        remote_file: mongosh/binaries/${revision}/${revision_order_id}/nyc-output-tests_linux-m70xe_n20-cli_repl.tgz
        bucket: mciuploads
    - command: shell.exec
      params:
        working_dir: src
        shell: bash
        script: |
          set -e
          tar xvzf nyc-output-tests_linux-m70xe_n20-cli_repl.tgz
    - command: s3.get
      params:
        aws_key: ${aws_key}
        aws_secret: ${aws_secret}
        local_file: src/nyc-output-tests_linux-m70xe_n20-e2e_tests.tgz
        remote_file: mongosh/binaries/${revision}/${revision_order_id}/nyc-output-tests_linux-m70xe_n20-e2e_tests.tgz
        bucket: mciuploads
    - command: shell.exec
      params:
        working_dir: src
        shell: bash
        script: |
          set -e
          tar xvzf nyc-output-tests_linux-m70xe_n20-e2e_tests.tgz
    - command: s3.get
      params:
        aws_key: ${aws_key}
        aws_secret: ${aws_secret}
        local_file: src/nyc-output-tests_linux-m70xe_n20-java_shell.tgz
        remote_file: mongosh/binaries/${revision}/${revision_order_id}/nyc-output-tests_linux-m70xe_n20-java_shell.tgz
        bucket: mciuploads
    - command: shell.exec
      params:
        working_dir: src
        shell: bash
        script: |
          set -e
          tar xvzf nyc-output-tests_linux-m70xe_n20-java_shell.tgz
    - command: s3.get
      params:
        aws_key: ${aws_key}
        aws_secret: ${aws_secret}
        local_file: src/nyc-output-tests_linux-m70xe_n20-node_runtime_worker_thread.tgz
        remote_file: mongosh/binaries/${revision}/${revision_order_id}/nyc-output-tests_linux-m70xe_n20-node_runtime_worker_thread.tgz
        bucket: mciuploads
    - command: shell.exec
      params:
        working_dir: src
        shell: bash
        script: |
          set -e
          tar xvzf nyc-output-tests_linux-m70xe_n20-node_runtime_worker_thread.tgz
    - command: s3.get
      params:
        aws_key: ${aws_key}
        aws_secret: ${aws_secret}
        local_file: src/nyc-output-tests_linux-m70xe_n20-service_provider_node_driver.tgz
        remote_file: mongosh/binaries/${revision}/${revision_order_id}/nyc-output-tests_linux-m70xe_n20-service_provider_node_driver.tgz
        bucket: mciuploads
    - command: shell.exec
      params:
        working_dir: src
        shell: bash
        script: |
          set -e
          tar xvzf nyc-output-tests_linux-m70xe_n20-service_provider_node_driver.tgz
    - command: s3.get
      params:
        aws_key: ${aws_key}
        aws_secret: ${aws_secret}
        local_file: src/nyc-output-tests_linux-m70xe_n20-shell_api.tgz
        remote_file: mongosh/binaries/${revision}/${revision_order_id}/nyc-output-tests_linux-m70xe_n20-shell_api.tgz
        bucket: mciuploads
    - command: shell.exec
      params:
        working_dir: src
        shell: bash
        script: |
          set -e
          tar xvzf nyc-output-tests_linux-m70xe_n20-shell_api.tgz
    - command: s3.get
      params:
        aws_key: ${aws_key}
        aws_secret: ${aws_secret}
        local_file: src/nyc-output-tests_linux-m80xc_n20-async_rewriter3.tgz
        remote_file: mongosh/binaries/${revision}/${revision_order_id}/nyc-output-tests_linux-m80xc_n20-async_rewriter3.tgz
        bucket: mciuploads
    - command: shell.exec
      params:
        working_dir: src
        shell: bash
        script: |
          set -e
          tar xvzf nyc-output-tests_linux-m80xc_n20-async_rewriter3.tgz
    - command: s3.get
      params:
        aws_key: ${aws_key}
        aws_secret: ${aws_secret}
        local_file: src/nyc-output-tests_linux-m80xc_n20-cli_repl.tgz
        remote_file: mongosh/binaries/${revision}/${revision_order_id}/nyc-output-tests_linux-m80xc_n20-cli_repl.tgz
        bucket: mciuploads
    - command: shell.exec
      params:
        working_dir: src
        shell: bash
        script: |
          set -e
          tar xvzf nyc-output-tests_linux-m80xc_n20-cli_repl.tgz
    - command: s3.get
      params:
        aws_key: ${aws_key}
        aws_secret: ${aws_secret}
        local_file: src/nyc-output-tests_linux-m80xc_n20-e2e_tests.tgz
        remote_file: mongosh/binaries/${revision}/${revision_order_id}/nyc-output-tests_linux-m80xc_n20-e2e_tests.tgz
        bucket: mciuploads
    - command: shell.exec
      params:
        working_dir: src
        shell: bash
        script: |
          set -e
          tar xvzf nyc-output-tests_linux-m80xc_n20-e2e_tests.tgz
    - command: s3.get
      params:
        aws_key: ${aws_key}
        aws_secret: ${aws_secret}
        local_file: src/nyc-output-tests_linux-m80xc_n20-java_shell.tgz
        remote_file: mongosh/binaries/${revision}/${revision_order_id}/nyc-output-tests_linux-m80xc_n20-java_shell.tgz
        bucket: mciuploads
    - command: shell.exec
      params:
        working_dir: src
        shell: bash
        script: |
          set -e
          tar xvzf nyc-output-tests_linux-m80xc_n20-java_shell.tgz
    - command: s3.get
      params:
        aws_key: ${aws_key}
        aws_secret: ${aws_secret}
        local_file: src/nyc-output-tests_linux-m80xc_n20-node_runtime_worker_thread.tgz
        remote_file: mongosh/binaries/${revision}/${revision_order_id}/nyc-output-tests_linux-m80xc_n20-node_runtime_worker_thread.tgz
        bucket: mciuploads
    - command: shell.exec
      params:
        working_dir: src
        shell: bash
        script: |
          set -e
          tar xvzf nyc-output-tests_linux-m80xc_n20-node_runtime_worker_thread.tgz
    - command: s3.get
      params:
        aws_key: ${aws_key}
        aws_secret: ${aws_secret}
        local_file: src/nyc-output-tests_linux-m80xc_n20-service_provider_node_driver.tgz
        remote_file: mongosh/binaries/${revision}/${revision_order_id}/nyc-output-tests_linux-m80xc_n20-service_provider_node_driver.tgz
        bucket: mciuploads
    - command: shell.exec
      params:
        working_dir: src
        shell: bash
        script: |
          set -e
          tar xvzf nyc-output-tests_linux-m80xc_n20-service_provider_node_driver.tgz
    - command: s3.get
      params:
        aws_key: ${aws_key}
        aws_secret: ${aws_secret}
        local_file: src/nyc-output-tests_linux-m80xc_n20-shell_api.tgz
        remote_file: mongosh/binaries/${revision}/${revision_order_id}/nyc-output-tests_linux-m80xc_n20-shell_api.tgz
        bucket: mciuploads
    - command: shell.exec
      params:
        working_dir: src
        shell: bash
        script: |
          set -e
          tar xvzf nyc-output-tests_linux-m80xc_n20-shell_api.tgz
    - command: s3.get
      params:
        aws_key: ${aws_key}
        aws_secret: ${aws_secret}
        local_file: src/nyc-output-tests_linux-m80xe_n20-async_rewriter3.tgz
        remote_file: mongosh/binaries/${revision}/${revision_order_id}/nyc-output-tests_linux-m80xe_n20-async_rewriter3.tgz
        bucket: mciuploads
    - command: shell.exec
      params:
        working_dir: src
        shell: bash
        script: |
          set -e
          tar xvzf nyc-output-tests_linux-m80xe_n20-async_rewriter3.tgz
    - command: s3.get
      params:
        aws_key: ${aws_key}
        aws_secret: ${aws_secret}
        local_file: src/nyc-output-tests_linux-m80xe_n20-cli_repl.tgz
        remote_file: mongosh/binaries/${revision}/${revision_order_id}/nyc-output-tests_linux-m80xe_n20-cli_repl.tgz
        bucket: mciuploads
    - command: shell.exec
      params:
        working_dir: src
        shell: bash
        script: |
          set -e
          tar xvzf nyc-output-tests_linux-m80xe_n20-cli_repl.tgz
    - command: s3.get
      params:
        aws_key: ${aws_key}
        aws_secret: ${aws_secret}
        local_file: src/nyc-output-tests_linux-m80xe_n20-e2e_tests.tgz
        remote_file: mongosh/binaries/${revision}/${revision_order_id}/nyc-output-tests_linux-m80xe_n20-e2e_tests.tgz
        bucket: mciuploads
    - command: shell.exec
      params:
        working_dir: src
        shell: bash
        script: |
          set -e
          tar xvzf nyc-output-tests_linux-m80xe_n20-e2e_tests.tgz
    - command: s3.get
      params:
        aws_key: ${aws_key}
        aws_secret: ${aws_secret}
        local_file: src/nyc-output-tests_linux-m80xe_n20-java_shell.tgz
        remote_file: mongosh/binaries/${revision}/${revision_order_id}/nyc-output-tests_linux-m80xe_n20-java_shell.tgz
        bucket: mciuploads
    - command: shell.exec
      params:
        working_dir: src
        shell: bash
        script: |
          set -e
          tar xvzf nyc-output-tests_linux-m80xe_n20-java_shell.tgz
    - command: s3.get
      params:
        aws_key: ${aws_key}
        aws_secret: ${aws_secret}
        local_file: src/nyc-output-tests_linux-m80xe_n20-node_runtime_worker_thread.tgz
        remote_file: mongosh/binaries/${revision}/${revision_order_id}/nyc-output-tests_linux-m80xe_n20-node_runtime_worker_thread.tgz
        bucket: mciuploads
    - command: shell.exec
      params:
        working_dir: src
        shell: bash
        script: |
          set -e
          tar xvzf nyc-output-tests_linux-m80xe_n20-node_runtime_worker_thread.tgz
    - command: s3.get
      params:
        aws_key: ${aws_key}
        aws_secret: ${aws_secret}
        local_file: src/nyc-output-tests_linux-m80xe_n20-service_provider_node_driver.tgz
        remote_file: mongosh/binaries/${revision}/${revision_order_id}/nyc-output-tests_linux-m80xe_n20-service_provider_node_driver.tgz
        bucket: mciuploads
    - command: shell.exec
      params:
        working_dir: src
        shell: bash
        script: |
          set -e
          tar xvzf nyc-output-tests_linux-m80xe_n20-service_provider_node_driver.tgz
    - command: s3.get
      params:
        aws_key: ${aws_key}
        aws_secret: ${aws_secret}
        local_file: src/nyc-output-tests_linux-m80xe_n20-shell_api.tgz
        remote_file: mongosh/binaries/${revision}/${revision_order_id}/nyc-output-tests_linux-m80xe_n20-shell_api.tgz
        bucket: mciuploads
    - command: shell.exec
      params:
        working_dir: src
        shell: bash
        script: |
          set -e
          tar xvzf nyc-output-tests_linux-m80xe_n20-shell_api.tgz
    - command: s3.get
      params:
        aws_key: ${aws_key}
        aws_secret: ${aws_secret}
<<<<<<< HEAD
        local_file: src/nyc-output-tests_linux-mlatest_n20-async_rewriter3.tgz
        remote_file: mongosh/binaries/${revision}/${revision_order_id}/nyc-output-tests_linux-mlatest_n20-async_rewriter3.tgz
=======
        local_file: src/nyc-output-tests_linux-m82rc_n20-cli_repl.tgz
        remote_file: mongosh/binaries/${revision}/${revision_order_id}/nyc-output-tests_linux-m82rc_n20-cli_repl.tgz
>>>>>>> bf53fbad
        bucket: mciuploads
    - command: shell.exec
      params:
        working_dir: src
        shell: bash
        script: |
          set -e
<<<<<<< HEAD
          tar xvzf nyc-output-tests_linux-mlatest_n20-async_rewriter3.tgz
=======
          tar xvzf nyc-output-tests_linux-m82rc_n20-cli_repl.tgz
    - command: s3.get
      params:
        aws_key: ${aws_key}
        aws_secret: ${aws_secret}
        local_file: src/nyc-output-tests_linux-m82rc_n20-e2e_tests.tgz
        remote_file: mongosh/binaries/${revision}/${revision_order_id}/nyc-output-tests_linux-m82rc_n20-e2e_tests.tgz
        bucket: mciuploads
    - command: shell.exec
      params:
        working_dir: src
        shell: bash
        script: |
          set -e
          tar xvzf nyc-output-tests_linux-m82rc_n20-e2e_tests.tgz
    - command: s3.get
      params:
        aws_key: ${aws_key}
        aws_secret: ${aws_secret}
        local_file: src/nyc-output-tests_linux-m82rc_n20-java_shell.tgz
        remote_file: mongosh/binaries/${revision}/${revision_order_id}/nyc-output-tests_linux-m82rc_n20-java_shell.tgz
        bucket: mciuploads
    - command: shell.exec
      params:
        working_dir: src
        shell: bash
        script: |
          set -e
          tar xvzf nyc-output-tests_linux-m82rc_n20-java_shell.tgz
    - command: s3.get
      params:
        aws_key: ${aws_key}
        aws_secret: ${aws_secret}
        local_file: src/nyc-output-tests_linux-m82rc_n20-node_runtime_worker_thread.tgz
        remote_file: mongosh/binaries/${revision}/${revision_order_id}/nyc-output-tests_linux-m82rc_n20-node_runtime_worker_thread.tgz
        bucket: mciuploads
    - command: shell.exec
      params:
        working_dir: src
        shell: bash
        script: |
          set -e
          tar xvzf nyc-output-tests_linux-m82rc_n20-node_runtime_worker_thread.tgz
    - command: s3.get
      params:
        aws_key: ${aws_key}
        aws_secret: ${aws_secret}
        local_file: src/nyc-output-tests_linux-m82rc_n20-service_provider_node_driver.tgz
        remote_file: mongosh/binaries/${revision}/${revision_order_id}/nyc-output-tests_linux-m82rc_n20-service_provider_node_driver.tgz
        bucket: mciuploads
    - command: shell.exec
      params:
        working_dir: src
        shell: bash
        script: |
          set -e
          tar xvzf nyc-output-tests_linux-m82rc_n20-service_provider_node_driver.tgz
    - command: s3.get
      params:
        aws_key: ${aws_key}
        aws_secret: ${aws_secret}
        local_file: src/nyc-output-tests_linux-m82rc_n20-shell_api.tgz
        remote_file: mongosh/binaries/${revision}/${revision_order_id}/nyc-output-tests_linux-m82rc_n20-shell_api.tgz
        bucket: mciuploads
    - command: shell.exec
      params:
        working_dir: src
        shell: bash
        script: |
          set -e
          tar xvzf nyc-output-tests_linux-m82rc_n20-shell_api.tgz
    - command: s3.get
      params:
        aws_key: ${aws_key}
        aws_secret: ${aws_secret}
        local_file: src/nyc-output-tests_linux-m82rce_n20-cli_repl.tgz
        remote_file: mongosh/binaries/${revision}/${revision_order_id}/nyc-output-tests_linux-m82rce_n20-cli_repl.tgz
        bucket: mciuploads
    - command: shell.exec
      params:
        working_dir: src
        shell: bash
        script: |
          set -e
          tar xvzf nyc-output-tests_linux-m82rce_n20-cli_repl.tgz
    - command: s3.get
      params:
        aws_key: ${aws_key}
        aws_secret: ${aws_secret}
        local_file: src/nyc-output-tests_linux-m82rce_n20-e2e_tests.tgz
        remote_file: mongosh/binaries/${revision}/${revision_order_id}/nyc-output-tests_linux-m82rce_n20-e2e_tests.tgz
        bucket: mciuploads
    - command: shell.exec
      params:
        working_dir: src
        shell: bash
        script: |
          set -e
          tar xvzf nyc-output-tests_linux-m82rce_n20-e2e_tests.tgz
    - command: s3.get
      params:
        aws_key: ${aws_key}
        aws_secret: ${aws_secret}
        local_file: src/nyc-output-tests_linux-m82rce_n20-java_shell.tgz
        remote_file: mongosh/binaries/${revision}/${revision_order_id}/nyc-output-tests_linux-m82rce_n20-java_shell.tgz
        bucket: mciuploads
    - command: shell.exec
      params:
        working_dir: src
        shell: bash
        script: |
          set -e
          tar xvzf nyc-output-tests_linux-m82rce_n20-java_shell.tgz
    - command: s3.get
      params:
        aws_key: ${aws_key}
        aws_secret: ${aws_secret}
        local_file: src/nyc-output-tests_linux-m82rce_n20-node_runtime_worker_thread.tgz
        remote_file: mongosh/binaries/${revision}/${revision_order_id}/nyc-output-tests_linux-m82rce_n20-node_runtime_worker_thread.tgz
        bucket: mciuploads
    - command: shell.exec
      params:
        working_dir: src
        shell: bash
        script: |
          set -e
          tar xvzf nyc-output-tests_linux-m82rce_n20-node_runtime_worker_thread.tgz
    - command: s3.get
      params:
        aws_key: ${aws_key}
        aws_secret: ${aws_secret}
        local_file: src/nyc-output-tests_linux-m82rce_n20-service_provider_node_driver.tgz
        remote_file: mongosh/binaries/${revision}/${revision_order_id}/nyc-output-tests_linux-m82rce_n20-service_provider_node_driver.tgz
        bucket: mciuploads
    - command: shell.exec
      params:
        working_dir: src
        shell: bash
        script: |
          set -e
          tar xvzf nyc-output-tests_linux-m82rce_n20-service_provider_node_driver.tgz
    - command: s3.get
      params:
        aws_key: ${aws_key}
        aws_secret: ${aws_secret}
        local_file: src/nyc-output-tests_linux-m82rce_n20-shell_api.tgz
        remote_file: mongosh/binaries/${revision}/${revision_order_id}/nyc-output-tests_linux-m82rce_n20-shell_api.tgz
        bucket: mciuploads
    - command: shell.exec
      params:
        working_dir: src
        shell: bash
        script: |
          set -e
          tar xvzf nyc-output-tests_linux-m82rce_n20-shell_api.tgz
>>>>>>> bf53fbad
    - command: s3.get
      params:
        aws_key: ${aws_key}
        aws_secret: ${aws_secret}
        local_file: src/nyc-output-tests_linux-mlatest_n20-cli_repl.tgz
        remote_file: mongosh/binaries/${revision}/${revision_order_id}/nyc-output-tests_linux-mlatest_n20-cli_repl.tgz
        bucket: mciuploads
    - command: shell.exec
      params:
        working_dir: src
        shell: bash
        script: |
          set -e
          tar xvzf nyc-output-tests_linux-mlatest_n20-cli_repl.tgz
    - command: s3.get
      params:
        aws_key: ${aws_key}
        aws_secret: ${aws_secret}
        local_file: src/nyc-output-tests_linux-mlatest_n20-e2e_tests.tgz
        remote_file: mongosh/binaries/${revision}/${revision_order_id}/nyc-output-tests_linux-mlatest_n20-e2e_tests.tgz
        bucket: mciuploads
    - command: shell.exec
      params:
        working_dir: src
        shell: bash
        script: |
          set -e
          tar xvzf nyc-output-tests_linux-mlatest_n20-e2e_tests.tgz
    - command: s3.get
      params:
        aws_key: ${aws_key}
        aws_secret: ${aws_secret}
        local_file: src/nyc-output-tests_linux-mlatest_n20-java_shell.tgz
        remote_file: mongosh/binaries/${revision}/${revision_order_id}/nyc-output-tests_linux-mlatest_n20-java_shell.tgz
        bucket: mciuploads
    - command: shell.exec
      params:
        working_dir: src
        shell: bash
        script: |
          set -e
          tar xvzf nyc-output-tests_linux-mlatest_n20-java_shell.tgz
    - command: s3.get
      params:
        aws_key: ${aws_key}
        aws_secret: ${aws_secret}
        local_file: src/nyc-output-tests_linux-mlatest_n20-node_runtime_worker_thread.tgz
        remote_file: mongosh/binaries/${revision}/${revision_order_id}/nyc-output-tests_linux-mlatest_n20-node_runtime_worker_thread.tgz
        bucket: mciuploads
    - command: shell.exec
      params:
        working_dir: src
        shell: bash
        script: |
          set -e
          tar xvzf nyc-output-tests_linux-mlatest_n20-node_runtime_worker_thread.tgz
    - command: s3.get
      params:
        aws_key: ${aws_key}
        aws_secret: ${aws_secret}
        local_file: src/nyc-output-tests_linux-mlatest_n20-service_provider_node_driver.tgz
        remote_file: mongosh/binaries/${revision}/${revision_order_id}/nyc-output-tests_linux-mlatest_n20-service_provider_node_driver.tgz
        bucket: mciuploads
    - command: shell.exec
      params:
        working_dir: src
        shell: bash
        script: |
          set -e
          tar xvzf nyc-output-tests_linux-mlatest_n20-service_provider_node_driver.tgz
    - command: s3.get
      params:
        aws_key: ${aws_key}
        aws_secret: ${aws_secret}
        local_file: src/nyc-output-tests_linux-mlatest_n20-shell_api.tgz
        remote_file: mongosh/binaries/${revision}/${revision_order_id}/nyc-output-tests_linux-mlatest_n20-shell_api.tgz
        bucket: mciuploads
    - command: shell.exec
      params:
        working_dir: src
        shell: bash
        script: |
          set -e
          tar xvzf nyc-output-tests_linux-mlatest_n20-shell_api.tgz
    - command: s3.get
      params:
        aws_key: ${aws_key}
        aws_secret: ${aws_secret}
        local_file: src/nyc-output-win32-n20-arg_parser.tgz
        remote_file: mongosh/binaries/${revision}/${revision_order_id}/nyc-output-win32-n20-arg_parser.tgz
        bucket: mciuploads
    - command: shell.exec
      params:
        working_dir: src
        shell: bash
        script: |
          set -e
          tar xvzf nyc-output-win32-n20-arg_parser.tgz
    - command: s3.get
      params:
        aws_key: ${aws_key}
        aws_secret: ${aws_secret}
        local_file: src/nyc-output-win32-n20-async_rewriter2.tgz
        remote_file: mongosh/binaries/${revision}/${revision_order_id}/nyc-output-win32-n20-async_rewriter2.tgz
        bucket: mciuploads
    - command: shell.exec
      params:
        working_dir: src
        shell: bash
        script: |
          set -e
          tar xvzf nyc-output-win32-n20-async_rewriter2.tgz
    - command: s3.get
      params:
        aws_key: ${aws_key}
        aws_secret: ${aws_secret}
        local_file: src/nyc-output-win32-n20-async_rewriter3.tgz
        remote_file: mongosh/binaries/${revision}/${revision_order_id}/nyc-output-win32-n20-async_rewriter3.tgz
        bucket: mciuploads
    - command: shell.exec
      params:
        working_dir: src
        shell: bash
        script: |
          set -e
          tar xvzf nyc-output-win32-n20-async_rewriter3.tgz
    - command: s3.get
      params:
        aws_key: ${aws_key}
        aws_secret: ${aws_secret}
        local_file: src/nyc-output-win32-n20-autocomplete.tgz
        remote_file: mongosh/binaries/${revision}/${revision_order_id}/nyc-output-win32-n20-autocomplete.tgz
        bucket: mciuploads
    - command: shell.exec
      params:
        working_dir: src
        shell: bash
        script: |
          set -e
          tar xvzf nyc-output-win32-n20-autocomplete.tgz
    - command: s3.get
      params:
        aws_key: ${aws_key}
        aws_secret: ${aws_secret}
        local_file: src/nyc-output-win32-n20-browser_runtime_core.tgz
        remote_file: mongosh/binaries/${revision}/${revision_order_id}/nyc-output-win32-n20-browser_runtime_core.tgz
        bucket: mciuploads
    - command: shell.exec
      params:
        working_dir: src
        shell: bash
        script: |
          set -e
          tar xvzf nyc-output-win32-n20-browser_runtime_core.tgz
    - command: s3.get
      params:
        aws_key: ${aws_key}
        aws_secret: ${aws_secret}
        local_file: src/nyc-output-win32-n20-browser_runtime_electron.tgz
        remote_file: mongosh/binaries/${revision}/${revision_order_id}/nyc-output-win32-n20-browser_runtime_electron.tgz
        bucket: mciuploads
    - command: shell.exec
      params:
        working_dir: src
        shell: bash
        script: |
          set -e
          tar xvzf nyc-output-win32-n20-browser_runtime_electron.tgz
    - command: s3.get
      params:
        aws_key: ${aws_key}
        aws_secret: ${aws_secret}
        local_file: src/nyc-output-win32-n20-build.tgz
        remote_file: mongosh/binaries/${revision}/${revision_order_id}/nyc-output-win32-n20-build.tgz
        bucket: mciuploads
    - command: shell.exec
      params:
        working_dir: src
        shell: bash
        script: |
          set -e
          tar xvzf nyc-output-win32-n20-build.tgz
    - command: s3.get
      params:
        aws_key: ${aws_key}
        aws_secret: ${aws_secret}
        local_file: src/nyc-output-win32-n20-cli_repl.tgz
        remote_file: mongosh/binaries/${revision}/${revision_order_id}/nyc-output-win32-n20-cli_repl.tgz
        bucket: mciuploads
    - command: shell.exec
      params:
        working_dir: src
        shell: bash
        script: |
          set -e
          tar xvzf nyc-output-win32-n20-cli_repl.tgz
    - command: s3.get
      params:
        aws_key: ${aws_key}
        aws_secret: ${aws_secret}
        local_file: src/nyc-output-win32-n20-e2e_tests.tgz
        remote_file: mongosh/binaries/${revision}/${revision_order_id}/nyc-output-win32-n20-e2e_tests.tgz
        bucket: mciuploads
    - command: shell.exec
      params:
        working_dir: src
        shell: bash
        script: |
          set -e
          tar xvzf nyc-output-win32-n20-e2e_tests.tgz
    - command: s3.get
      params:
        aws_key: ${aws_key}
        aws_secret: ${aws_secret}
        local_file: src/nyc-output-win32-n20-editor.tgz
        remote_file: mongosh/binaries/${revision}/${revision_order_id}/nyc-output-win32-n20-editor.tgz
        bucket: mciuploads
    - command: shell.exec
      params:
        working_dir: src
        shell: bash
        script: |
          set -e
          tar xvzf nyc-output-win32-n20-editor.tgz
    - command: s3.get
      params:
        aws_key: ${aws_key}
        aws_secret: ${aws_secret}
        local_file: src/nyc-output-win32-n20-errors.tgz
        remote_file: mongosh/binaries/${revision}/${revision_order_id}/nyc-output-win32-n20-errors.tgz
        bucket: mciuploads
    - command: shell.exec
      params:
        working_dir: src
        shell: bash
        script: |
          set -e
          tar xvzf nyc-output-win32-n20-errors.tgz
    - command: s3.get
      params:
        aws_key: ${aws_key}
        aws_secret: ${aws_secret}
        local_file: src/nyc-output-win32-n20-history.tgz
        remote_file: mongosh/binaries/${revision}/${revision_order_id}/nyc-output-win32-n20-history.tgz
        bucket: mciuploads
    - command: shell.exec
      params:
        working_dir: src
        shell: bash
        script: |
          set -e
          tar xvzf nyc-output-win32-n20-history.tgz
    - command: s3.get
      params:
        aws_key: ${aws_key}
        aws_secret: ${aws_secret}
        local_file: src/nyc-output-win32-n20-i18n.tgz
        remote_file: mongosh/binaries/${revision}/${revision_order_id}/nyc-output-win32-n20-i18n.tgz
        bucket: mciuploads
    - command: shell.exec
      params:
        working_dir: src
        shell: bash
        script: |
          set -e
          tar xvzf nyc-output-win32-n20-i18n.tgz
    - command: s3.get
      params:
        aws_key: ${aws_key}
        aws_secret: ${aws_secret}
        local_file: src/nyc-output-win32-n20-js_multiline_to_singleline.tgz
        remote_file: mongosh/binaries/${revision}/${revision_order_id}/nyc-output-win32-n20-js_multiline_to_singleline.tgz
        bucket: mciuploads
    - command: shell.exec
      params:
        working_dir: src
        shell: bash
        script: |
          set -e
          tar xvzf nyc-output-win32-n20-js_multiline_to_singleline.tgz
    - command: s3.get
      params:
        aws_key: ${aws_key}
        aws_secret: ${aws_secret}
        local_file: src/nyc-output-win32-n20-logging.tgz
        remote_file: mongosh/binaries/${revision}/${revision_order_id}/nyc-output-win32-n20-logging.tgz
        bucket: mciuploads
    - command: shell.exec
      params:
        working_dir: src
        shell: bash
        script: |
          set -e
          tar xvzf nyc-output-win32-n20-logging.tgz
    - command: s3.get
      params:
        aws_key: ${aws_key}
        aws_secret: ${aws_secret}
        local_file: src/nyc-output-win32-n20-node_runtime_worker_thread.tgz
        remote_file: mongosh/binaries/${revision}/${revision_order_id}/nyc-output-win32-n20-node_runtime_worker_thread.tgz
        bucket: mciuploads
    - command: shell.exec
      params:
        working_dir: src
        shell: bash
        script: |
          set -e
          tar xvzf nyc-output-win32-n20-node_runtime_worker_thread.tgz
    - command: s3.get
      params:
        aws_key: ${aws_key}
        aws_secret: ${aws_secret}
        local_file: src/nyc-output-win32-n20-service_provider_core.tgz
        remote_file: mongosh/binaries/${revision}/${revision_order_id}/nyc-output-win32-n20-service_provider_core.tgz
        bucket: mciuploads
    - command: shell.exec
      params:
        working_dir: src
        shell: bash
        script: |
          set -e
          tar xvzf nyc-output-win32-n20-service_provider_core.tgz
    - command: s3.get
      params:
        aws_key: ${aws_key}
        aws_secret: ${aws_secret}
        local_file: src/nyc-output-win32-n20-service_provider_node_driver.tgz
        remote_file: mongosh/binaries/${revision}/${revision_order_id}/nyc-output-win32-n20-service_provider_node_driver.tgz
        bucket: mciuploads
    - command: shell.exec
      params:
        working_dir: src
        shell: bash
        script: |
          set -e
          tar xvzf nyc-output-win32-n20-service_provider_node_driver.tgz
    - command: s3.get
      params:
        aws_key: ${aws_key}
        aws_secret: ${aws_secret}
        local_file: src/nyc-output-win32-n20-shell_api.tgz
        remote_file: mongosh/binaries/${revision}/${revision_order_id}/nyc-output-win32-n20-shell_api.tgz
        bucket: mciuploads
    - command: shell.exec
      params:
        working_dir: src
        shell: bash
        script: |
          set -e
          tar xvzf nyc-output-win32-n20-shell_api.tgz
    - command: s3.get
      params:
        aws_key: ${aws_key}
        aws_secret: ${aws_secret}
        local_file: src/nyc-output-win32-n20-shell_evaluator.tgz
        remote_file: mongosh/binaries/${revision}/${revision_order_id}/nyc-output-win32-n20-shell_evaluator.tgz
        bucket: mciuploads
    - command: shell.exec
      params:
        working_dir: src
        shell: bash
        script: |
          set -e
          tar xvzf nyc-output-win32-n20-shell_evaluator.tgz
    - command: s3.get
      params:
        aws_key: ${aws_key}
        aws_secret: ${aws_secret}
        local_file: src/nyc-output-win32-n20-snippet_manager.tgz
        remote_file: mongosh/binaries/${revision}/${revision_order_id}/nyc-output-win32-n20-snippet_manager.tgz
        bucket: mciuploads
    - command: shell.exec
      params:
        working_dir: src
        shell: bash
        script: |
          set -e
          tar xvzf nyc-output-win32-n20-snippet_manager.tgz
    - command: s3.get
      params:
        aws_key: ${aws_key}
        aws_secret: ${aws_secret}
        local_file: src/nyc-output-win32-n20-types.tgz
        remote_file: mongosh/binaries/${revision}/${revision_order_id}/nyc-output-win32-n20-types.tgz
        bucket: mciuploads
    - command: shell.exec
      params:
        working_dir: src
        shell: bash
        script: |
          set -e
          tar xvzf nyc-output-win32-n20-types.tgz
    - command: s3.get
      params:
        aws_key: ${aws_key}
        aws_secret: ${aws_secret}
        local_file: src/nyc-output-tests_win32-m42xc_n20-async_rewriter3.tgz
        remote_file: mongosh/binaries/${revision}/${revision_order_id}/nyc-output-tests_win32-m42xc_n20-async_rewriter3.tgz
        bucket: mciuploads
    - command: shell.exec
      params:
        working_dir: src
        shell: bash
        script: |
          set -e
          tar xvzf nyc-output-tests_win32-m42xc_n20-async_rewriter3.tgz
    - command: s3.get
      params:
        aws_key: ${aws_key}
        aws_secret: ${aws_secret}
        local_file: src/nyc-output-tests_win32-m42xc_n20-cli_repl.tgz
        remote_file: mongosh/binaries/${revision}/${revision_order_id}/nyc-output-tests_win32-m42xc_n20-cli_repl.tgz
        bucket: mciuploads
    - command: shell.exec
      params:
        working_dir: src
        shell: bash
        script: |
          set -e
          tar xvzf nyc-output-tests_win32-m42xc_n20-cli_repl.tgz
    - command: s3.get
      params:
        aws_key: ${aws_key}
        aws_secret: ${aws_secret}
        local_file: src/nyc-output-tests_win32-m42xc_n20-e2e_tests.tgz
        remote_file: mongosh/binaries/${revision}/${revision_order_id}/nyc-output-tests_win32-m42xc_n20-e2e_tests.tgz
        bucket: mciuploads
    - command: shell.exec
      params:
        working_dir: src
        shell: bash
        script: |
          set -e
          tar xvzf nyc-output-tests_win32-m42xc_n20-e2e_tests.tgz
    - command: s3.get
      params:
        aws_key: ${aws_key}
        aws_secret: ${aws_secret}
        local_file: src/nyc-output-tests_win32-m42xc_n20-node_runtime_worker_thread.tgz
        remote_file: mongosh/binaries/${revision}/${revision_order_id}/nyc-output-tests_win32-m42xc_n20-node_runtime_worker_thread.tgz
        bucket: mciuploads
    - command: shell.exec
      params:
        working_dir: src
        shell: bash
        script: |
          set -e
          tar xvzf nyc-output-tests_win32-m42xc_n20-node_runtime_worker_thread.tgz
    - command: s3.get
      params:
        aws_key: ${aws_key}
        aws_secret: ${aws_secret}
        local_file: src/nyc-output-tests_win32-m42xc_n20-service_provider_node_driver.tgz
        remote_file: mongosh/binaries/${revision}/${revision_order_id}/nyc-output-tests_win32-m42xc_n20-service_provider_node_driver.tgz
        bucket: mciuploads
    - command: shell.exec
      params:
        working_dir: src
        shell: bash
        script: |
          set -e
          tar xvzf nyc-output-tests_win32-m42xc_n20-service_provider_node_driver.tgz
    - command: s3.get
      params:
        aws_key: ${aws_key}
        aws_secret: ${aws_secret}
        local_file: src/nyc-output-tests_win32-m42xc_n20-shell_api.tgz
        remote_file: mongosh/binaries/${revision}/${revision_order_id}/nyc-output-tests_win32-m42xc_n20-shell_api.tgz
        bucket: mciuploads
    - command: shell.exec
      params:
        working_dir: src
        shell: bash
        script: |
          set -e
          tar xvzf nyc-output-tests_win32-m42xc_n20-shell_api.tgz
    - command: s3.get
      params:
        aws_key: ${aws_key}
        aws_secret: ${aws_secret}
        local_file: src/nyc-output-tests_win32-m42xe_n20-async_rewriter3.tgz
        remote_file: mongosh/binaries/${revision}/${revision_order_id}/nyc-output-tests_win32-m42xe_n20-async_rewriter3.tgz
        bucket: mciuploads
    - command: shell.exec
      params:
        working_dir: src
        shell: bash
        script: |
          set -e
          tar xvzf nyc-output-tests_win32-m42xe_n20-async_rewriter3.tgz
    - command: s3.get
      params:
        aws_key: ${aws_key}
        aws_secret: ${aws_secret}
        local_file: src/nyc-output-tests_win32-m42xe_n20-cli_repl.tgz
        remote_file: mongosh/binaries/${revision}/${revision_order_id}/nyc-output-tests_win32-m42xe_n20-cli_repl.tgz
        bucket: mciuploads
    - command: shell.exec
      params:
        working_dir: src
        shell: bash
        script: |
          set -e
          tar xvzf nyc-output-tests_win32-m42xe_n20-cli_repl.tgz
    - command: s3.get
      params:
        aws_key: ${aws_key}
        aws_secret: ${aws_secret}
        local_file: src/nyc-output-tests_win32-m42xe_n20-e2e_tests.tgz
        remote_file: mongosh/binaries/${revision}/${revision_order_id}/nyc-output-tests_win32-m42xe_n20-e2e_tests.tgz
        bucket: mciuploads
    - command: shell.exec
      params:
        working_dir: src
        shell: bash
        script: |
          set -e
          tar xvzf nyc-output-tests_win32-m42xe_n20-e2e_tests.tgz
    - command: s3.get
      params:
        aws_key: ${aws_key}
        aws_secret: ${aws_secret}
        local_file: src/nyc-output-tests_win32-m42xe_n20-node_runtime_worker_thread.tgz
        remote_file: mongosh/binaries/${revision}/${revision_order_id}/nyc-output-tests_win32-m42xe_n20-node_runtime_worker_thread.tgz
        bucket: mciuploads
    - command: shell.exec
      params:
        working_dir: src
        shell: bash
        script: |
          set -e
          tar xvzf nyc-output-tests_win32-m42xe_n20-node_runtime_worker_thread.tgz
    - command: s3.get
      params:
        aws_key: ${aws_key}
        aws_secret: ${aws_secret}
        local_file: src/nyc-output-tests_win32-m42xe_n20-service_provider_node_driver.tgz
        remote_file: mongosh/binaries/${revision}/${revision_order_id}/nyc-output-tests_win32-m42xe_n20-service_provider_node_driver.tgz
        bucket: mciuploads
    - command: shell.exec
      params:
        working_dir: src
        shell: bash
        script: |
          set -e
          tar xvzf nyc-output-tests_win32-m42xe_n20-service_provider_node_driver.tgz
    - command: s3.get
      params:
        aws_key: ${aws_key}
        aws_secret: ${aws_secret}
        local_file: src/nyc-output-tests_win32-m42xe_n20-shell_api.tgz
        remote_file: mongosh/binaries/${revision}/${revision_order_id}/nyc-output-tests_win32-m42xe_n20-shell_api.tgz
        bucket: mciuploads
    - command: shell.exec
      params:
        working_dir: src
        shell: bash
        script: |
          set -e
          tar xvzf nyc-output-tests_win32-m42xe_n20-shell_api.tgz
    - command: s3.get
      params:
        aws_key: ${aws_key}
        aws_secret: ${aws_secret}
        local_file: src/nyc-output-tests_win32-m44xc_n20-async_rewriter3.tgz
        remote_file: mongosh/binaries/${revision}/${revision_order_id}/nyc-output-tests_win32-m44xc_n20-async_rewriter3.tgz
        bucket: mciuploads
    - command: shell.exec
      params:
        working_dir: src
        shell: bash
        script: |
          set -e
          tar xvzf nyc-output-tests_win32-m44xc_n20-async_rewriter3.tgz
    - command: s3.get
      params:
        aws_key: ${aws_key}
        aws_secret: ${aws_secret}
        local_file: src/nyc-output-tests_win32-m44xc_n20-cli_repl.tgz
        remote_file: mongosh/binaries/${revision}/${revision_order_id}/nyc-output-tests_win32-m44xc_n20-cli_repl.tgz
        bucket: mciuploads
    - command: shell.exec
      params:
        working_dir: src
        shell: bash
        script: |
          set -e
          tar xvzf nyc-output-tests_win32-m44xc_n20-cli_repl.tgz
    - command: s3.get
      params:
        aws_key: ${aws_key}
        aws_secret: ${aws_secret}
        local_file: src/nyc-output-tests_win32-m44xc_n20-e2e_tests.tgz
        remote_file: mongosh/binaries/${revision}/${revision_order_id}/nyc-output-tests_win32-m44xc_n20-e2e_tests.tgz
        bucket: mciuploads
    - command: shell.exec
      params:
        working_dir: src
        shell: bash
        script: |
          set -e
          tar xvzf nyc-output-tests_win32-m44xc_n20-e2e_tests.tgz
    - command: s3.get
      params:
        aws_key: ${aws_key}
        aws_secret: ${aws_secret}
        local_file: src/nyc-output-tests_win32-m44xc_n20-node_runtime_worker_thread.tgz
        remote_file: mongosh/binaries/${revision}/${revision_order_id}/nyc-output-tests_win32-m44xc_n20-node_runtime_worker_thread.tgz
        bucket: mciuploads
    - command: shell.exec
      params:
        working_dir: src
        shell: bash
        script: |
          set -e
          tar xvzf nyc-output-tests_win32-m44xc_n20-node_runtime_worker_thread.tgz
    - command: s3.get
      params:
        aws_key: ${aws_key}
        aws_secret: ${aws_secret}
        local_file: src/nyc-output-tests_win32-m44xc_n20-service_provider_node_driver.tgz
        remote_file: mongosh/binaries/${revision}/${revision_order_id}/nyc-output-tests_win32-m44xc_n20-service_provider_node_driver.tgz
        bucket: mciuploads
    - command: shell.exec
      params:
        working_dir: src
        shell: bash
        script: |
          set -e
          tar xvzf nyc-output-tests_win32-m44xc_n20-service_provider_node_driver.tgz
    - command: s3.get
      params:
        aws_key: ${aws_key}
        aws_secret: ${aws_secret}
        local_file: src/nyc-output-tests_win32-m44xc_n20-shell_api.tgz
        remote_file: mongosh/binaries/${revision}/${revision_order_id}/nyc-output-tests_win32-m44xc_n20-shell_api.tgz
        bucket: mciuploads
    - command: shell.exec
      params:
        working_dir: src
        shell: bash
        script: |
          set -e
          tar xvzf nyc-output-tests_win32-m44xc_n20-shell_api.tgz
    - command: s3.get
      params:
        aws_key: ${aws_key}
        aws_secret: ${aws_secret}
        local_file: src/nyc-output-tests_win32-m44xe_n20-async_rewriter3.tgz
        remote_file: mongosh/binaries/${revision}/${revision_order_id}/nyc-output-tests_win32-m44xe_n20-async_rewriter3.tgz
        bucket: mciuploads
    - command: shell.exec
      params:
        working_dir: src
        shell: bash
        script: |
          set -e
          tar xvzf nyc-output-tests_win32-m44xe_n20-async_rewriter3.tgz
    - command: s3.get
      params:
        aws_key: ${aws_key}
        aws_secret: ${aws_secret}
        local_file: src/nyc-output-tests_win32-m44xe_n20-cli_repl.tgz
        remote_file: mongosh/binaries/${revision}/${revision_order_id}/nyc-output-tests_win32-m44xe_n20-cli_repl.tgz
        bucket: mciuploads
    - command: shell.exec
      params:
        working_dir: src
        shell: bash
        script: |
          set -e
          tar xvzf nyc-output-tests_win32-m44xe_n20-cli_repl.tgz
    - command: s3.get
      params:
        aws_key: ${aws_key}
        aws_secret: ${aws_secret}
        local_file: src/nyc-output-tests_win32-m44xe_n20-e2e_tests.tgz
        remote_file: mongosh/binaries/${revision}/${revision_order_id}/nyc-output-tests_win32-m44xe_n20-e2e_tests.tgz
        bucket: mciuploads
    - command: shell.exec
      params:
        working_dir: src
        shell: bash
        script: |
          set -e
          tar xvzf nyc-output-tests_win32-m44xe_n20-e2e_tests.tgz
    - command: s3.get
      params:
        aws_key: ${aws_key}
        aws_secret: ${aws_secret}
        local_file: src/nyc-output-tests_win32-m44xe_n20-node_runtime_worker_thread.tgz
        remote_file: mongosh/binaries/${revision}/${revision_order_id}/nyc-output-tests_win32-m44xe_n20-node_runtime_worker_thread.tgz
        bucket: mciuploads
    - command: shell.exec
      params:
        working_dir: src
        shell: bash
        script: |
          set -e
          tar xvzf nyc-output-tests_win32-m44xe_n20-node_runtime_worker_thread.tgz
    - command: s3.get
      params:
        aws_key: ${aws_key}
        aws_secret: ${aws_secret}
        local_file: src/nyc-output-tests_win32-m44xe_n20-service_provider_node_driver.tgz
        remote_file: mongosh/binaries/${revision}/${revision_order_id}/nyc-output-tests_win32-m44xe_n20-service_provider_node_driver.tgz
        bucket: mciuploads
    - command: shell.exec
      params:
        working_dir: src
        shell: bash
        script: |
          set -e
          tar xvzf nyc-output-tests_win32-m44xe_n20-service_provider_node_driver.tgz
    - command: s3.get
      params:
        aws_key: ${aws_key}
        aws_secret: ${aws_secret}
        local_file: src/nyc-output-tests_win32-m44xe_n20-shell_api.tgz
        remote_file: mongosh/binaries/${revision}/${revision_order_id}/nyc-output-tests_win32-m44xe_n20-shell_api.tgz
        bucket: mciuploads
    - command: shell.exec
      params:
        working_dir: src
        shell: bash
        script: |
          set -e
          tar xvzf nyc-output-tests_win32-m44xe_n20-shell_api.tgz
    - command: s3.get
      params:
        aws_key: ${aws_key}
        aws_secret: ${aws_secret}
        local_file: src/nyc-output-tests_win32-m50xc_n20-async_rewriter3.tgz
        remote_file: mongosh/binaries/${revision}/${revision_order_id}/nyc-output-tests_win32-m50xc_n20-async_rewriter3.tgz
        bucket: mciuploads
    - command: shell.exec
      params:
        working_dir: src
        shell: bash
        script: |
          set -e
          tar xvzf nyc-output-tests_win32-m50xc_n20-async_rewriter3.tgz
    - command: s3.get
      params:
        aws_key: ${aws_key}
        aws_secret: ${aws_secret}
        local_file: src/nyc-output-tests_win32-m50xc_n20-cli_repl.tgz
        remote_file: mongosh/binaries/${revision}/${revision_order_id}/nyc-output-tests_win32-m50xc_n20-cli_repl.tgz
        bucket: mciuploads
    - command: shell.exec
      params:
        working_dir: src
        shell: bash
        script: |
          set -e
          tar xvzf nyc-output-tests_win32-m50xc_n20-cli_repl.tgz
    - command: s3.get
      params:
        aws_key: ${aws_key}
        aws_secret: ${aws_secret}
        local_file: src/nyc-output-tests_win32-m50xc_n20-e2e_tests.tgz
        remote_file: mongosh/binaries/${revision}/${revision_order_id}/nyc-output-tests_win32-m50xc_n20-e2e_tests.tgz
        bucket: mciuploads
    - command: shell.exec
      params:
        working_dir: src
        shell: bash
        script: |
          set -e
          tar xvzf nyc-output-tests_win32-m50xc_n20-e2e_tests.tgz
    - command: s3.get
      params:
        aws_key: ${aws_key}
        aws_secret: ${aws_secret}
        local_file: src/nyc-output-tests_win32-m50xc_n20-node_runtime_worker_thread.tgz
        remote_file: mongosh/binaries/${revision}/${revision_order_id}/nyc-output-tests_win32-m50xc_n20-node_runtime_worker_thread.tgz
        bucket: mciuploads
    - command: shell.exec
      params:
        working_dir: src
        shell: bash
        script: |
          set -e
          tar xvzf nyc-output-tests_win32-m50xc_n20-node_runtime_worker_thread.tgz
    - command: s3.get
      params:
        aws_key: ${aws_key}
        aws_secret: ${aws_secret}
        local_file: src/nyc-output-tests_win32-m50xc_n20-service_provider_node_driver.tgz
        remote_file: mongosh/binaries/${revision}/${revision_order_id}/nyc-output-tests_win32-m50xc_n20-service_provider_node_driver.tgz
        bucket: mciuploads
    - command: shell.exec
      params:
        working_dir: src
        shell: bash
        script: |
          set -e
          tar xvzf nyc-output-tests_win32-m50xc_n20-service_provider_node_driver.tgz
    - command: s3.get
      params:
        aws_key: ${aws_key}
        aws_secret: ${aws_secret}
        local_file: src/nyc-output-tests_win32-m50xc_n20-shell_api.tgz
        remote_file: mongosh/binaries/${revision}/${revision_order_id}/nyc-output-tests_win32-m50xc_n20-shell_api.tgz
        bucket: mciuploads
    - command: shell.exec
      params:
        working_dir: src
        shell: bash
        script: |
          set -e
          tar xvzf nyc-output-tests_win32-m50xc_n20-shell_api.tgz
    - command: s3.get
      params:
        aws_key: ${aws_key}
        aws_secret: ${aws_secret}
        local_file: src/nyc-output-tests_win32-m50xe_n20-async_rewriter3.tgz
        remote_file: mongosh/binaries/${revision}/${revision_order_id}/nyc-output-tests_win32-m50xe_n20-async_rewriter3.tgz
        bucket: mciuploads
    - command: shell.exec
      params:
        working_dir: src
        shell: bash
        script: |
          set -e
          tar xvzf nyc-output-tests_win32-m50xe_n20-async_rewriter3.tgz
    - command: s3.get
      params:
        aws_key: ${aws_key}
        aws_secret: ${aws_secret}
        local_file: src/nyc-output-tests_win32-m50xe_n20-cli_repl.tgz
        remote_file: mongosh/binaries/${revision}/${revision_order_id}/nyc-output-tests_win32-m50xe_n20-cli_repl.tgz
        bucket: mciuploads
    - command: shell.exec
      params:
        working_dir: src
        shell: bash
        script: |
          set -e
          tar xvzf nyc-output-tests_win32-m50xe_n20-cli_repl.tgz
    - command: s3.get
      params:
        aws_key: ${aws_key}
        aws_secret: ${aws_secret}
        local_file: src/nyc-output-tests_win32-m50xe_n20-e2e_tests.tgz
        remote_file: mongosh/binaries/${revision}/${revision_order_id}/nyc-output-tests_win32-m50xe_n20-e2e_tests.tgz
        bucket: mciuploads
    - command: shell.exec
      params:
        working_dir: src
        shell: bash
        script: |
          set -e
          tar xvzf nyc-output-tests_win32-m50xe_n20-e2e_tests.tgz
    - command: s3.get
      params:
        aws_key: ${aws_key}
        aws_secret: ${aws_secret}
        local_file: src/nyc-output-tests_win32-m50xe_n20-node_runtime_worker_thread.tgz
        remote_file: mongosh/binaries/${revision}/${revision_order_id}/nyc-output-tests_win32-m50xe_n20-node_runtime_worker_thread.tgz
        bucket: mciuploads
    - command: shell.exec
      params:
        working_dir: src
        shell: bash
        script: |
          set -e
          tar xvzf nyc-output-tests_win32-m50xe_n20-node_runtime_worker_thread.tgz
    - command: s3.get
      params:
        aws_key: ${aws_key}
        aws_secret: ${aws_secret}
        local_file: src/nyc-output-tests_win32-m50xe_n20-service_provider_node_driver.tgz
        remote_file: mongosh/binaries/${revision}/${revision_order_id}/nyc-output-tests_win32-m50xe_n20-service_provider_node_driver.tgz
        bucket: mciuploads
    - command: shell.exec
      params:
        working_dir: src
        shell: bash
        script: |
          set -e
          tar xvzf nyc-output-tests_win32-m50xe_n20-service_provider_node_driver.tgz
    - command: s3.get
      params:
        aws_key: ${aws_key}
        aws_secret: ${aws_secret}
        local_file: src/nyc-output-tests_win32-m50xe_n20-shell_api.tgz
        remote_file: mongosh/binaries/${revision}/${revision_order_id}/nyc-output-tests_win32-m50xe_n20-shell_api.tgz
        bucket: mciuploads
    - command: shell.exec
      params:
        working_dir: src
        shell: bash
        script: |
          set -e
          tar xvzf nyc-output-tests_win32-m50xe_n20-shell_api.tgz
    - command: s3.get
      params:
        aws_key: ${aws_key}
        aws_secret: ${aws_secret}
        local_file: src/nyc-output-tests_win32-m60xc_n20-async_rewriter3.tgz
        remote_file: mongosh/binaries/${revision}/${revision_order_id}/nyc-output-tests_win32-m60xc_n20-async_rewriter3.tgz
        bucket: mciuploads
    - command: shell.exec
      params:
        working_dir: src
        shell: bash
        script: |
          set -e
          tar xvzf nyc-output-tests_win32-m60xc_n20-async_rewriter3.tgz
    - command: s3.get
      params:
        aws_key: ${aws_key}
        aws_secret: ${aws_secret}
        local_file: src/nyc-output-tests_win32-m60xc_n20-cli_repl.tgz
        remote_file: mongosh/binaries/${revision}/${revision_order_id}/nyc-output-tests_win32-m60xc_n20-cli_repl.tgz
        bucket: mciuploads
    - command: shell.exec
      params:
        working_dir: src
        shell: bash
        script: |
          set -e
          tar xvzf nyc-output-tests_win32-m60xc_n20-cli_repl.tgz
    - command: s3.get
      params:
        aws_key: ${aws_key}
        aws_secret: ${aws_secret}
        local_file: src/nyc-output-tests_win32-m60xc_n20-e2e_tests.tgz
        remote_file: mongosh/binaries/${revision}/${revision_order_id}/nyc-output-tests_win32-m60xc_n20-e2e_tests.tgz
        bucket: mciuploads
    - command: shell.exec
      params:
        working_dir: src
        shell: bash
        script: |
          set -e
          tar xvzf nyc-output-tests_win32-m60xc_n20-e2e_tests.tgz
    - command: s3.get
      params:
        aws_key: ${aws_key}
        aws_secret: ${aws_secret}
        local_file: src/nyc-output-tests_win32-m60xc_n20-node_runtime_worker_thread.tgz
        remote_file: mongosh/binaries/${revision}/${revision_order_id}/nyc-output-tests_win32-m60xc_n20-node_runtime_worker_thread.tgz
        bucket: mciuploads
    - command: shell.exec
      params:
        working_dir: src
        shell: bash
        script: |
          set -e
          tar xvzf nyc-output-tests_win32-m60xc_n20-node_runtime_worker_thread.tgz
    - command: s3.get
      params:
        aws_key: ${aws_key}
        aws_secret: ${aws_secret}
        local_file: src/nyc-output-tests_win32-m60xc_n20-service_provider_node_driver.tgz
        remote_file: mongosh/binaries/${revision}/${revision_order_id}/nyc-output-tests_win32-m60xc_n20-service_provider_node_driver.tgz
        bucket: mciuploads
    - command: shell.exec
      params:
        working_dir: src
        shell: bash
        script: |
          set -e
          tar xvzf nyc-output-tests_win32-m60xc_n20-service_provider_node_driver.tgz
    - command: s3.get
      params:
        aws_key: ${aws_key}
        aws_secret: ${aws_secret}
        local_file: src/nyc-output-tests_win32-m60xc_n20-shell_api.tgz
        remote_file: mongosh/binaries/${revision}/${revision_order_id}/nyc-output-tests_win32-m60xc_n20-shell_api.tgz
        bucket: mciuploads
    - command: shell.exec
      params:
        working_dir: src
        shell: bash
        script: |
          set -e
          tar xvzf nyc-output-tests_win32-m60xc_n20-shell_api.tgz
    - command: s3.get
      params:
        aws_key: ${aws_key}
        aws_secret: ${aws_secret}
        local_file: src/nyc-output-tests_win32-m60xe_n20-async_rewriter3.tgz
        remote_file: mongosh/binaries/${revision}/${revision_order_id}/nyc-output-tests_win32-m60xe_n20-async_rewriter3.tgz
        bucket: mciuploads
    - command: shell.exec
      params:
        working_dir: src
        shell: bash
        script: |
          set -e
          tar xvzf nyc-output-tests_win32-m60xe_n20-async_rewriter3.tgz
    - command: s3.get
      params:
        aws_key: ${aws_key}
        aws_secret: ${aws_secret}
        local_file: src/nyc-output-tests_win32-m60xe_n20-cli_repl.tgz
        remote_file: mongosh/binaries/${revision}/${revision_order_id}/nyc-output-tests_win32-m60xe_n20-cli_repl.tgz
        bucket: mciuploads
    - command: shell.exec
      params:
        working_dir: src
        shell: bash
        script: |
          set -e
          tar xvzf nyc-output-tests_win32-m60xe_n20-cli_repl.tgz
    - command: s3.get
      params:
        aws_key: ${aws_key}
        aws_secret: ${aws_secret}
        local_file: src/nyc-output-tests_win32-m60xe_n20-e2e_tests.tgz
        remote_file: mongosh/binaries/${revision}/${revision_order_id}/nyc-output-tests_win32-m60xe_n20-e2e_tests.tgz
        bucket: mciuploads
    - command: shell.exec
      params:
        working_dir: src
        shell: bash
        script: |
          set -e
          tar xvzf nyc-output-tests_win32-m60xe_n20-e2e_tests.tgz
    - command: s3.get
      params:
        aws_key: ${aws_key}
        aws_secret: ${aws_secret}
        local_file: src/nyc-output-tests_win32-m60xe_n20-node_runtime_worker_thread.tgz
        remote_file: mongosh/binaries/${revision}/${revision_order_id}/nyc-output-tests_win32-m60xe_n20-node_runtime_worker_thread.tgz
        bucket: mciuploads
    - command: shell.exec
      params:
        working_dir: src
        shell: bash
        script: |
          set -e
          tar xvzf nyc-output-tests_win32-m60xe_n20-node_runtime_worker_thread.tgz
    - command: s3.get
      params:
        aws_key: ${aws_key}
        aws_secret: ${aws_secret}
        local_file: src/nyc-output-tests_win32-m60xe_n20-service_provider_node_driver.tgz
        remote_file: mongosh/binaries/${revision}/${revision_order_id}/nyc-output-tests_win32-m60xe_n20-service_provider_node_driver.tgz
        bucket: mciuploads
    - command: shell.exec
      params:
        working_dir: src
        shell: bash
        script: |
          set -e
          tar xvzf nyc-output-tests_win32-m60xe_n20-service_provider_node_driver.tgz
    - command: s3.get
      params:
        aws_key: ${aws_key}
        aws_secret: ${aws_secret}
        local_file: src/nyc-output-tests_win32-m60xe_n20-shell_api.tgz
        remote_file: mongosh/binaries/${revision}/${revision_order_id}/nyc-output-tests_win32-m60xe_n20-shell_api.tgz
        bucket: mciuploads
    - command: shell.exec
      params:
        working_dir: src
        shell: bash
        script: |
          set -e
          tar xvzf nyc-output-tests_win32-m60xe_n20-shell_api.tgz
    - command: s3.get
      params:
        aws_key: ${aws_key}
        aws_secret: ${aws_secret}
        local_file: src/nyc-output-tests_win32-m70xc_n20-async_rewriter3.tgz
        remote_file: mongosh/binaries/${revision}/${revision_order_id}/nyc-output-tests_win32-m70xc_n20-async_rewriter3.tgz
        bucket: mciuploads
    - command: shell.exec
      params:
        working_dir: src
        shell: bash
        script: |
          set -e
          tar xvzf nyc-output-tests_win32-m70xc_n20-async_rewriter3.tgz
    - command: s3.get
      params:
        aws_key: ${aws_key}
        aws_secret: ${aws_secret}
        local_file: src/nyc-output-tests_win32-m70xc_n20-cli_repl.tgz
        remote_file: mongosh/binaries/${revision}/${revision_order_id}/nyc-output-tests_win32-m70xc_n20-cli_repl.tgz
        bucket: mciuploads
    - command: shell.exec
      params:
        working_dir: src
        shell: bash
        script: |
          set -e
          tar xvzf nyc-output-tests_win32-m70xc_n20-cli_repl.tgz
    - command: s3.get
      params:
        aws_key: ${aws_key}
        aws_secret: ${aws_secret}
        local_file: src/nyc-output-tests_win32-m70xc_n20-e2e_tests.tgz
        remote_file: mongosh/binaries/${revision}/${revision_order_id}/nyc-output-tests_win32-m70xc_n20-e2e_tests.tgz
        bucket: mciuploads
    - command: shell.exec
      params:
        working_dir: src
        shell: bash
        script: |
          set -e
          tar xvzf nyc-output-tests_win32-m70xc_n20-e2e_tests.tgz
    - command: s3.get
      params:
        aws_key: ${aws_key}
        aws_secret: ${aws_secret}
        local_file: src/nyc-output-tests_win32-m70xc_n20-node_runtime_worker_thread.tgz
        remote_file: mongosh/binaries/${revision}/${revision_order_id}/nyc-output-tests_win32-m70xc_n20-node_runtime_worker_thread.tgz
        bucket: mciuploads
    - command: shell.exec
      params:
        working_dir: src
        shell: bash
        script: |
          set -e
          tar xvzf nyc-output-tests_win32-m70xc_n20-node_runtime_worker_thread.tgz
    - command: s3.get
      params:
        aws_key: ${aws_key}
        aws_secret: ${aws_secret}
        local_file: src/nyc-output-tests_win32-m70xc_n20-service_provider_node_driver.tgz
        remote_file: mongosh/binaries/${revision}/${revision_order_id}/nyc-output-tests_win32-m70xc_n20-service_provider_node_driver.tgz
        bucket: mciuploads
    - command: shell.exec
      params:
        working_dir: src
        shell: bash
        script: |
          set -e
          tar xvzf nyc-output-tests_win32-m70xc_n20-service_provider_node_driver.tgz
    - command: s3.get
      params:
        aws_key: ${aws_key}
        aws_secret: ${aws_secret}
        local_file: src/nyc-output-tests_win32-m70xc_n20-shell_api.tgz
        remote_file: mongosh/binaries/${revision}/${revision_order_id}/nyc-output-tests_win32-m70xc_n20-shell_api.tgz
        bucket: mciuploads
    - command: shell.exec
      params:
        working_dir: src
        shell: bash
        script: |
          set -e
          tar xvzf nyc-output-tests_win32-m70xc_n20-shell_api.tgz
    - command: s3.get
      params:
        aws_key: ${aws_key}
        aws_secret: ${aws_secret}
        local_file: src/nyc-output-tests_win32-m70xe_n20-async_rewriter3.tgz
        remote_file: mongosh/binaries/${revision}/${revision_order_id}/nyc-output-tests_win32-m70xe_n20-async_rewriter3.tgz
        bucket: mciuploads
    - command: shell.exec
      params:
        working_dir: src
        shell: bash
        script: |
          set -e
          tar xvzf nyc-output-tests_win32-m70xe_n20-async_rewriter3.tgz
    - command: s3.get
      params:
        aws_key: ${aws_key}
        aws_secret: ${aws_secret}
        local_file: src/nyc-output-tests_win32-m70xe_n20-cli_repl.tgz
        remote_file: mongosh/binaries/${revision}/${revision_order_id}/nyc-output-tests_win32-m70xe_n20-cli_repl.tgz
        bucket: mciuploads
    - command: shell.exec
      params:
        working_dir: src
        shell: bash
        script: |
          set -e
          tar xvzf nyc-output-tests_win32-m70xe_n20-cli_repl.tgz
    - command: s3.get
      params:
        aws_key: ${aws_key}
        aws_secret: ${aws_secret}
        local_file: src/nyc-output-tests_win32-m70xe_n20-e2e_tests.tgz
        remote_file: mongosh/binaries/${revision}/${revision_order_id}/nyc-output-tests_win32-m70xe_n20-e2e_tests.tgz
        bucket: mciuploads
    - command: shell.exec
      params:
        working_dir: src
        shell: bash
        script: |
          set -e
          tar xvzf nyc-output-tests_win32-m70xe_n20-e2e_tests.tgz
    - command: s3.get
      params:
        aws_key: ${aws_key}
        aws_secret: ${aws_secret}
        local_file: src/nyc-output-tests_win32-m70xe_n20-node_runtime_worker_thread.tgz
        remote_file: mongosh/binaries/${revision}/${revision_order_id}/nyc-output-tests_win32-m70xe_n20-node_runtime_worker_thread.tgz
        bucket: mciuploads
    - command: shell.exec
      params:
        working_dir: src
        shell: bash
        script: |
          set -e
          tar xvzf nyc-output-tests_win32-m70xe_n20-node_runtime_worker_thread.tgz
    - command: s3.get
      params:
        aws_key: ${aws_key}
        aws_secret: ${aws_secret}
        local_file: src/nyc-output-tests_win32-m70xe_n20-service_provider_node_driver.tgz
        remote_file: mongosh/binaries/${revision}/${revision_order_id}/nyc-output-tests_win32-m70xe_n20-service_provider_node_driver.tgz
        bucket: mciuploads
    - command: shell.exec
      params:
        working_dir: src
        shell: bash
        script: |
          set -e
          tar xvzf nyc-output-tests_win32-m70xe_n20-service_provider_node_driver.tgz
    - command: s3.get
      params:
        aws_key: ${aws_key}
        aws_secret: ${aws_secret}
        local_file: src/nyc-output-tests_win32-m70xe_n20-shell_api.tgz
        remote_file: mongosh/binaries/${revision}/${revision_order_id}/nyc-output-tests_win32-m70xe_n20-shell_api.tgz
        bucket: mciuploads
    - command: shell.exec
      params:
        working_dir: src
        shell: bash
        script: |
          set -e
          tar xvzf nyc-output-tests_win32-m70xe_n20-shell_api.tgz
    - command: s3.get
      params:
        aws_key: ${aws_key}
        aws_secret: ${aws_secret}
        local_file: src/nyc-output-tests_win32-m80xc_n20-async_rewriter3.tgz
        remote_file: mongosh/binaries/${revision}/${revision_order_id}/nyc-output-tests_win32-m80xc_n20-async_rewriter3.tgz
        bucket: mciuploads
    - command: shell.exec
      params:
        working_dir: src
        shell: bash
        script: |
          set -e
          tar xvzf nyc-output-tests_win32-m80xc_n20-async_rewriter3.tgz
    - command: s3.get
      params:
        aws_key: ${aws_key}
        aws_secret: ${aws_secret}
        local_file: src/nyc-output-tests_win32-m80xc_n20-cli_repl.tgz
        remote_file: mongosh/binaries/${revision}/${revision_order_id}/nyc-output-tests_win32-m80xc_n20-cli_repl.tgz
        bucket: mciuploads
    - command: shell.exec
      params:
        working_dir: src
        shell: bash
        script: |
          set -e
          tar xvzf nyc-output-tests_win32-m80xc_n20-cli_repl.tgz
    - command: s3.get
      params:
        aws_key: ${aws_key}
        aws_secret: ${aws_secret}
        local_file: src/nyc-output-tests_win32-m80xc_n20-e2e_tests.tgz
        remote_file: mongosh/binaries/${revision}/${revision_order_id}/nyc-output-tests_win32-m80xc_n20-e2e_tests.tgz
        bucket: mciuploads
    - command: shell.exec
      params:
        working_dir: src
        shell: bash
        script: |
          set -e
          tar xvzf nyc-output-tests_win32-m80xc_n20-e2e_tests.tgz
    - command: s3.get
      params:
        aws_key: ${aws_key}
        aws_secret: ${aws_secret}
        local_file: src/nyc-output-tests_win32-m80xc_n20-node_runtime_worker_thread.tgz
        remote_file: mongosh/binaries/${revision}/${revision_order_id}/nyc-output-tests_win32-m80xc_n20-node_runtime_worker_thread.tgz
        bucket: mciuploads
    - command: shell.exec
      params:
        working_dir: src
        shell: bash
        script: |
          set -e
          tar xvzf nyc-output-tests_win32-m80xc_n20-node_runtime_worker_thread.tgz
    - command: s3.get
      params:
        aws_key: ${aws_key}
        aws_secret: ${aws_secret}
        local_file: src/nyc-output-tests_win32-m80xc_n20-service_provider_node_driver.tgz
        remote_file: mongosh/binaries/${revision}/${revision_order_id}/nyc-output-tests_win32-m80xc_n20-service_provider_node_driver.tgz
        bucket: mciuploads
    - command: shell.exec
      params:
        working_dir: src
        shell: bash
        script: |
          set -e
          tar xvzf nyc-output-tests_win32-m80xc_n20-service_provider_node_driver.tgz
    - command: s3.get
      params:
        aws_key: ${aws_key}
        aws_secret: ${aws_secret}
        local_file: src/nyc-output-tests_win32-m80xc_n20-shell_api.tgz
        remote_file: mongosh/binaries/${revision}/${revision_order_id}/nyc-output-tests_win32-m80xc_n20-shell_api.tgz
        bucket: mciuploads
    - command: shell.exec
      params:
        working_dir: src
        shell: bash
        script: |
          set -e
          tar xvzf nyc-output-tests_win32-m80xc_n20-shell_api.tgz
    - command: s3.get
      params:
        aws_key: ${aws_key}
        aws_secret: ${aws_secret}
        local_file: src/nyc-output-tests_win32-m80xe_n20-async_rewriter3.tgz
        remote_file: mongosh/binaries/${revision}/${revision_order_id}/nyc-output-tests_win32-m80xe_n20-async_rewriter3.tgz
        bucket: mciuploads
    - command: shell.exec
      params:
        working_dir: src
        shell: bash
        script: |
          set -e
          tar xvzf nyc-output-tests_win32-m80xe_n20-async_rewriter3.tgz
    - command: s3.get
      params:
        aws_key: ${aws_key}
        aws_secret: ${aws_secret}
        local_file: src/nyc-output-tests_win32-m80xe_n20-cli_repl.tgz
        remote_file: mongosh/binaries/${revision}/${revision_order_id}/nyc-output-tests_win32-m80xe_n20-cli_repl.tgz
        bucket: mciuploads
    - command: shell.exec
      params:
        working_dir: src
        shell: bash
        script: |
          set -e
          tar xvzf nyc-output-tests_win32-m80xe_n20-cli_repl.tgz
    - command: s3.get
      params:
        aws_key: ${aws_key}
        aws_secret: ${aws_secret}
        local_file: src/nyc-output-tests_win32-m80xe_n20-e2e_tests.tgz
        remote_file: mongosh/binaries/${revision}/${revision_order_id}/nyc-output-tests_win32-m80xe_n20-e2e_tests.tgz
        bucket: mciuploads
    - command: shell.exec
      params:
        working_dir: src
        shell: bash
        script: |
          set -e
          tar xvzf nyc-output-tests_win32-m80xe_n20-e2e_tests.tgz
    - command: s3.get
      params:
        aws_key: ${aws_key}
        aws_secret: ${aws_secret}
        local_file: src/nyc-output-tests_win32-m80xe_n20-node_runtime_worker_thread.tgz
        remote_file: mongosh/binaries/${revision}/${revision_order_id}/nyc-output-tests_win32-m80xe_n20-node_runtime_worker_thread.tgz
        bucket: mciuploads
    - command: shell.exec
      params:
        working_dir: src
        shell: bash
        script: |
          set -e
          tar xvzf nyc-output-tests_win32-m80xe_n20-node_runtime_worker_thread.tgz
    - command: s3.get
      params:
        aws_key: ${aws_key}
        aws_secret: ${aws_secret}
        local_file: src/nyc-output-tests_win32-m80xe_n20-service_provider_node_driver.tgz
        remote_file: mongosh/binaries/${revision}/${revision_order_id}/nyc-output-tests_win32-m80xe_n20-service_provider_node_driver.tgz
        bucket: mciuploads
    - command: shell.exec
      params:
        working_dir: src
        shell: bash
        script: |
          set -e
          tar xvzf nyc-output-tests_win32-m80xe_n20-service_provider_node_driver.tgz
    - command: s3.get
      params:
        aws_key: ${aws_key}
        aws_secret: ${aws_secret}
        local_file: src/nyc-output-tests_win32-m80xe_n20-shell_api.tgz
        remote_file: mongosh/binaries/${revision}/${revision_order_id}/nyc-output-tests_win32-m80xe_n20-shell_api.tgz
        bucket: mciuploads
    - command: shell.exec
      params:
        working_dir: src
        shell: bash
        script: |
          set -e
          tar xvzf nyc-output-tests_win32-m80xe_n20-shell_api.tgz
    - command: s3.get
      params:
        aws_key: ${aws_key}
        aws_secret: ${aws_secret}
<<<<<<< HEAD
        local_file: src/nyc-output-tests_win32-mlatest_n20-async_rewriter3.tgz
        remote_file: mongosh/binaries/${revision}/${revision_order_id}/nyc-output-tests_win32-mlatest_n20-async_rewriter3.tgz
=======
        local_file: src/nyc-output-tests_win32-m82rc_n20-cli_repl.tgz
        remote_file: mongosh/binaries/${revision}/${revision_order_id}/nyc-output-tests_win32-m82rc_n20-cli_repl.tgz
>>>>>>> bf53fbad
        bucket: mciuploads
    - command: shell.exec
      params:
        working_dir: src
        shell: bash
        script: |
          set -e
<<<<<<< HEAD
          tar xvzf nyc-output-tests_win32-mlatest_n20-async_rewriter3.tgz
=======
          tar xvzf nyc-output-tests_win32-m82rc_n20-cli_repl.tgz
    - command: s3.get
      params:
        aws_key: ${aws_key}
        aws_secret: ${aws_secret}
        local_file: src/nyc-output-tests_win32-m82rc_n20-e2e_tests.tgz
        remote_file: mongosh/binaries/${revision}/${revision_order_id}/nyc-output-tests_win32-m82rc_n20-e2e_tests.tgz
        bucket: mciuploads
    - command: shell.exec
      params:
        working_dir: src
        shell: bash
        script: |
          set -e
          tar xvzf nyc-output-tests_win32-m82rc_n20-e2e_tests.tgz
    - command: s3.get
      params:
        aws_key: ${aws_key}
        aws_secret: ${aws_secret}
        local_file: src/nyc-output-tests_win32-m82rc_n20-node_runtime_worker_thread.tgz
        remote_file: mongosh/binaries/${revision}/${revision_order_id}/nyc-output-tests_win32-m82rc_n20-node_runtime_worker_thread.tgz
        bucket: mciuploads
    - command: shell.exec
      params:
        working_dir: src
        shell: bash
        script: |
          set -e
          tar xvzf nyc-output-tests_win32-m82rc_n20-node_runtime_worker_thread.tgz
    - command: s3.get
      params:
        aws_key: ${aws_key}
        aws_secret: ${aws_secret}
        local_file: src/nyc-output-tests_win32-m82rc_n20-service_provider_node_driver.tgz
        remote_file: mongosh/binaries/${revision}/${revision_order_id}/nyc-output-tests_win32-m82rc_n20-service_provider_node_driver.tgz
        bucket: mciuploads
    - command: shell.exec
      params:
        working_dir: src
        shell: bash
        script: |
          set -e
          tar xvzf nyc-output-tests_win32-m82rc_n20-service_provider_node_driver.tgz
    - command: s3.get
      params:
        aws_key: ${aws_key}
        aws_secret: ${aws_secret}
        local_file: src/nyc-output-tests_win32-m82rc_n20-shell_api.tgz
        remote_file: mongosh/binaries/${revision}/${revision_order_id}/nyc-output-tests_win32-m82rc_n20-shell_api.tgz
        bucket: mciuploads
    - command: shell.exec
      params:
        working_dir: src
        shell: bash
        script: |
          set -e
          tar xvzf nyc-output-tests_win32-m82rc_n20-shell_api.tgz
    - command: s3.get
      params:
        aws_key: ${aws_key}
        aws_secret: ${aws_secret}
        local_file: src/nyc-output-tests_win32-m82rce_n20-cli_repl.tgz
        remote_file: mongosh/binaries/${revision}/${revision_order_id}/nyc-output-tests_win32-m82rce_n20-cli_repl.tgz
        bucket: mciuploads
    - command: shell.exec
      params:
        working_dir: src
        shell: bash
        script: |
          set -e
          tar xvzf nyc-output-tests_win32-m82rce_n20-cli_repl.tgz
    - command: s3.get
      params:
        aws_key: ${aws_key}
        aws_secret: ${aws_secret}
        local_file: src/nyc-output-tests_win32-m82rce_n20-e2e_tests.tgz
        remote_file: mongosh/binaries/${revision}/${revision_order_id}/nyc-output-tests_win32-m82rce_n20-e2e_tests.tgz
        bucket: mciuploads
    - command: shell.exec
      params:
        working_dir: src
        shell: bash
        script: |
          set -e
          tar xvzf nyc-output-tests_win32-m82rce_n20-e2e_tests.tgz
    - command: s3.get
      params:
        aws_key: ${aws_key}
        aws_secret: ${aws_secret}
        local_file: src/nyc-output-tests_win32-m82rce_n20-node_runtime_worker_thread.tgz
        remote_file: mongosh/binaries/${revision}/${revision_order_id}/nyc-output-tests_win32-m82rce_n20-node_runtime_worker_thread.tgz
        bucket: mciuploads
    - command: shell.exec
      params:
        working_dir: src
        shell: bash
        script: |
          set -e
          tar xvzf nyc-output-tests_win32-m82rce_n20-node_runtime_worker_thread.tgz
    - command: s3.get
      params:
        aws_key: ${aws_key}
        aws_secret: ${aws_secret}
        local_file: src/nyc-output-tests_win32-m82rce_n20-service_provider_node_driver.tgz
        remote_file: mongosh/binaries/${revision}/${revision_order_id}/nyc-output-tests_win32-m82rce_n20-service_provider_node_driver.tgz
        bucket: mciuploads
    - command: shell.exec
      params:
        working_dir: src
        shell: bash
        script: |
          set -e
          tar xvzf nyc-output-tests_win32-m82rce_n20-service_provider_node_driver.tgz
    - command: s3.get
      params:
        aws_key: ${aws_key}
        aws_secret: ${aws_secret}
        local_file: src/nyc-output-tests_win32-m82rce_n20-shell_api.tgz
        remote_file: mongosh/binaries/${revision}/${revision_order_id}/nyc-output-tests_win32-m82rce_n20-shell_api.tgz
        bucket: mciuploads
    - command: shell.exec
      params:
        working_dir: src
        shell: bash
        script: |
          set -e
          tar xvzf nyc-output-tests_win32-m82rce_n20-shell_api.tgz
>>>>>>> bf53fbad
    - command: s3.get
      params:
        aws_key: ${aws_key}
        aws_secret: ${aws_secret}
        local_file: src/nyc-output-tests_win32-mlatest_n20-cli_repl.tgz
        remote_file: mongosh/binaries/${revision}/${revision_order_id}/nyc-output-tests_win32-mlatest_n20-cli_repl.tgz
        bucket: mciuploads
    - command: shell.exec
      params:
        working_dir: src
        shell: bash
        script: |
          set -e
          tar xvzf nyc-output-tests_win32-mlatest_n20-cli_repl.tgz
    - command: s3.get
      params:
        aws_key: ${aws_key}
        aws_secret: ${aws_secret}
        local_file: src/nyc-output-tests_win32-mlatest_n20-e2e_tests.tgz
        remote_file: mongosh/binaries/${revision}/${revision_order_id}/nyc-output-tests_win32-mlatest_n20-e2e_tests.tgz
        bucket: mciuploads
    - command: shell.exec
      params:
        working_dir: src
        shell: bash
        script: |
          set -e
          tar xvzf nyc-output-tests_win32-mlatest_n20-e2e_tests.tgz
    - command: s3.get
      params:
        aws_key: ${aws_key}
        aws_secret: ${aws_secret}
        local_file: src/nyc-output-tests_win32-mlatest_n20-node_runtime_worker_thread.tgz
        remote_file: mongosh/binaries/${revision}/${revision_order_id}/nyc-output-tests_win32-mlatest_n20-node_runtime_worker_thread.tgz
        bucket: mciuploads
    - command: shell.exec
      params:
        working_dir: src
        shell: bash
        script: |
          set -e
          tar xvzf nyc-output-tests_win32-mlatest_n20-node_runtime_worker_thread.tgz
    - command: s3.get
      params:
        aws_key: ${aws_key}
        aws_secret: ${aws_secret}
        local_file: src/nyc-output-tests_win32-mlatest_n20-service_provider_node_driver.tgz
        remote_file: mongosh/binaries/${revision}/${revision_order_id}/nyc-output-tests_win32-mlatest_n20-service_provider_node_driver.tgz
        bucket: mciuploads
    - command: shell.exec
      params:
        working_dir: src
        shell: bash
        script: |
          set -e
          tar xvzf nyc-output-tests_win32-mlatest_n20-service_provider_node_driver.tgz
    - command: s3.get
      params:
        aws_key: ${aws_key}
        aws_secret: ${aws_secret}
        local_file: src/nyc-output-tests_win32-mlatest_n20-shell_api.tgz
        remote_file: mongosh/binaries/${revision}/${revision_order_id}/nyc-output-tests_win32-mlatest_n20-shell_api.tgz
        bucket: mciuploads
    - command: shell.exec
      params:
        working_dir: src
        shell: bash
        script: |
          set -e
          tar xvzf nyc-output-tests_win32-mlatest_n20-shell_api.tgz
    - command: shell.exec
      params:
        working_dir: src
        shell: bash
        script: |
          set -e
          tar cvzf full-nyc-output.tgz .nyc_output
    - command: s3.put
      params:
        aws_key: ${aws_key}
        aws_secret: ${aws_secret}
        local_file: src/full-nyc-output.tgz
        remote_file: mongosh/binaries/${revision}/${revision_order_id}/full-nyc-output.tgz
        bucket: mciuploads
        permissions: private
        visibility: signed
        content_type: application/x-gzip
    - command: shell.exec
      params:
        working_dir: src
        shell: bash
        env:
          NODE_JS_VERSION: ${node_js_version}
        script: |
          set -e
          {
          source .evergreen/setup-env.sh
          npm run report-coverage-ci
          echo "Creating coverage tarball..."
          tar cvzf coverage.tgz coverage
          }
    - command: s3.put
      params:
        aws_key: ${aws_key}
        aws_secret: ${aws_secret}
        local_file: src/coverage.tgz
        remote_file: mongosh/binaries/${revision}/${revision_order_id}/coverage.tgz
        bucket: mciuploads
        permissions: private
        visibility: signed
        content_type: application/x-gzip
    - command: shell.exec
      params:
        working_dir: src
        shell: bash
        env:
          NODE_JS_VERSION: ${node_js_version}
        script: |
          set -e
          {
          source .evergreen/setup-env.sh
          npm run check-coverage
          }

  test_vscode:
    - command: shell.exec
      params:
        working_dir: src
        shell: bash
        env:
          NODE_JS_VERSION: ${node_js_version}
          DOCKERHUB_USERNAME: ${dockerhub_username}
          DOCKERHUB_PASSWORD: ${dockerhub_password}
        script: |
          set -e
          {
          source .evergreen/setup-env.sh
          (cd scripts/docker && docker build -t ubuntu22.04-xvfb -f ubuntu22.04-xvfb.Dockerfile .)
          docker run \
            --rm -v $PWD:/tmp/build ubuntu22.04-xvfb \
            -c 'cd /tmp/build && ./testing/test-vscode.sh'
          }
  test_connectivity:
    - command: expansions.write
      type: system
      params:
        file: tmp/expansions.yaml
        redacted: true
    - command: shell.exec
      params:
        working_dir: src
        shell: bash
        env:
          NODE_JS_VERSION: ${node_js_version}
          TEST_MONGOSH_EXECUTABLE: ${test_mongosh_executable|}
          KERBEROS_JUMPHOST_DOCKERFILE: ${kerberos_jumphost_dockerfile|}
          DOCKERHUB_USERNAME: ${dockerhub_username}
          DOCKERHUB_PASSWORD: ${dockerhub_password}
        script: |
          set -e
          {
          source .evergreen/setup-env.sh
          npm run test-connectivity
          }
  test_apistrict:
    - command: expansions.write
      type: system
      params:
        file: tmp/expansions.yaml
        redacted: true
    - command: shell.exec
      params:
        working_dir: src
        shell: bash
        env:
          NODE_JS_VERSION: ${node_js_version}
        script: |
          set -e
          {
          source .evergreen/setup-env.sh
          npm run test-apistrict-ci
          }

  ###
  # ARTIFACT COMPILATION
  #
  # compile_artifact generates the executable binary and uploads it as TGZ to S3 for later use.
  # Use download_compiled_artifact to download the TGZ from S3.
  #
  # Both functions expect the following arguments:
  # - executable_os_id
  ###
  compile_artifact:
    - command: expansions.write
      type: system
      params:
        file: tmp/expansions.yaml
        redacted: true
    - command: subprocess.exec
      params:
        working_dir: src
        binary: bash .evergreen/compile-artifact.sh
        env:
          DISTRO_ID: ${distro_id}
          NODE_JS_VERSION: ${node_js_version}
          MONGOSH_SHARED_OPENSSL: ${mongosh_shared_openssl}
          GITHUB_PR_NUMBER: ${github_pr_number}
  upload_sbom:
    - command: s3.put
      params:
        aws_key: ${aws_key}
        aws_secret: ${aws_secret}
        local_file: src/dist/.sbom.json
        remote_file: mongosh/binaries/${revision}/${revision_order_id}/mongosh-${executable_os_id}${extra_upload_tag}-sbom.json
        bucket: mciuploads
        permissions: public-read
        content_type: application/json
    - command: s3.put
      params:
        aws_key: ${aws_key}
        aws_secret: ${aws_secret}
        local_file: src/dist/.purls.txt
        remote_file: mongosh/binaries/${revision}/${revision_order_id}/mongosh-${executable_os_id}${extra_upload_tag}-purls.txt
        bucket: mciuploads
        permissions: public-read
        content_type: text/plain
  upload_compiled_artifact:
    - command: shell.exec
      params:
        working_dir: src
        shell: bash
        env:
          DISTRO_ID: ${distro_id}
        script: |
          set -e
          set -x
          tar cvzf dist.tgz dist
          bash .evergreen/compilation-context-expansions.sh
    - command: expansions.update
      params:
        ignore_missing_file: false
        file: tmp/compiling-context.yml
    - command: s3.put
      params:
        aws_key: ${aws_key}
        aws_secret: ${aws_secret}
        local_file: src/dist.tgz
        remote_file: mongosh/binaries/${revision}/${revision_order_id}/mongosh-${executable_os_id}${extra_upload_tag}.tgz
        bucket: mciuploads
        permissions: public-read
        content_type: application/x-gzip
  upload_first_party_deps_list:
    - command: s3.put
      params:
        aws_key: ${aws_key}
        aws_secret: ${aws_secret}
        local_file: src/.sbom/first-party-deps.json
        remote_file: mongosh/binaries/${revision}/${revision_order_id}/mongosh-${executable_os_id}${extra_upload_tag}-first-party-deps.json
        bucket: mciuploads
        permissions: public-read
        content_type: application/json
  download_compiled_artifact:
    - command: s3.get
      type: setup
      params:
        aws_key: ${aws_key}
        aws_secret: ${aws_secret}
        local_file: src/dist.tgz
        remote_file: mongosh/binaries/${revision}/${revision_order_id}/mongosh-${executable_os_id}${extra_upload_tag}.tgz
        bucket: mciuploads
    - command: shell.exec
      params:
        working_dir: src
        shell: bash
        script: |
          set -e
          tar xvzf dist.tgz

  ###
  # E2E TEST EXECUTION
  #
  # Runs the E2E tests against the compiled artifact, i.e. expects the compiled artifact to be already present.
  ###
  run_e2e_tests:
    - command: expansions.write
      type: system
      params:
        file: tmp/expansions.yaml
        redacted: true
    - command: subprocess.exec
      params:
        working_dir: src
        binary: bash .evergreen/run-e2e-tests.sh
        env:
          NODE_JS_VERSION: ${node_js_version}
          AWS_AUTH_IAM_ACCESS_KEY_ID: ${devtools_ci_aws_key}
          AWS_AUTH_IAM_SECRET_ACCESS_KEY: ${devtools_ci_aws_secret}
          STREAMS_E2E_SPI_CONNECTION_STRING: ${streams_e2e_spi_connection_string}
          STREAMS_E2E_DB_USER: ${streams_e2e_db_user}
          STREAMS_E2E_DB_PASSWORD: ${streams_e2e_db_password}
          STREAMS_E2E_CLUSTER_CONNECTION_STRING: ${streams_e2e_cluster_connection_string}
          TASK_NAME: ${task_name}

  ###
  # PACKAGING AND UPLOADING
  #
  # package_artifact generates a distributable package out of the compiled artifact,
  # i.e. it expects it to have been downloaded already. The distributable package will be uploaded
  # to a specifc Evergreen S3 bucket for later use.
  # sign_artifact signs and/or notarizes the distributable package as appropriate.
  #
  # The URL to download the distributable package can be retrieved by get_artifact_url.
  #
  # package_artifact expects the following arguments:
  # - distro_id
  # - package_variant
  # - executable_os_id
  #
  # get_artifact_url and put_artifact_url expects the following arguments:
  # - package_variant
  # - signature_tag (either 'signed' or 'unsigned')
  ###
  add_crypt_shared_and_sbom:
    - command: ec2.assume_role
      display_name: Assume IAM role with permissions to pull Kondukto API token
      params:
        role_arn: ${kondukto_role_arn}
    - command: shell.exec
      display_name: Pull Kondukto API token from AWS Secrets Manager and write it to file
      params:
        silent: true
        shell: bash
        working_dir: src
        include_expansions_in_env: [AWS_ACCESS_KEY_ID, AWS_SECRET_ACCESS_KEY, AWS_SESSION_TOKEN]
        script: |
          set -e
          # use AWS CLI to get the Kondukto API token from AWS Secrets Manager
          kondukto_token=$(aws secretsmanager get-secret-value --secret-id "kondukto-token" --region "us-east-1" --query 'SecretString' --output text)
          # set the KONDUKTO_TOKEN environment variable
          echo "KONDUKTO_TOKEN=$kondukto_token" > /tmp/kondukto_credentials.env
    - command: subprocess.exec
      params:
        working_dir: src
        binary: bash .evergreen/download-crypt-shared-and-generate-sbom.sh
        env:
          NODE_JS_VERSION: ${node_js_version}
          DISTRO_ID_OVERRIDE: ${distro_id}
          PACKAGE_VARIANT: ${package_variant}
          ARTIFACTORY_USERNAME: ${artifactory_username}
          ARTIFACTORY_PASSWORD: ${artifactory_password}
          # for Kondukto SBOM integration
          KONDUKTO_BRANCH: ${branch_name}_${executable_os_id}
  create_static_analysis_report:
    - command: s3.get
      params:
        aws_key: ${aws_key}
        aws_secret: ${aws_secret}
        local_file: src/.sbom/mongosh-darwin-x64-first-party-deps.json
        remote_file: mongosh/binaries/${revision}/${revision_order_id}/mongosh-darwin-x64-first-party-deps.json
        bucket: mciuploads
    - command: s3.get
      params:
        aws_key: ${aws_key}
        aws_secret: ${aws_secret}
        local_file: src/.sbom/mongosh-darwin-arm64-first-party-deps.json
        remote_file: mongosh/binaries/${revision}/${revision_order_id}/mongosh-darwin-arm64-first-party-deps.json
        bucket: mciuploads
    - command: s3.get
      params:
        aws_key: ${aws_key}
        aws_secret: ${aws_secret}
        local_file: src/.sbom/mongosh-linux-x64-first-party-deps.json
        remote_file: mongosh/binaries/${revision}/${revision_order_id}/mongosh-linux-x64-first-party-deps.json
        bucket: mciuploads
    - command: s3.get
      params:
        aws_key: ${aws_key}
        aws_secret: ${aws_secret}
        local_file: src/.sbom/mongosh-linux-x64-openssl11-first-party-deps.json
        remote_file: mongosh/binaries/${revision}/${revision_order_id}/mongosh-linux-x64-openssl11-first-party-deps.json
        bucket: mciuploads
    - command: s3.get
      params:
        aws_key: ${aws_key}
        aws_secret: ${aws_secret}
        local_file: src/.sbom/mongosh-linux-x64-openssl3-first-party-deps.json
        remote_file: mongosh/binaries/${revision}/${revision_order_id}/mongosh-linux-x64-openssl3-first-party-deps.json
        bucket: mciuploads
    - command: s3.get
      params:
        aws_key: ${aws_key}
        aws_secret: ${aws_secret}
        local_file: src/.sbom/mongosh-linux-arm64-first-party-deps.json
        remote_file: mongosh/binaries/${revision}/${revision_order_id}/mongosh-linux-arm64-first-party-deps.json
        bucket: mciuploads
    - command: s3.get
      params:
        aws_key: ${aws_key}
        aws_secret: ${aws_secret}
        local_file: src/.sbom/mongosh-linux-arm64-openssl11-first-party-deps.json
        remote_file: mongosh/binaries/${revision}/${revision_order_id}/mongosh-linux-arm64-openssl11-first-party-deps.json
        bucket: mciuploads
    - command: s3.get
      params:
        aws_key: ${aws_key}
        aws_secret: ${aws_secret}
        local_file: src/.sbom/mongosh-linux-arm64-openssl3-first-party-deps.json
        remote_file: mongosh/binaries/${revision}/${revision_order_id}/mongosh-linux-arm64-openssl3-first-party-deps.json
        bucket: mciuploads
    - command: s3.get
      params:
        aws_key: ${aws_key}
        aws_secret: ${aws_secret}
        local_file: src/.sbom/mongosh-linux-ppc64le-first-party-deps.json
        remote_file: mongosh/binaries/${revision}/${revision_order_id}/mongosh-linux-ppc64le-first-party-deps.json
        bucket: mciuploads
    - command: s3.get
      params:
        aws_key: ${aws_key}
        aws_secret: ${aws_secret}
        local_file: src/.sbom/mongosh-linux-s390x-first-party-deps.json
        remote_file: mongosh/binaries/${revision}/${revision_order_id}/mongosh-linux-s390x-first-party-deps.json
        bucket: mciuploads
    - command: s3.get
      params:
        aws_key: ${aws_key}
        aws_secret: ${aws_secret}
        local_file: src/.sbom/mongosh-win32-first-party-deps.json
        remote_file: mongosh/binaries/${revision}/${revision_order_id}/mongosh-win32-first-party-deps.json
        bucket: mciuploads
    - command: shell.exec
      params:
        working_dir: src
        shell: bash
        script: |
          set -e
          export NODE_JS_VERSION=${node_js_version}
          source .evergreen/setup-env.sh
          .evergreen/create-static-analysis-report.sh
        env:
          NODE_JS_VERSION: ${node_js_version}
          FIRST_PARTY_DEPENDENCY_FILENAMES: .sbom/mongosh-darwin-x64-first-party-deps.json,.sbom/mongosh-darwin-arm64-first-party-deps.json,.sbom/mongosh-linux-x64-first-party-deps.json,.sbom/mongosh-linux-x64-openssl11-first-party-deps.json,.sbom/mongosh-linux-x64-openssl3-first-party-deps.json,.sbom/mongosh-linux-arm64-first-party-deps.json,.sbom/mongosh-linux-arm64-openssl11-first-party-deps.json,.sbom/mongosh-linux-arm64-openssl3-first-party-deps.json,.sbom/mongosh-linux-ppc64le-first-party-deps.json,.sbom/mongosh-linux-s390x-first-party-deps.json,.sbom/mongosh-win32-first-party-deps.json
          GITHUB_TOKEN: ${github_token}
          GITHUB_PR_NUMBER: ${github_pr_number}
    - command: s3.put
      params:
        aws_key: ${aws_key}
        aws_secret: ${aws_secret}
        local_file: src/static-analysis-report.tgz
        remote_file: mongosh/binaries/${revision}/${revision_order_id}/mongosh-static-analysis-report.tgz
        bucket: mciuploads
        permissions: private
        visibility: signed
        content_type: application/x-gzip
  package_artifact:
    - command: expansions.write
      type: setup
      params:
        file: tmp/expansions.yaml
        redacted: true
    - command: subprocess.exec
      params:
        working_dir: src
        binary: bash .evergreen/package-and-upload-artifact.sh
        env:
          NODE_JS_VERSION: ${node_js_version}
          DISTRO_ID_OVERRIDE: ${distro_id}
          PACKAGE_VARIANT: ${package_variant}
          ARTIFACT_URL_EXTRA_TAG: unsigned
          DOCKERHUB_USERNAME: ${dockerhub_username}
          DOCKERHUB_PASSWORD: ${dockerhub_password}
  sign_artifact:
    - command: expansions.write
      type: setup
      params:
        file: tmp/expansions.yaml
        redacted: true
    - command: subprocess.exec
      params:
        working_dir: src
        binary: bash .evergreen/sign-packaged-artifact.sh
        env:
          NODE_JS_VERSION: ${node_js_version}
          DISTRO_ID_OVERRIDE: ${distro_id}
          PACKAGE_VARIANT: ${package_variant}
          MACOS_NOTARY_KEY: ${macos_notary_key}
          MACOS_NOTARY_SECRET: ${macos_notary_secret}
          REQUESTER: ${requester}
  verify_artifact:
    - command: expansions.write
      type: setup
      params:
        file: tmp/expansions.yaml
        redacted: true
    - command: shell.exec
      params:
        working_dir: src
        shell: bash
        script: |
          set -e
          .evergreen/verify-packaged-artifact.sh
  put_artifact_url:
    - command: s3.put
      params:
        aws_key: ${aws_key}
        aws_secret: ${aws_secret}
        local_file: artifact-url.txt
        remote_file: mongosh/binaries/${revision}/${revision_order_id}/artifact-url-${package_variant}-${signature_tag}.txt
        bucket: mciuploads
        permissions: public-read
        content_type: application/x-gzip
  get_artifact_url:
    - command: s3.get
      type: setup
      params:
        aws_key: ${aws_key}
        aws_secret: ${aws_secret}
        local_file: artifact-url.txt
        remote_file: mongosh/binaries/${revision}/${revision_order_id}/artifact-url-${package_variant}-${signature_tag}.txt
        bucket: mciuploads

  write_preload_script:
    - command: shell.exec
      # silent: true
      type: setup
      params:
        working_dir: src
        shell: bash
        env:
          connectivity_test_atlas_username: ${connectivity_test_atlas_username}
          connectivity_test_atlas_password: ${connectivity_test_atlas_password}
          connectivity_test_atlas_hostname: ${connectivity_test_atlas_hostname}
        script: |
          set -e
          .evergreen/create-preload-script.sh
  spawn_host:
    - command: host.create
      type: setup
      params:
        provider: ec2
        distro: ${distro}
        security_group_ids:
          - sg-097bff6dd0d1d31d0 # Magic string that's needed for SSH'ing.
    - command: host.list
      type: setup
      params:
        num_hosts: 1
        path: buildhosts.yml # Write the host information to disk.
        timeout_seconds: 1200
        wait: true
  run_pkg_tests_through_ssh:
    - command: shell.exec
      # silent: true
      type: setup
      params:
        working_dir: src
        shell: bash
        env:
          __project_aws_ssh_key_value: ${__project_aws_ssh_key_value}
        script: |
          set -e
          .evergreen/setup-ssh-key.sh
    - command: subprocess.exec
      params:
        working_dir: src
        binary: bash .evergreen/run-on-ssh-host.sh
        env:
          ADMIN_USER_NAME: ${admin_user_name}
          ONHOST_SCRIPT_PATH: ${onhost_script_path}
          PRELOAD_SCRIPT_PATH: ${preload_script_path}
  test_artifact_docker:
    - command: shell.exec
      type: setup
      params:
        working_dir: src
        shell: bash
        env:
          NODE_JS_VERSION: ${node_js_version}
          DOCKERHUB_USERNAME: ${dockerhub_username}
          DOCKERHUB_PASSWORD: ${dockerhub_password}
        script: |
          set -e
          set -x
          {
          . .evergreen/setup-env.sh
          . preload.sh
          ./scripts/docker/build.sh ${dockerfile}
          }
    - command: shell.exec
      params:
        working_dir: src
        shell: bash
        env:
          NODE_JS_VERSION: ${node_js_version}
          DOCKERHUB_USERNAME: ${dockerhub_username}
          DOCKERHUB_PASSWORD: ${dockerhub_password}
        script: |
          set -e
          set -x
          {
          . .evergreen/setup-env.sh
          . preload.sh
          ./scripts/docker/run.sh ${dockerfile} --smokeTests
          }
  test_artifact_macos:
    - command: shell.exec
      type: setup
      params:
        working_dir: src
        shell: bash
        script: |
          set -e
          set -x
          {
          . preload.sh
          curl -sSfL "$ARTIFACT_URL" > mongosh.zip
          unzip mongosh.zip
          }
    - command: shell.exec
      params:
        working_dir: src
        shell: bash
        env:
          MONGOSH_NO_AUTOMATIC_ENCRYPTION_SUPPORT: ${no_automatic_encryption_support|}
        script: |
          set -e
          set -x
          {
          system_profiler SPSoftwareDataType # for debugging
          . preload.sh
          ./mongosh-*/bin/mongosh --smokeTests
          }
  test_artifact_rpmextract:
    - command: shell.exec
      type: setup
      params:
        working_dir: src
        shell: bash
        script: |
          set -e
          set -x
          {
          . preload.sh
          curl -sSfL "$ARTIFACT_URL" > mongosh.rpm
          rpm2cpio mongosh.rpm | cpio -idmv
          }
    - command: shell.exec
      params:
        working_dir: src
        shell: bash
        env:
          MONGOSH_NO_AUTOMATIC_ENCRYPTION_SUPPORT: ${no_automatic_encryption_support|}
        script: |
          set -e
          set -x
          {
          . preload.sh
          ./usr/bin/mongosh --smokeTests
          }
  test_artifact_debextract:
    - command: shell.exec
      type: setup
      params:
        working_dir: src
        shell: bash
        script: |
          set -e
          set -x
          {
          . preload.sh
          curl -sSfL "$ARTIFACT_URL" > mongosh.deb
          dpkg -x mongosh.deb .
          }
    - command: shell.exec
      params:
        working_dir: src
        shell: bash
        env:
          MONGOSH_NO_AUTOMATIC_ENCRYPTION_SUPPORT: ${no_automatic_encryption_support|}
        script: |
          set -e
          set -x
          {
          . preload.sh
          ./usr/bin/mongosh --smokeTests
          }

  generate_license_and_vulnerability_report:
    - command: shell.exec
      params:
        working_dir: src
        shell: bash
        env:
          NODE_JS_VERSION: ${node_js_version}
          EVERGREEN_IS_PATCH: ${is_patch}
          SNYK_TOKEN: ${snyk_token}
          EVERGREEN_TASK_URL: https://evergreen.mongodb.com/task/${task_id}
          JIRA_API_TOKEN: ${jira_api_token}
        script: |
          set -e
          source .evergreen/setup-env.sh

          # validate licenses, we first remove THIRD_PARTY_NOTICES.md, so we are sure
          # that we would only upload the newly generated file in case of success.
          rm THIRD_PARTY_NOTICES.md
          npm run update-third-party-notices

          # generate vulnerability report
          set +e
          npm run generate-vulnerability-report
          return_code=$?
          set -e

          # if on main and not triggered by a tag, also create a ticket for each vulnerability found
          if [[ "${requester}" == "commit" ]]; then
            export JIRA_BASE_URL="https://jira.mongodb.org"
            export JIRA_PROJECT="MONGOSH"
            export JIRA_VULNERABILITY_BUILD_INFO="- [Evergreen task|$EVERGREEN_TASK_URL]"
            npm run create-vulnerability-tickets
          else
            cat .sbom/vulnerability-report.md
          fi

          if [[ "${is_patch}" != "true" ]]; then
            # Run `snyk monitor` to keep `main` tracked
            npx snyk monitor --org=dcd6db53-1532-4e65-beca-55db83f2cd52 --file=package-lock.json
            # Fails if the report failed and is not a patch, including during releases:
            exit $return_code
          fi

    - command: s3.put
      params:
        aws_key: ${aws_key}
        aws_secret: ${aws_secret}
        bucket: mciuploads
        permissions: private
        visibility: signed
        local_file: src/.sbom/dependencies.json
        remote_file: ${project}/${revision}_${revision_order_id}/dependencies.json
        content_type: application/json
        optional: true
    - command: s3.put
      params:
        aws_key: ${aws_key}
        aws_secret: ${aws_secret}
        bucket: mciuploads
        permissions: private
        visibility: signed
        local_file: src/.sbom/snyk-test-result.json
        remote_file: ${project}/${revision}_${revision_order_id}/snyk-test-result.json
        content_type: application/json
        optional: true
    - command: s3.put
      params:
        aws_key: ${aws_key}
        aws_secret: ${aws_secret}
        bucket: mciuploads
        permissions: private
        visibility: signed
        local_file: src/.sbom/snyk-test-result.html
        remote_file: ${project}/${revision}_${revision_order_id}/snyk-test-result.html
        content_type: text/html
        optional: true
    - command: s3.put
      params:
        aws_key: ${aws_key}
        aws_secret: ${aws_secret}
        bucket: mciuploads
        permissions: private
        visibility: signed
        local_file: src/.sbom/vulnerability-report.md
        remote_file: ${project}/${revision}_${revision_order_id}/vulnerability-report.md
        content_type: text/markdown
        optional: true
    - command: s3.put
      params:
        aws_key: ${aws_key}
        aws_secret: ${aws_secret}
        bucket: mciuploads
        permissions: private
        visibility: signed
        local_file: src/THIRD_PARTY_NOTICES.md
        remote_file: ${project}/${revision}_${revision_order_id}/THIRD_PARTY_NOTICES.md
        content_type: text/markdown
        optional: true

  papertrail_trace:
    - command: shell.exec
      params:
        working_dir: src
        shell: bash
        script: |
          set -e
          set -x
          ls -lh dist/
          if [ x"${triggered_by_git_tag}" == x"" ]; then
            tag=$(git describe --tags --always --dirty)
          else
            tag="${triggered_by_git_tag}"
          fi
          echo "Setting version for papertrail to $tag, with product ${product}"
          version="$(echo $tag | sed -e 's/^[vr]//')"
          cat <<EOT > trace-expansions.yml
          release_version: "$version"
          EOT
          cat trace-expansions.yml
    - command: expansions.update
      params:
        file: src/trace-expansions.yml
    - command: papertrail.trace
      params:
        key_id: ${papertrail_key_id}
        secret_key: ${papertrail_secret_key}
        product: ${product}
        version: ${release_version}
        filenames:
          - "src/dist/*"

  release_draft:
    - command: expansions.write
      type: system
      params:
        file: tmp/expansions.yaml
        redacted: true
    - command: ec2.assume_role
      params:
        role_arn: "arn:aws:iam::119629040606:role/s3-access.cdn-origin-compass"
    - command: shell.exec
      params:
        working_dir: src
        shell: bash
        env:
          DOWNLOAD_CENTER_AWS_KEY_ARTIFACTS: ${AWS_ACCESS_KEY_ID}
          DOWNLOAD_CENTER_AWS_SECRET_ARTIFACTS: ${AWS_SECRET_ACCESS_KEY}
          DOWNLOAD_CENTER_AWS_SESSION_TOKEN_ARTIFACTS: ${AWS_SESSION_TOKEN}
        script: |
          set -e
          {
          export NODE_JS_VERSION=${node_js_version}
          source .evergreen/setup-env.sh
          npm run evergreen-release draft
          git add .
          git commit --no-allow-empty -m "chore(release): bump to prepare for mongosh release"
          }

  release_publish_download_and_list_artifacts:
    - command: expansions.write
      type: system
      params:
        file: tmp/expansions.yaml
        redacted: true
    - command: shell.exec
      params:
        working_dir: src
        shell: bash
        env:
          node_js_version: ${node_js_version}
        script: |
          set -e
          .evergreen/run-evergreen-release.sh download-and-list-artifacts
    - command: shell.exec
      params:
        working_dir: src
        shell: bash
        script: |
          set -e
          set -x
          ls -lh dist/
          cat -n dist/SHASUMS1.txt
          cat -n dist/SHASUMS256.txt

  release_publish_dry_run:
    - command: expansions.write
      type: system
      params:
        file: tmp/expansions.yaml
        redacted: true
    - command: ec2.assume_role
      params:
        role_arn: "arn:aws:iam::119629040606:role/s3-access.cdn-origin-compass"
    - command: shell.exec
      # silent: true
      params:
        working_dir: src
        shell: bash
        env:
          devtoolsbot_npm_token: ${devtoolsbot_npm_token}
          node_js_version: ${node_js_version}
          DOWNLOAD_CENTER_AWS_KEY_ARTIFACTS: ${AWS_ACCESS_KEY_ID}
          DOWNLOAD_CENTER_AWS_SECRET_ARTIFACTS: ${AWS_SECRET_ACCESS_KEY}
          DOWNLOAD_CENTER_AWS_SESSION_TOKEN_ARTIFACTS: ${AWS_SESSION_TOKEN}
        script: |
          set -e
          .evergreen/run-evergreen-release.sh publish -- --dry-run

  release_publish:
    - command: expansions.write
      type: system
      params:
        file: tmp/expansions.yaml
        redacted: true
    - command: ec2.assume_role
      params:
        role_arn: "arn:aws:iam::119629040606:role/s3-access.cdn-origin-compass"
    - command: shell.exec
      # silent: true
      params:
        working_dir: src
        shell: bash
        env:
          devtoolsbot_npm_token: ${devtoolsbot_npm_token}
          node_js_version: ${node_js_version}
          DOWNLOAD_CENTER_AWS_KEY_ARTIFACTS: ${AWS_ACCESS_KEY_ID}
          DOWNLOAD_CENTER_AWS_SECRET_ARTIFACTS: ${AWS_SECRET_ACCESS_KEY}
          DOWNLOAD_CENTER_AWS_SESSION_TOKEN_ARTIFACTS: ${AWS_SESSION_TOKEN}
        script: |
          set -e
          .evergreen/run-evergreen-release.sh publish

  run_perf_tests:
    - command: shell.exec
      params:
        working_dir: src
        shell: bash
        script: |
          set -e
          set -x
          npx -y mongodb-runner exec -t standalone --version=7.0.x-enterprise -- \
            sh -c 'MONGOSH_SMOKE_TEST_SERVER="$MONGODB_URI" ./dist/mongosh --perfTests > perf_results.json'
        env:
          DISTRO_ID: ${distro_id}
    - command: shell.exec
      params:
        script: |
          # We use the requester expansion to determine whether the data is from a mainline evergreen run or not
          if [ "${requester}" == "commit" ]; then
            is_mainline=true
          else
            is_mainline=false
          fi

          # Parse the username out of the order_id. Patches append the username. The Signal Processing Service (SPS) endpoint does not need the other information.
          parsed_order_id=$(echo "${revision_order_id}" | awk -F'_' '{print $NF}')

          # Submit the performance data to the SPS endpoint
          response=$(curl -s -w "\nHTTP_STATUS:%{http_code}" -X 'POST' \
            "https://performance-monitoring-api.corp.mongodb.com/raw_perf_results/cedar_report?project=${project_id}&version=${version_id}&variant=${build_variant}&order=$parsed_order_id&task_name=${task_name}&task_id=${task_id}&execution=${execution}&mainline=$is_mainline" \
            -H 'accept: application/json' \
            -H 'Content-Type: application/json' \
            -d @src/perf_results.json)

          http_status=$(echo "$response" | grep "HTTP_STATUS" | awk -F':' '{print $2}')
          response_body=$(echo "$response" | sed '/HTTP_STATUS/d')

          # We want to throw an error if the data was not successfully submitted
          if [ "$http_status" -ne 200 ]; then
            echo "Error: Received HTTP status $http_status"
            echo "Response Body: $response_body"
            exit 1
          fi

          echo "Response Body: $response_body"
          echo "HTTP Status: $http_status"
          
# Tasks will show up as the individual blocks in the Evergreen UI that can
# pass or fail.
#
# Current tasks:
#   compile_ts - Do the initial compilation of TS sources.
#   check - Performs linter and dependency checks.
#   check_coverage - Performs coverage check by merging all NYC outputs first
#   test_{version} - Runs all tests, against a specified mongod version.
#   test_vscode - Run the vscode extension integration tests.
#   test_connectivity - Runs extra connectivity tests.
#   test_apistrict - Runs shell API and CLI tests with --apiStrict --apiDeprecationErrors.
#   compile_artifact - Compile the release binary.
#   package_artifact - Upload the release binary together with other files to S3.
#   sign_artifact - Get a package file from S3, sign it, put it back into S3.
#   test_linux_artifact - Test that the built artifact works where we expect it to.
#   release_publish - Publishes the npm packages and uploads the tarballs.
#   generate_license_and_vulnerability_report - Generates a report of vulnerabilities affecting the bundled application.
#   pkg_test_* - Run tests on the release packages
tasks:
  - name: compile_ts
    commands:
      - func: checkout
      - func: compile_ts
        vars:
          node_js_version: "20.19.5"

  - name: check
    depends_on:
      - name: compile_ts
        variant: linux_compile
    commands:
      - func: checkout
      - func: install
        vars:
          node_js_version: "20.19.5"
      - func: check
        vars:
          node_js_version: "20.19.5"

  - name: check_coverage
    depends_on:
      - name: test_arg_parser
        variant: darwin-n20
      - name: test_async_rewriter2
        variant: darwin-n20
      - name: test_async_rewriter3
        variant: darwin-n20
      - name: test_autocomplete
        variant: darwin-n20
      - name: test_browser_repl
        variant: darwin-n20
      - name: test_browser_runtime_core
        variant: darwin-n20
      - name: test_browser_runtime_electron
        variant: darwin-n20
      - name: test_build
        variant: darwin-n20
      - name: test_cli_repl
        variant: darwin-n20
      - name: test_e2e_tests
        variant: darwin-n20
      - name: test_editor
        variant: darwin-n20
      - name: test_errors
        variant: darwin-n20
      - name: test_history
        variant: darwin-n20
      - name: test_i18n
        variant: darwin-n20
      - name: test_js_multiline_to_singleline
        variant: darwin-n20
      - name: test_logging
        variant: darwin-n20
      - name: test_node_runtime_worker_thread
        variant: darwin-n20
      - name: test_service_provider_core
        variant: darwin-n20
      - name: test_service_provider_node_driver
        variant: darwin-n20
      - name: test_shell_api
        variant: darwin-n20
      - name: test_shell_evaluator
        variant: darwin-n20
      - name: test_snippet_manager
        variant: darwin-n20
      - name: test_types
        variant: darwin-n20
      - name: test_async_rewriter3
        variant: tests_darwin-m60xc_n20
      - name: test_cli_repl
        variant: tests_darwin-m60xc_n20
      - name: test_e2e_tests
        variant: tests_darwin-m60xc_n20
      - name: test_node_runtime_worker_thread
        variant: tests_darwin-m60xc_n20
      - name: test_service_provider_node_driver
        variant: tests_darwin-m60xc_n20
      - name: test_shell_api
        variant: tests_darwin-m60xc_n20
      - name: test_async_rewriter3
        variant: tests_darwin-m60xe_n20
      - name: test_cli_repl
        variant: tests_darwin-m60xe_n20
      - name: test_e2e_tests
        variant: tests_darwin-m60xe_n20
      - name: test_node_runtime_worker_thread
        variant: tests_darwin-m60xe_n20
      - name: test_service_provider_node_driver
        variant: tests_darwin-m60xe_n20
      - name: test_shell_api
        variant: tests_darwin-m60xe_n20
      - name: test_async_rewriter3
        variant: tests_darwin-m70xc_n20
      - name: test_cli_repl
        variant: tests_darwin-m70xc_n20
      - name: test_e2e_tests
        variant: tests_darwin-m70xc_n20
      - name: test_node_runtime_worker_thread
        variant: tests_darwin-m70xc_n20
      - name: test_service_provider_node_driver
        variant: tests_darwin-m70xc_n20
      - name: test_shell_api
        variant: tests_darwin-m70xc_n20
      - name: test_async_rewriter3
        variant: tests_darwin-m70xe_n20
      - name: test_cli_repl
        variant: tests_darwin-m70xe_n20
      - name: test_e2e_tests
        variant: tests_darwin-m70xe_n20
      - name: test_node_runtime_worker_thread
        variant: tests_darwin-m70xe_n20
      - name: test_service_provider_node_driver
        variant: tests_darwin-m70xe_n20
      - name: test_shell_api
        variant: tests_darwin-m70xe_n20
      - name: test_async_rewriter3
        variant: tests_darwin-m80xc_n20
      - name: test_cli_repl
        variant: tests_darwin-m80xc_n20
      - name: test_e2e_tests
        variant: tests_darwin-m80xc_n20
      - name: test_node_runtime_worker_thread
        variant: tests_darwin-m80xc_n20
      - name: test_service_provider_node_driver
        variant: tests_darwin-m80xc_n20
      - name: test_shell_api
        variant: tests_darwin-m80xc_n20
      - name: test_cli_repl
        variant: tests_darwin-m80xe_n20
      - name: test_e2e_tests
        variant: tests_darwin-m80xe_n20
      - name: test_node_runtime_worker_thread
        variant: tests_darwin-m80xe_n20
      - name: test_service_provider_node_driver
        variant: tests_darwin-m80xe_n20
      - name: test_shell_api
        variant: tests_darwin-m80xe_n20
      - name: test_cli_repl
        variant: tests_darwin-m82rc_n20
      - name: test_e2e_tests
        variant: tests_darwin-m82rc_n20
      - name: test_node_runtime_worker_thread
        variant: tests_darwin-m82rc_n20
      - name: test_service_provider_node_driver
        variant: tests_darwin-m82rc_n20
      - name: test_shell_api
<<<<<<< HEAD
        variant: tests_darwin-m80xc_n20
      - name: test_async_rewriter3
        variant: tests_darwin-m80xe_n20
=======
        variant: tests_darwin-m82rc_n20
>>>>>>> bf53fbad
      - name: test_cli_repl
        variant: tests_darwin-m82rce_n20
      - name: test_e2e_tests
        variant: tests_darwin-m82rce_n20
      - name: test_node_runtime_worker_thread
        variant: tests_darwin-m82rce_n20
      - name: test_service_provider_node_driver
        variant: tests_darwin-m82rce_n20
      - name: test_shell_api
<<<<<<< HEAD
        variant: tests_darwin-m80xe_n20
      - name: test_async_rewriter3
        variant: tests_darwin-mlatest_n20
=======
        variant: tests_darwin-m82rce_n20
>>>>>>> bf53fbad
      - name: test_cli_repl
        variant: tests_darwin-mlatest_n20
      - name: test_e2e_tests
        variant: tests_darwin-mlatest_n20
      - name: test_node_runtime_worker_thread
        variant: tests_darwin-mlatest_n20
      - name: test_service_provider_node_driver
        variant: tests_darwin-mlatest_n20
      - name: test_shell_api
        variant: tests_darwin-mlatest_n20
      - name: test_arg_parser
        variant: linux-n20
      - name: test_async_rewriter2
        variant: linux-n20
      - name: test_async_rewriter3
        variant: linux-n20
      - name: test_autocomplete
        variant: linux-n20
      - name: test_browser_runtime_core
        variant: linux-n20
      - name: test_browser_runtime_electron
        variant: linux-n20
      - name: test_build
        variant: linux-n20
      - name: test_cli_repl
        variant: linux-n20
      - name: test_e2e_tests
        variant: linux-n20
      - name: test_editor
        variant: linux-n20
      - name: test_errors
        variant: linux-n20
      - name: test_history
        variant: linux-n20
      - name: test_i18n
        variant: linux-n20
      - name: test_java_shell
        variant: linux-n20
      - name: test_js_multiline_to_singleline
        variant: linux-n20
      - name: test_logging
        variant: linux-n20
      - name: test_node_runtime_worker_thread
        variant: linux-n20
      - name: test_service_provider_core
        variant: linux-n20
      - name: test_service_provider_node_driver
        variant: linux-n20
      - name: test_shell_api
        variant: linux-n20
      - name: test_shell_evaluator
        variant: linux-n20
      - name: test_snippet_manager
        variant: linux-n20
      - name: test_types
        variant: linux-n20
      - name: test_async_rewriter3
        variant: tests_linux-m42xc_n20
      - name: test_cli_repl
        variant: tests_linux-m42xc_n20
      - name: test_e2e_tests
        variant: tests_linux-m42xc_n20
      - name: test_java_shell
        variant: tests_linux-m42xc_n20
      - name: test_node_runtime_worker_thread
        variant: tests_linux-m42xc_n20
      - name: test_service_provider_node_driver
        variant: tests_linux-m42xc_n20
      - name: test_shell_api
        variant: tests_linux-m42xc_n20
      - name: test_async_rewriter3
        variant: tests_linux-m44xc_n20
      - name: test_cli_repl
        variant: tests_linux-m44xc_n20
      - name: test_e2e_tests
        variant: tests_linux-m44xc_n20
      - name: test_java_shell
        variant: tests_linux-m44xc_n20
      - name: test_node_runtime_worker_thread
        variant: tests_linux-m44xc_n20
      - name: test_service_provider_node_driver
        variant: tests_linux-m44xc_n20
      - name: test_shell_api
        variant: tests_linux-m44xc_n20
      - name: test_async_rewriter3
        variant: tests_linux-m44xe_n20
      - name: test_cli_repl
        variant: tests_linux-m44xe_n20
      - name: test_e2e_tests
        variant: tests_linux-m44xe_n20
      - name: test_java_shell
        variant: tests_linux-m44xe_n20
      - name: test_node_runtime_worker_thread
        variant: tests_linux-m44xe_n20
      - name: test_service_provider_node_driver
        variant: tests_linux-m44xe_n20
      - name: test_shell_api
        variant: tests_linux-m44xe_n20
      - name: test_async_rewriter3
        variant: tests_linux-m50xc_n20
      - name: test_cli_repl
        variant: tests_linux-m50xc_n20
      - name: test_e2e_tests
        variant: tests_linux-m50xc_n20
      - name: test_java_shell
        variant: tests_linux-m50xc_n20
      - name: test_node_runtime_worker_thread
        variant: tests_linux-m50xc_n20
      - name: test_service_provider_node_driver
        variant: tests_linux-m50xc_n20
      - name: test_shell_api
        variant: tests_linux-m50xc_n20
      - name: test_async_rewriter3
        variant: tests_linux-m50xe_n20
      - name: test_cli_repl
        variant: tests_linux-m50xe_n20
      - name: test_e2e_tests
        variant: tests_linux-m50xe_n20
      - name: test_java_shell
        variant: tests_linux-m50xe_n20
      - name: test_node_runtime_worker_thread
        variant: tests_linux-m50xe_n20
      - name: test_service_provider_node_driver
        variant: tests_linux-m50xe_n20
      - name: test_shell_api
        variant: tests_linux-m50xe_n20
      - name: test_async_rewriter3
        variant: tests_linux-m60xc_n20
      - name: test_cli_repl
        variant: tests_linux-m60xc_n20
      - name: test_e2e_tests
        variant: tests_linux-m60xc_n20
      - name: test_java_shell
        variant: tests_linux-m60xc_n20
      - name: test_node_runtime_worker_thread
        variant: tests_linux-m60xc_n20
      - name: test_service_provider_node_driver
        variant: tests_linux-m60xc_n20
      - name: test_shell_api
        variant: tests_linux-m60xc_n20
      - name: test_async_rewriter3
        variant: tests_linux-m60xe_n20
      - name: test_cli_repl
        variant: tests_linux-m60xe_n20
      - name: test_e2e_tests
        variant: tests_linux-m60xe_n20
      - name: test_java_shell
        variant: tests_linux-m60xe_n20
      - name: test_node_runtime_worker_thread
        variant: tests_linux-m60xe_n20
      - name: test_service_provider_node_driver
        variant: tests_linux-m60xe_n20
      - name: test_shell_api
        variant: tests_linux-m60xe_n20
      - name: test_async_rewriter3
        variant: tests_linux-m70xc_n20
      - name: test_cli_repl
        variant: tests_linux-m70xc_n20
      - name: test_e2e_tests
        variant: tests_linux-m70xc_n20
      - name: test_java_shell
        variant: tests_linux-m70xc_n20
      - name: test_node_runtime_worker_thread
        variant: tests_linux-m70xc_n20
      - name: test_service_provider_node_driver
        variant: tests_linux-m70xc_n20
      - name: test_shell_api
        variant: tests_linux-m70xc_n20
      - name: test_async_rewriter3
        variant: tests_linux-m70xe_n20
      - name: test_cli_repl
        variant: tests_linux-m70xe_n20
      - name: test_e2e_tests
        variant: tests_linux-m70xe_n20
      - name: test_java_shell
        variant: tests_linux-m70xe_n20
      - name: test_node_runtime_worker_thread
        variant: tests_linux-m70xe_n20
      - name: test_service_provider_node_driver
        variant: tests_linux-m70xe_n20
      - name: test_shell_api
        variant: tests_linux-m70xe_n20
      - name: test_async_rewriter3
        variant: tests_linux-m80xc_n20
      - name: test_cli_repl
        variant: tests_linux-m80xc_n20
      - name: test_e2e_tests
        variant: tests_linux-m80xc_n20
      - name: test_java_shell
        variant: tests_linux-m80xc_n20
      - name: test_node_runtime_worker_thread
        variant: tests_linux-m80xc_n20
      - name: test_service_provider_node_driver
        variant: tests_linux-m80xc_n20
      - name: test_shell_api
        variant: tests_linux-m80xc_n20
      - name: test_async_rewriter3
        variant: tests_linux-m80xe_n20
      - name: test_cli_repl
        variant: tests_linux-m80xe_n20
      - name: test_e2e_tests
        variant: tests_linux-m80xe_n20
      - name: test_java_shell
        variant: tests_linux-m80xe_n20
      - name: test_node_runtime_worker_thread
        variant: tests_linux-m80xe_n20
      - name: test_service_provider_node_driver
        variant: tests_linux-m80xe_n20
      - name: test_shell_api
        variant: tests_linux-m80xe_n20
      - name: test_async_rewriter3
        variant: tests_linux-mlatest_n20
      - name: test_cli_repl
        variant: tests_linux-m82rc_n20
      - name: test_e2e_tests
        variant: tests_linux-m82rc_n20
      - name: test_java_shell
        variant: tests_linux-m82rc_n20
      - name: test_node_runtime_worker_thread
        variant: tests_linux-m82rc_n20
      - name: test_service_provider_node_driver
        variant: tests_linux-m82rc_n20
      - name: test_shell_api
        variant: tests_linux-m82rc_n20
      - name: test_cli_repl
        variant: tests_linux-m82rce_n20
      - name: test_e2e_tests
        variant: tests_linux-m82rce_n20
      - name: test_java_shell
        variant: tests_linux-m82rce_n20
      - name: test_node_runtime_worker_thread
        variant: tests_linux-m82rce_n20
      - name: test_service_provider_node_driver
        variant: tests_linux-m82rce_n20
      - name: test_shell_api
        variant: tests_linux-m82rce_n20
      - name: test_cli_repl
        variant: tests_linux-mlatest_n20
      - name: test_e2e_tests
        variant: tests_linux-mlatest_n20
      - name: test_java_shell
        variant: tests_linux-mlatest_n20
      - name: test_node_runtime_worker_thread
        variant: tests_linux-mlatest_n20
      - name: test_service_provider_node_driver
        variant: tests_linux-mlatest_n20
      - name: test_shell_api
        variant: tests_linux-mlatest_n20
      - name: test_arg_parser
        variant: win32-n20
      - name: test_async_rewriter2
        variant: win32-n20
      - name: test_async_rewriter3
        variant: win32-n20
      - name: test_autocomplete
        variant: win32-n20
      - name: test_browser_runtime_core
        variant: win32-n20
      - name: test_browser_runtime_electron
        variant: win32-n20
      - name: test_build
        variant: win32-n20
      - name: test_cli_repl
        variant: win32-n20
      - name: test_e2e_tests
        variant: win32-n20
      - name: test_editor
        variant: win32-n20
      - name: test_errors
        variant: win32-n20
      - name: test_history
        variant: win32-n20
      - name: test_i18n
        variant: win32-n20
      - name: test_js_multiline_to_singleline
        variant: win32-n20
      - name: test_logging
        variant: win32-n20
      - name: test_node_runtime_worker_thread
        variant: win32-n20
      - name: test_service_provider_core
        variant: win32-n20
      - name: test_service_provider_node_driver
        variant: win32-n20
      - name: test_shell_api
        variant: win32-n20
      - name: test_shell_evaluator
        variant: win32-n20
      - name: test_snippet_manager
        variant: win32-n20
      - name: test_types
        variant: win32-n20
      - name: test_async_rewriter3
        variant: tests_win32-m42xc_n20
      - name: test_cli_repl
        variant: tests_win32-m42xc_n20
      - name: test_e2e_tests
        variant: tests_win32-m42xc_n20
      - name: test_node_runtime_worker_thread
        variant: tests_win32-m42xc_n20
      - name: test_service_provider_node_driver
        variant: tests_win32-m42xc_n20
      - name: test_shell_api
        variant: tests_win32-m42xc_n20
      - name: test_async_rewriter3
        variant: tests_win32-m42xe_n20
      - name: test_cli_repl
        variant: tests_win32-m42xe_n20
      - name: test_e2e_tests
        variant: tests_win32-m42xe_n20
      - name: test_node_runtime_worker_thread
        variant: tests_win32-m42xe_n20
      - name: test_service_provider_node_driver
        variant: tests_win32-m42xe_n20
      - name: test_shell_api
        variant: tests_win32-m42xe_n20
      - name: test_async_rewriter3
        variant: tests_win32-m44xc_n20
      - name: test_cli_repl
        variant: tests_win32-m44xc_n20
      - name: test_e2e_tests
        variant: tests_win32-m44xc_n20
      - name: test_node_runtime_worker_thread
        variant: tests_win32-m44xc_n20
      - name: test_service_provider_node_driver
        variant: tests_win32-m44xc_n20
      - name: test_shell_api
        variant: tests_win32-m44xc_n20
      - name: test_async_rewriter3
        variant: tests_win32-m44xe_n20
      - name: test_cli_repl
        variant: tests_win32-m44xe_n20
      - name: test_e2e_tests
        variant: tests_win32-m44xe_n20
      - name: test_node_runtime_worker_thread
        variant: tests_win32-m44xe_n20
      - name: test_service_provider_node_driver
        variant: tests_win32-m44xe_n20
      - name: test_shell_api
        variant: tests_win32-m44xe_n20
      - name: test_async_rewriter3
        variant: tests_win32-m50xc_n20
      - name: test_cli_repl
        variant: tests_win32-m50xc_n20
      - name: test_e2e_tests
        variant: tests_win32-m50xc_n20
      - name: test_node_runtime_worker_thread
        variant: tests_win32-m50xc_n20
      - name: test_service_provider_node_driver
        variant: tests_win32-m50xc_n20
      - name: test_shell_api
        variant: tests_win32-m50xc_n20
      - name: test_async_rewriter3
        variant: tests_win32-m50xe_n20
      - name: test_cli_repl
        variant: tests_win32-m50xe_n20
      - name: test_e2e_tests
        variant: tests_win32-m50xe_n20
      - name: test_node_runtime_worker_thread
        variant: tests_win32-m50xe_n20
      - name: test_service_provider_node_driver
        variant: tests_win32-m50xe_n20
      - name: test_shell_api
        variant: tests_win32-m50xe_n20
      - name: test_async_rewriter3
        variant: tests_win32-m60xc_n20
      - name: test_cli_repl
        variant: tests_win32-m60xc_n20
      - name: test_e2e_tests
        variant: tests_win32-m60xc_n20
      - name: test_node_runtime_worker_thread
        variant: tests_win32-m60xc_n20
      - name: test_service_provider_node_driver
        variant: tests_win32-m60xc_n20
      - name: test_shell_api
        variant: tests_win32-m60xc_n20
      - name: test_async_rewriter3
        variant: tests_win32-m60xe_n20
      - name: test_cli_repl
        variant: tests_win32-m60xe_n20
      - name: test_e2e_tests
        variant: tests_win32-m60xe_n20
      - name: test_node_runtime_worker_thread
        variant: tests_win32-m60xe_n20
      - name: test_service_provider_node_driver
        variant: tests_win32-m60xe_n20
      - name: test_shell_api
        variant: tests_win32-m60xe_n20
      - name: test_async_rewriter3
        variant: tests_win32-m70xc_n20
      - name: test_cli_repl
        variant: tests_win32-m70xc_n20
      - name: test_e2e_tests
        variant: tests_win32-m70xc_n20
      - name: test_node_runtime_worker_thread
        variant: tests_win32-m70xc_n20
      - name: test_service_provider_node_driver
        variant: tests_win32-m70xc_n20
      - name: test_shell_api
        variant: tests_win32-m70xc_n20
      - name: test_async_rewriter3
        variant: tests_win32-m70xe_n20
      - name: test_cli_repl
        variant: tests_win32-m70xe_n20
      - name: test_e2e_tests
        variant: tests_win32-m70xe_n20
      - name: test_node_runtime_worker_thread
        variant: tests_win32-m70xe_n20
      - name: test_service_provider_node_driver
        variant: tests_win32-m70xe_n20
      - name: test_shell_api
        variant: tests_win32-m70xe_n20
      - name: test_async_rewriter3
        variant: tests_win32-m80xc_n20
      - name: test_cli_repl
        variant: tests_win32-m80xc_n20
      - name: test_e2e_tests
        variant: tests_win32-m80xc_n20
      - name: test_node_runtime_worker_thread
        variant: tests_win32-m80xc_n20
      - name: test_service_provider_node_driver
        variant: tests_win32-m80xc_n20
      - name: test_shell_api
        variant: tests_win32-m80xc_n20
      - name: test_async_rewriter3
        variant: tests_win32-m80xe_n20
      - name: test_cli_repl
        variant: tests_win32-m80xe_n20
      - name: test_e2e_tests
        variant: tests_win32-m80xe_n20
      - name: test_node_runtime_worker_thread
        variant: tests_win32-m80xe_n20
      - name: test_service_provider_node_driver
        variant: tests_win32-m80xe_n20
      - name: test_shell_api
        variant: tests_win32-m80xe_n20
      - name: test_async_rewriter3
        variant: tests_win32-mlatest_n20
      - name: test_cli_repl
        variant: tests_win32-m82rc_n20
      - name: test_e2e_tests
        variant: tests_win32-m82rc_n20
      - name: test_node_runtime_worker_thread
        variant: tests_win32-m82rc_n20
      - name: test_service_provider_node_driver
        variant: tests_win32-m82rc_n20
      - name: test_shell_api
        variant: tests_win32-m82rc_n20
      - name: test_cli_repl
        variant: tests_win32-m82rce_n20
      - name: test_e2e_tests
        variant: tests_win32-m82rce_n20
      - name: test_node_runtime_worker_thread
        variant: tests_win32-m82rce_n20
      - name: test_service_provider_node_driver
        variant: tests_win32-m82rce_n20
      - name: test_shell_api
        variant: tests_win32-m82rce_n20
      - name: test_cli_repl
        variant: tests_win32-mlatest_n20
      - name: test_e2e_tests
        variant: tests_win32-mlatest_n20
      - name: test_node_runtime_worker_thread
        variant: tests_win32-mlatest_n20
      - name: test_service_provider_node_driver
        variant: tests_win32-mlatest_n20
      - name: test_shell_api
        variant: tests_win32-mlatest_n20
    commands:
      - func: checkout
      - func: install
        vars:
          node_js_version: "20.19.5"
      - func: check_coverage
        vars:
          node_js_version: "20.19.5"

  ###
  # UNIT TESTS
  # E.g. test_m60xc_n20 stands for mongod 6.0.x, community edition, Node.js 20
  ###
  - name: test_arg_parser
    tags: ["assigned_to_jira_team_mongosh_mongosh","unit-test"]
    depends_on:
      - name: compile_ts
        variant: linux_compile
    commands:
      - func: checkout
      - func: install
        vars:
          node_js_version: ${node_js_version}
      - func: test
        vars:
          mongosh_server_test_version: ${mongosh_server_test_version}
          node_js_version: ${node_js_version}
          mongosh_skip_node_version_check: ${mongosh_skip_node_version_check}
          mongosh_test_id: "arg_parser"
          mongosh_run_only_in_package: "arg-parser"
          task_name: ${task_name}
          puppeteer_skip_download: "true"
  - name: test_async_rewriter2
    tags: ["assigned_to_jira_team_mongosh_mongosh","unit-test"]
    depends_on:
      - name: compile_ts
        variant: linux_compile
    commands:
      - func: checkout
      - func: install
        vars:
          node_js_version: ${node_js_version}
      - func: test
        vars:
          mongosh_server_test_version: ${mongosh_server_test_version}
          node_js_version: ${node_js_version}
          mongosh_skip_node_version_check: ${mongosh_skip_node_version_check}
          mongosh_test_id: "async_rewriter2"
          mongosh_run_only_in_package: "async-rewriter2"
          task_name: ${task_name}
          puppeteer_skip_download: "true"
  - name: test_async_rewriter3
    tags: ["assigned_to_jira_team_mongosh_mongosh","unit-test"]
    depends_on:
      - name: compile_ts
        variant: linux_compile
    commands:
      - func: checkout
      - func: install
        vars:
          node_js_version: ${node_js_version}
      - func: test
        vars:
          mongosh_server_test_version: ${mongosh_server_test_version}
          node_js_version: ${node_js_version}
          mongosh_skip_node_version_check: ${mongosh_skip_node_version_check}
          mongosh_test_id: "async_rewriter3"
          mongosh_run_only_in_package: "async-rewriter3"
          task_name: ${task_name}
          puppeteer_skip_download: "true"
  - name: test_autocomplete
    tags: ["assigned_to_jira_team_mongosh_mongosh","unit-test"]
    depends_on:
      - name: compile_ts
        variant: linux_compile
    commands:
      - func: checkout
      - func: install
        vars:
          node_js_version: ${node_js_version}
      - func: test
        vars:
          mongosh_server_test_version: ${mongosh_server_test_version}
          node_js_version: ${node_js_version}
          mongosh_skip_node_version_check: ${mongosh_skip_node_version_check}
          mongosh_test_id: "autocomplete"
          mongosh_run_only_in_package: "autocomplete"
          task_name: ${task_name}
          puppeteer_skip_download: "true"
  - name: test_browser_repl
    tags: ["assigned_to_jira_team_mongosh_mongosh","unit-test"]
    depends_on:
      - name: compile_ts
        variant: linux_compile
    commands:
      - func: checkout
      - func: install
        vars:
          node_js_version: ${node_js_version}
      - func: test
        vars:
          mongosh_server_test_version: ${mongosh_server_test_version}
          node_js_version: ${node_js_version}
          mongosh_skip_node_version_check: ${mongosh_skip_node_version_check}
          mongosh_test_id: "browser_repl"
          mongosh_run_only_in_package: "browser-repl"
          task_name: ${task_name}
          puppeteer_skip_download: "false"
  - name: test_browser_runtime_core
    tags: ["assigned_to_jira_team_mongosh_mongosh","unit-test"]
    depends_on:
      - name: compile_ts
        variant: linux_compile
    commands:
      - func: checkout
      - func: install
        vars:
          node_js_version: ${node_js_version}
      - func: test
        vars:
          mongosh_server_test_version: ${mongosh_server_test_version}
          node_js_version: ${node_js_version}
          mongosh_skip_node_version_check: ${mongosh_skip_node_version_check}
          mongosh_test_id: "browser_runtime_core"
          mongosh_run_only_in_package: "browser-runtime-core"
          task_name: ${task_name}
          puppeteer_skip_download: "true"
  - name: test_browser_runtime_electron
    tags: ["assigned_to_jira_team_mongosh_mongosh","unit-test"]
    depends_on:
      - name: compile_ts
        variant: linux_compile
    commands:
      - func: checkout
      - func: install
        vars:
          node_js_version: ${node_js_version}
      - func: test
        vars:
          mongosh_server_test_version: ${mongosh_server_test_version}
          node_js_version: ${node_js_version}
          mongosh_skip_node_version_check: ${mongosh_skip_node_version_check}
          mongosh_test_id: "browser_runtime_electron"
          mongosh_run_only_in_package: "browser-runtime-electron"
          task_name: ${task_name}
          puppeteer_skip_download: "true"
  - name: test_build
    tags: ["assigned_to_jira_team_mongosh_mongosh","unit-test"]
    depends_on:
      - name: compile_ts
        variant: linux_compile
    commands:
      - func: checkout
      - func: install
        vars:
          node_js_version: ${node_js_version}
      - func: test
        vars:
          mongosh_server_test_version: ${mongosh_server_test_version}
          node_js_version: ${node_js_version}
          mongosh_skip_node_version_check: ${mongosh_skip_node_version_check}
          mongosh_test_id: "build"
          mongosh_run_only_in_package: "build"
          task_name: ${task_name}
          puppeteer_skip_download: "true"
  - name: test_cli_repl
    tags: ["assigned_to_jira_team_mongosh_mongosh","unit-test"]
    depends_on:
      - name: compile_ts
        variant: linux_compile
    commands:
      - func: checkout
      - func: install
        vars:
          node_js_version: ${node_js_version}
      - func: test
        vars:
          mongosh_server_test_version: ${mongosh_server_test_version}
          node_js_version: ${node_js_version}
          mongosh_skip_node_version_check: ${mongosh_skip_node_version_check}
          mongosh_test_id: "cli_repl"
          mongosh_run_only_in_package: "cli-repl"
          task_name: ${task_name}
          puppeteer_skip_download: "true"
  - name: test_connectivity_tests
    tags: ["assigned_to_jira_team_mongosh_mongosh","unit-test"]
    depends_on:
      - name: compile_ts
        variant: linux_compile
    commands:
      - func: checkout
      - func: install
        vars:
          node_js_version: ${node_js_version}
      - func: test
        vars:
          mongosh_server_test_version: ${mongosh_server_test_version}
          node_js_version: ${node_js_version}
          mongosh_skip_node_version_check: ${mongosh_skip_node_version_check}
          mongosh_test_id: "connectivity_tests"
          mongosh_run_only_in_package: "connectivity-tests"
          task_name: ${task_name}
          puppeteer_skip_download: "true"
  - name: test_e2e_tests
    tags: ["assigned_to_jira_team_mongosh_mongosh","unit-test"]
    depends_on:
      - name: compile_ts
        variant: linux_compile
    commands:
      - func: checkout
      - func: install
        vars:
          node_js_version: ${node_js_version}
      - func: test
        vars:
          mongosh_server_test_version: ${mongosh_server_test_version}
          node_js_version: ${node_js_version}
          mongosh_skip_node_version_check: ${mongosh_skip_node_version_check}
          mongosh_test_id: "e2e_tests"
          mongosh_run_only_in_package: "e2e-tests"
          task_name: ${task_name}
          puppeteer_skip_download: "true"
  - name: test_editor
    tags: ["assigned_to_jira_team_mongosh_mongosh","unit-test"]
    depends_on:
      - name: compile_ts
        variant: linux_compile
    commands:
      - func: checkout
      - func: install
        vars:
          node_js_version: ${node_js_version}
      - func: test
        vars:
          mongosh_server_test_version: ${mongosh_server_test_version}
          node_js_version: ${node_js_version}
          mongosh_skip_node_version_check: ${mongosh_skip_node_version_check}
          mongosh_test_id: "editor"
          mongosh_run_only_in_package: "editor"
          task_name: ${task_name}
          puppeteer_skip_download: "true"
  - name: test_errors
    tags: ["assigned_to_jira_team_mongosh_mongosh","unit-test"]
    depends_on:
      - name: compile_ts
        variant: linux_compile
    commands:
      - func: checkout
      - func: install
        vars:
          node_js_version: ${node_js_version}
      - func: test
        vars:
          mongosh_server_test_version: ${mongosh_server_test_version}
          node_js_version: ${node_js_version}
          mongosh_skip_node_version_check: ${mongosh_skip_node_version_check}
          mongosh_test_id: "errors"
          mongosh_run_only_in_package: "errors"
          task_name: ${task_name}
          puppeteer_skip_download: "true"
  - name: test_history
    tags: ["assigned_to_jira_team_mongosh_mongosh","unit-test"]
    depends_on:
      - name: compile_ts
        variant: linux_compile
    commands:
      - func: checkout
      - func: install
        vars:
          node_js_version: ${node_js_version}
      - func: test
        vars:
          mongosh_server_test_version: ${mongosh_server_test_version}
          node_js_version: ${node_js_version}
          mongosh_skip_node_version_check: ${mongosh_skip_node_version_check}
          mongosh_test_id: "history"
          mongosh_run_only_in_package: "history"
          task_name: ${task_name}
          puppeteer_skip_download: "true"
  - name: test_i18n
    tags: ["assigned_to_jira_team_mongosh_mongosh","unit-test"]
    depends_on:
      - name: compile_ts
        variant: linux_compile
    commands:
      - func: checkout
      - func: install
        vars:
          node_js_version: ${node_js_version}
      - func: test
        vars:
          mongosh_server_test_version: ${mongosh_server_test_version}
          node_js_version: ${node_js_version}
          mongosh_skip_node_version_check: ${mongosh_skip_node_version_check}
          mongosh_test_id: "i18n"
          mongosh_run_only_in_package: "i18n"
          task_name: ${task_name}
          puppeteer_skip_download: "true"
  - name: test_java_shell
    tags: ["assigned_to_jira_team_mongosh_mongosh","unit-test"]
    depends_on:
      - name: compile_ts
        variant: linux_compile
    commands:
      - func: checkout
      - func: install
        vars:
          node_js_version: ${node_js_version}
      - func: test
        vars:
          mongosh_server_test_version: ${mongosh_server_test_version}
          node_js_version: ${node_js_version}
          mongosh_skip_node_version_check: ${mongosh_skip_node_version_check}
          mongosh_test_id: "java_shell"
          mongosh_run_only_in_package: "java-shell"
          task_name: ${task_name}
          puppeteer_skip_download: "true"
  - name: test_js_multiline_to_singleline
    tags: ["assigned_to_jira_team_mongosh_mongosh","unit-test"]
    depends_on:
      - name: compile_ts
        variant: linux_compile
    commands:
      - func: checkout
      - func: install
        vars:
          node_js_version: ${node_js_version}
      - func: test
        vars:
          mongosh_server_test_version: ${mongosh_server_test_version}
          node_js_version: ${node_js_version}
          mongosh_skip_node_version_check: ${mongosh_skip_node_version_check}
          mongosh_test_id: "js_multiline_to_singleline"
          mongosh_run_only_in_package: "js-multiline-to-singleline"
          task_name: ${task_name}
          puppeteer_skip_download: "true"
  - name: test_logging
    tags: ["assigned_to_jira_team_mongosh_mongosh","unit-test"]
    depends_on:
      - name: compile_ts
        variant: linux_compile
    commands:
      - func: checkout
      - func: install
        vars:
          node_js_version: ${node_js_version}
      - func: test
        vars:
          mongosh_server_test_version: ${mongosh_server_test_version}
          node_js_version: ${node_js_version}
          mongosh_skip_node_version_check: ${mongosh_skip_node_version_check}
          mongosh_test_id: "logging"
          mongosh_run_only_in_package: "logging"
          task_name: ${task_name}
          puppeteer_skip_download: "true"
  - name: test_mongosh
    tags: ["assigned_to_jira_team_mongosh_mongosh","unit-test"]
    depends_on:
      - name: compile_ts
        variant: linux_compile
    commands:
      - func: checkout
      - func: install
        vars:
          node_js_version: ${node_js_version}
      - func: test
        vars:
          mongosh_server_test_version: ${mongosh_server_test_version}
          node_js_version: ${node_js_version}
          mongosh_skip_node_version_check: ${mongosh_skip_node_version_check}
          mongosh_test_id: "mongosh"
          mongosh_run_only_in_package: "mongosh"
          task_name: ${task_name}
          puppeteer_skip_download: "true"
  - name: test_node_runtime_worker_thread
    tags: ["assigned_to_jira_team_mongosh_mongosh","unit-test"]
    depends_on:
      - name: compile_ts
        variant: linux_compile
    commands:
      - func: checkout
      - func: install
        vars:
          node_js_version: ${node_js_version}
      - func: test
        vars:
          mongosh_server_test_version: ${mongosh_server_test_version}
          node_js_version: ${node_js_version}
          mongosh_skip_node_version_check: ${mongosh_skip_node_version_check}
          mongosh_test_id: "node_runtime_worker_thread"
          mongosh_run_only_in_package: "node-runtime-worker-thread"
          task_name: ${task_name}
          puppeteer_skip_download: "true"
  - name: test_service_provider_core
    tags: ["assigned_to_jira_team_mongosh_mongosh","unit-test"]
    depends_on:
      - name: compile_ts
        variant: linux_compile
    commands:
      - func: checkout
      - func: install
        vars:
          node_js_version: ${node_js_version}
      - func: test
        vars:
          mongosh_server_test_version: ${mongosh_server_test_version}
          node_js_version: ${node_js_version}
          mongosh_skip_node_version_check: ${mongosh_skip_node_version_check}
          mongosh_test_id: "service_provider_core"
          mongosh_run_only_in_package: "service-provider-core"
          task_name: ${task_name}
          puppeteer_skip_download: "true"
  - name: test_service_provider_node_driver
    tags: ["assigned_to_jira_team_mongosh_mongosh","unit-test"]
    depends_on:
      - name: compile_ts
        variant: linux_compile
    commands:
      - func: checkout
      - func: install
        vars:
          node_js_version: ${node_js_version}
      - func: test
        vars:
          mongosh_server_test_version: ${mongosh_server_test_version}
          node_js_version: ${node_js_version}
          mongosh_skip_node_version_check: ${mongosh_skip_node_version_check}
          mongosh_test_id: "service_provider_node_driver"
          mongosh_run_only_in_package: "service-provider-node-driver"
          task_name: ${task_name}
          puppeteer_skip_download: "true"
  - name: test_shell_api
    tags: ["assigned_to_jira_team_mongosh_mongosh","unit-test"]
    depends_on:
      - name: compile_ts
        variant: linux_compile
    commands:
      - func: checkout
      - func: install
        vars:
          node_js_version: ${node_js_version}
      - func: test
        vars:
          mongosh_server_test_version: ${mongosh_server_test_version}
          node_js_version: ${node_js_version}
          mongosh_skip_node_version_check: ${mongosh_skip_node_version_check}
          mongosh_test_id: "shell_api"
          mongosh_run_only_in_package: "shell-api"
          task_name: ${task_name}
          puppeteer_skip_download: "true"
  - name: test_shell_evaluator
    tags: ["assigned_to_jira_team_mongosh_mongosh","unit-test"]
    depends_on:
      - name: compile_ts
        variant: linux_compile
    commands:
      - func: checkout
      - func: install
        vars:
          node_js_version: ${node_js_version}
      - func: test
        vars:
          mongosh_server_test_version: ${mongosh_server_test_version}
          node_js_version: ${node_js_version}
          mongosh_skip_node_version_check: ${mongosh_skip_node_version_check}
          mongosh_test_id: "shell_evaluator"
          mongosh_run_only_in_package: "shell-evaluator"
          task_name: ${task_name}
          puppeteer_skip_download: "true"
  - name: test_snippet_manager
    tags: ["assigned_to_jira_team_mongosh_mongosh","unit-test"]
    depends_on:
      - name: compile_ts
        variant: linux_compile
    commands:
      - func: checkout
      - func: install
        vars:
          node_js_version: ${node_js_version}
      - func: test
        vars:
          mongosh_server_test_version: ${mongosh_server_test_version}
          node_js_version: ${node_js_version}
          mongosh_skip_node_version_check: ${mongosh_skip_node_version_check}
          mongosh_test_id: "snippet_manager"
          mongosh_run_only_in_package: "snippet-manager"
          task_name: ${task_name}
          puppeteer_skip_download: "true"
  - name: test_types
    tags: ["assigned_to_jira_team_mongosh_mongosh","unit-test"]
    depends_on:
      - name: compile_ts
        variant: linux_compile
    commands:
      - func: checkout
      - func: install
        vars:
          node_js_version: ${node_js_version}
      - func: test
        vars:
          mongosh_server_test_version: ${mongosh_server_test_version}
          node_js_version: ${node_js_version}
          mongosh_skip_node_version_check: ${mongosh_skip_node_version_check}
          mongosh_test_id: "types"
          mongosh_run_only_in_package: "types"
          task_name: ${task_name}
          puppeteer_skip_download: "true"

  ###
  # INTEGRATION TESTS
  ###
  - name: test_vscode
    depends_on:
      - name: compile_ts
        variant: linux_compile
    commands:
      - func: checkout
      - func: install
        vars:
          node_js_version: "20.19.5"
      - func: test_vscode
        vars:
          node_js_version: "20.19.5"
          task_name: ${task_name}
  - name: test_connectivity
    tags: ["extra-integration-test", "assigned_to_jira_team_mongosh_mongosh"]
    depends_on:
      - name: compile_ts
        variant: linux_compile
    commands:
      - func: checkout
      - func: install
        vars:
          node_js_version: "20.19.5"
      - func: test_connectivity
        vars:
          node_js_version: "20.19.5"
          task_name: ${task_name}
  - name: test_apistrict
    tags: ["extra-integration-test", "assigned_to_jira_team_mongosh_mongosh"]
    depends_on:
      - name: compile_ts
        variant: linux_compile
    commands:
      - func: checkout
      - func: install
        vars:
          node_js_version: "20.19.5"
      - func: test_apistrict
        vars:
          node_js_version: "20.19.5"
          mongosh_server_test_version: "latest-alpha-enterprise"
          mongosh_test_force_api_strict: "1"
          task_name: ${task_name}
  - name: compile_artifact
    tags: ["compile-artifact"]
    depends_on:
      - name: compile_ts
        variant: linux_compile
    commands:
      - func: checkout
      - func: install
        vars:
          node_js_version: "20.19.5"
      - func: compile_artifact
        vars:
          node_js_version: "20.19.5"
      - func: upload_compiled_artifact
        vars:
          node_js_version: "20.19.5"
      - func: upload_first_party_deps_list
        vars:
          node_js_version: "20.19.5"

  - name: generate_license_and_vulnerability_report
    tags: ["extra-integration-test"]
    depends_on:
      - name: compile_ts
        variant: linux_compile
    commands:
      - func: checkout
      - func: install
        vars:
          node_js_version: "20.19.5"
      - func: generate_license_and_vulnerability_report
        vars:
          node_js_version: "20.19.5"

  ###
  # E2E TESTS
  ###
  # Tests reuse the same compilation build variant, so we create those variations based on this.
  - name: e2e_tests_linux_x64
    tags: ["e2e-test", "assigned_to_jira_team_mongosh_mongosh"]
    depends_on:
      - name: compile_artifact
        variant: build_linux_x64
    commands:
      - func: checkout
      - func: install
        vars:
          node_js_version: ${node_js_version}
      - func: download_compiled_artifact
        vars:
          executable_os_id: linux-x64
      - func: run_e2e_tests
        vars:
          node_js_version: ${node_js_version}
          mongosh_server_test_version: ${mongosh_server_test_version}
          mongosh_test_e2e_force_fips: ${mongosh_test_e2e_force_fips}
  - name: e2e_tests_linux_x64_rhel8
    tags: ["e2e-test", "assigned_to_jira_team_mongosh_mongosh"]
    depends_on:
      - name: compile_artifact
        variant: build_linux_x64_rhel8
    commands:
      - func: checkout
      - func: install
        vars:
          node_js_version: ${node_js_version}
      - func: download_compiled_artifact
        vars:
          executable_os_id: linux-x64-rhel8
      - func: run_e2e_tests
        vars:
          node_js_version: ${node_js_version}
          mongosh_server_test_version: ${mongosh_server_test_version}
          mongosh_test_e2e_force_fips: ${mongosh_test_e2e_force_fips}
  - name: e2e_tests_linux_x64_openssl11
    tags: ["e2e-test", "assigned_to_jira_team_mongosh_mongosh"]
    depends_on:
      - name: compile_artifact
        variant: build_linux_x64_openssl11
    commands:
      - func: checkout
      - func: install
        vars:
          node_js_version: ${node_js_version}
      - func: download_compiled_artifact
        vars:
          executable_os_id: linux-x64-openssl11
      - func: run_e2e_tests
        vars:
          node_js_version: ${node_js_version}
          mongosh_server_test_version: ${mongosh_server_test_version}
          mongosh_test_e2e_force_fips: ${mongosh_test_e2e_force_fips}
  - name: e2e_tests_linux_x64_openssl11_rhel8
    tags: ["e2e-test", "assigned_to_jira_team_mongosh_mongosh"]
    depends_on:
      - name: compile_artifact
        variant: build_linux_x64_openssl11_rhel8
    commands:
      - func: checkout
      - func: install
        vars:
          node_js_version: ${node_js_version}
      - func: download_compiled_artifact
        vars:
          executable_os_id: linux-x64-openssl11-rhel8
      - func: run_e2e_tests
        vars:
          node_js_version: ${node_js_version}
          mongosh_server_test_version: ${mongosh_server_test_version}
          mongosh_test_e2e_force_fips: ${mongosh_test_e2e_force_fips}
  - name: e2e_tests_linux_x64_openssl3
    tags: ["e2e-test", "assigned_to_jira_team_mongosh_mongosh"]
    depends_on:
      - name: compile_artifact
        variant: build_linux_x64_openssl3
    commands:
      - func: checkout
      - func: install
        vars:
          node_js_version: ${node_js_version}
      - func: download_compiled_artifact
        vars:
          executable_os_id: linux-x64-openssl3
      - func: run_e2e_tests
        vars:
          node_js_version: ${node_js_version}
          mongosh_server_test_version: ${mongosh_server_test_version}
          mongosh_test_e2e_force_fips: ${mongosh_test_e2e_force_fips}
  - name: e2e_tests_linux_x64_openssl3_rhel8
    tags: ["e2e-test", "assigned_to_jira_team_mongosh_mongosh"]
    depends_on:
      - name: compile_artifact
        variant: build_linux_x64_openssl3_rhel8
    commands:
      - func: checkout
      - func: install
        vars:
          node_js_version: ${node_js_version}
      - func: download_compiled_artifact
        vars:
          executable_os_id: linux-x64-openssl3-rhel8
      - func: run_e2e_tests
        vars:
          node_js_version: ${node_js_version}
          mongosh_server_test_version: ${mongosh_server_test_version}
          mongosh_test_e2e_force_fips: ${mongosh_test_e2e_force_fips}
  - name: e2e_tests_linux_arm64
    tags: ["e2e-test", "assigned_to_jira_team_mongosh_mongosh"]
    depends_on:
      - name: compile_artifact
        variant: build_linux_arm64
    commands:
      - func: checkout
      - func: install
        vars:
          node_js_version: ${node_js_version}
      - func: download_compiled_artifact
        vars:
          executable_os_id: linux-arm64
      - func: run_e2e_tests
        vars:
          node_js_version: ${node_js_version}
          mongosh_server_test_version: ${mongosh_server_test_version}
          mongosh_test_e2e_force_fips: ${mongosh_test_e2e_force_fips}
  - name: e2e_tests_linux_arm64_openssl11
    tags: ["e2e-test", "assigned_to_jira_team_mongosh_mongosh"]
    depends_on:
      - name: compile_artifact
        variant: build_linux_arm64_openssl11
    commands:
      - func: checkout
      - func: install
        vars:
          node_js_version: ${node_js_version}
      - func: download_compiled_artifact
        vars:
          executable_os_id: linux-arm64-openssl11
      - func: run_e2e_tests
        vars:
          node_js_version: ${node_js_version}
          mongosh_server_test_version: ${mongosh_server_test_version}
          mongosh_test_e2e_force_fips: ${mongosh_test_e2e_force_fips}
  - name: e2e_tests_linux_arm64_openssl3
    tags: ["e2e-test", "assigned_to_jira_team_mongosh_mongosh"]
    depends_on:
      - name: compile_artifact
        variant: build_linux_arm64_openssl3
    commands:
      - func: checkout
      - func: install
        vars:
          node_js_version: ${node_js_version}
      - func: download_compiled_artifact
        vars:
          executable_os_id: linux-arm64-openssl3
      - func: run_e2e_tests
        vars:
          node_js_version: ${node_js_version}
          mongosh_server_test_version: ${mongosh_server_test_version}
          mongosh_test_e2e_force_fips: ${mongosh_test_e2e_force_fips}
  - name: e2e_tests_linux_ppc64le
    tags: ["e2e-test", "assigned_to_jira_team_mongosh_mongosh"]
    depends_on:
      - name: compile_artifact
        variant: build_linux_ppc64le
    commands:
      - func: checkout
      - func: install
        vars:
          node_js_version: ${node_js_version}
      - func: download_compiled_artifact
        vars:
          executable_os_id: linux-ppc64le
      - func: run_e2e_tests
        vars:
          node_js_version: ${node_js_version}
          mongosh_server_test_version: ${mongosh_server_test_version}
          mongosh_test_e2e_force_fips: ${mongosh_test_e2e_force_fips}
  - name: e2e_tests_linux_s390x
    tags: ["e2e-test", "assigned_to_jira_team_mongosh_mongosh"]
    depends_on:
      - name: compile_artifact
        variant: build_linux_s390x
    commands:
      - func: checkout
      - func: install
        vars:
          node_js_version: ${node_js_version}
      - func: download_compiled_artifact
        vars:
          executable_os_id: linux-s390x
      - func: run_e2e_tests
        vars:
          node_js_version: ${node_js_version}
          mongosh_server_test_version: ${mongosh_server_test_version}
          mongosh_test_e2e_force_fips: ${mongosh_test_e2e_force_fips}
  - name: e2e_tests_darwin
    tags: ["e2e-test", "assigned_to_jira_team_mongosh_mongosh"]
    depends_on:
      - name: compile_artifact
        variant: build_darwin
    commands:
      - func: checkout
      - func: install
        vars:
          node_js_version: ${node_js_version}
      - func: download_compiled_artifact
        vars:
          executable_os_id: darwin-x64
      - func: run_e2e_tests
        vars:
          node_js_version: ${node_js_version}
          mongosh_server_test_version: ${mongosh_server_test_version}
          mongosh_test_e2e_force_fips: ${mongosh_test_e2e_force_fips}
  - name: e2e_tests_darwin_arm64
    tags: ["e2e-test", "assigned_to_jira_team_mongosh_mongosh"]
    depends_on:
      - name: compile_artifact
        variant: build_darwin_arm64
    commands:
      - func: checkout
      - func: install
        vars:
          node_js_version: ${node_js_version}
      - func: download_compiled_artifact
        vars:
          executable_os_id: darwin-arm64
      - func: run_e2e_tests
        vars:
          node_js_version: ${node_js_version}
          mongosh_server_test_version: ${mongosh_server_test_version}
          mongosh_test_e2e_force_fips: ${mongosh_test_e2e_force_fips}
  - name: e2e_tests_win32
    tags: ["e2e-test", "assigned_to_jira_team_mongosh_mongosh"]
    depends_on:
      - name: compile_artifact
        variant: build_win32
    commands:
      - func: checkout
      - func: install
        vars:
          node_js_version: ${node_js_version}
      - func: download_compiled_artifact
        vars:
          executable_os_id: win32
      - func: run_e2e_tests
        vars:
          node_js_version: ${node_js_version}
          mongosh_server_test_version: ${mongosh_server_test_version}
          mongosh_test_e2e_force_fips: ${mongosh_test_e2e_force_fips}
  - name: perf_tests_linux_x64
    tags: ["perf-test"]
    depends_on:
      - name: compile_artifact
        variant: build_linux_x64
    commands:
      - func: checkout
      - func: install
        vars:
          node_js_version: "20.19.5"
      - func: download_compiled_artifact
        vars:
          executable_os_id: "linux-x64"
      - func: run_perf_tests

  ###
  # EXECUTABLE CONNECTIVITY TESTS
  ###
  - name: executable_connectivity_test_linux_x64_rocky8
    tags: ["connectivity-test"]
    depends_on:
      - name: compile_artifact
        variant: build_linux_x64
    commands:
      - func: checkout
      - func: install
        vars:
          node_js_version: "20.19.5"
      - func: download_compiled_artifact
        vars:
          executable_os_id: linux-x64
      - func: test_connectivity
        vars:
          node_js_version: "20.19.5"
          test_mongosh_executable: dist/mongosh
          kerberos_jumphost_dockerfile: "Dockerfile.rocky8"
          task_name: ${task_name}
  - name: executable_connectivity_test_linux_x64_ubuntu2004
    tags: ["connectivity-test"]
    depends_on:
      - name: compile_artifact
        variant: build_linux_x64
    commands:
      - func: checkout
      - func: install
        vars:
          node_js_version: "20.19.5"
      - func: download_compiled_artifact
        vars:
          executable_os_id: linux-x64
      - func: test_connectivity
        vars:
          node_js_version: "20.19.5"
          test_mongosh_executable: dist/mongosh
          kerberos_jumphost_dockerfile: "Dockerfile.ubuntu2004"
          task_name: ${task_name}
  - name: executable_connectivity_test_linux_x64_node20
    tags: ["connectivity-test"]
    depends_on:
      - name: compile_artifact
        variant: build_linux_x64
    commands:
      - func: checkout
      - func: install
        vars:
          node_js_version: "20.19.5"
      - func: download_compiled_artifact
        vars:
          executable_os_id: linux-x64
      - func: test_connectivity
        vars:
          node_js_version: "20.19.5"
          test_mongosh_executable: dist/mongosh
          kerberos_jumphost_dockerfile: "Dockerfile.node20"
          task_name: ${task_name}
  - name: executable_connectivity_test_linux_x64_rocky9
    tags: ["connectivity-test"]
    depends_on:
      - name: compile_artifact
        variant: build_linux_x64
    commands:
      - func: checkout
      - func: install
        vars:
          node_js_version: "20.19.5"
      - func: download_compiled_artifact
        vars:
          executable_os_id: linux-x64
      - func: test_connectivity
        vars:
          node_js_version: "20.19.5"
          test_mongosh_executable: dist/mongosh
          kerberos_jumphost_dockerfile: "Dockerfile.rocky9"
          task_name: ${task_name}
  - name: executable_connectivity_test_linux_x64_ubuntu2204
    tags: ["connectivity-test"]
    depends_on:
      - name: compile_artifact
        variant: build_linux_x64
    commands:
      - func: checkout
      - func: install
        vars:
          node_js_version: "20.19.5"
      - func: download_compiled_artifact
        vars:
          executable_os_id: linux-x64
      - func: test_connectivity
        vars:
          node_js_version: "20.19.5"
          test_mongosh_executable: dist/mongosh
          kerberos_jumphost_dockerfile: "Dockerfile.ubuntu2204"
          task_name: ${task_name}
  - name: executable_connectivity_test_linux_x64_openssl11_rocky8
    tags: ["connectivity-test"]
    depends_on:
      - name: compile_artifact
        variant: build_linux_x64_openssl11
    commands:
      - func: checkout
      - func: install
        vars:
          node_js_version: "20.19.5"
      - func: download_compiled_artifact
        vars:
          executable_os_id: linux-x64-openssl11
      - func: test_connectivity
        vars:
          node_js_version: "20.19.5"
          test_mongosh_executable: dist/mongosh
          kerberos_jumphost_dockerfile: "Dockerfile.rocky8"
          task_name: ${task_name}
  - name: executable_connectivity_test_linux_x64_openssl11_ubuntu2004
    tags: ["connectivity-test"]
    depends_on:
      - name: compile_artifact
        variant: build_linux_x64_openssl11
    commands:
      - func: checkout
      - func: install
        vars:
          node_js_version: "20.19.5"
      - func: download_compiled_artifact
        vars:
          executable_os_id: linux-x64-openssl11
      - func: test_connectivity
        vars:
          node_js_version: "20.19.5"
          test_mongosh_executable: dist/mongosh
          kerberos_jumphost_dockerfile: "Dockerfile.ubuntu2004"
          task_name: ${task_name}
  - name: executable_connectivity_test_linux_x64_openssl3_node20
    tags: ["connectivity-test"]
    depends_on:
      - name: compile_artifact
        variant: build_linux_x64_openssl3
    commands:
      - func: checkout
      - func: install
        vars:
          node_js_version: "20.19.5"
      - func: download_compiled_artifact
        vars:
          executable_os_id: linux-x64-openssl3
      - func: test_connectivity
        vars:
          node_js_version: "20.19.5"
          test_mongosh_executable: dist/mongosh
          kerberos_jumphost_dockerfile: "Dockerfile.node20"
          task_name: ${task_name}
  - name: executable_connectivity_test_linux_x64_openssl3_rocky9
    tags: ["connectivity-test"]
    depends_on:
      - name: compile_artifact
        variant: build_linux_x64_openssl3
    commands:
      - func: checkout
      - func: install
        vars:
          node_js_version: "20.19.5"
      - func: download_compiled_artifact
        vars:
          executable_os_id: linux-x64-openssl3
      - func: test_connectivity
        vars:
          node_js_version: "20.19.5"
          test_mongosh_executable: dist/mongosh
          kerberos_jumphost_dockerfile: "Dockerfile.rocky9"
          task_name: ${task_name}
  - name: executable_connectivity_test_linux_x64_openssl3_ubuntu2204
    tags: ["connectivity-test"]
    depends_on:
      - name: compile_artifact
        variant: build_linux_x64_openssl3
    commands:
      - func: checkout
      - func: install
        vars:
          node_js_version: "20.19.5"
      - func: download_compiled_artifact
        vars:
          executable_os_id: linux-x64-openssl3
      - func: test_connectivity
        vars:
          node_js_version: "20.19.5"
          test_mongosh_executable: dist/mongosh
          kerberos_jumphost_dockerfile: "Dockerfile.ubuntu2204"
          task_name: ${task_name}
  - name: executable_connectivity_test_linux_arm64_rocky8
    tags: ["connectivity-test"]
    depends_on:
      - name: compile_artifact
        variant: build_linux_arm64
    commands:
      - func: checkout
      - func: install
        vars:
          node_js_version: "20.19.5"
      - func: download_compiled_artifact
        vars:
          executable_os_id: linux-arm64
      - func: test_connectivity
        vars:
          node_js_version: "20.19.5"
          test_mongosh_executable: dist/mongosh
          kerberos_jumphost_dockerfile: "Dockerfile.rocky8"
          task_name: ${task_name}
  - name: executable_connectivity_test_linux_arm64_ubuntu2004
    tags: ["connectivity-test"]
    depends_on:
      - name: compile_artifact
        variant: build_linux_arm64
    commands:
      - func: checkout
      - func: install
        vars:
          node_js_version: "20.19.5"
      - func: download_compiled_artifact
        vars:
          executable_os_id: linux-arm64
      - func: test_connectivity
        vars:
          node_js_version: "20.19.5"
          test_mongosh_executable: dist/mongosh
          kerberos_jumphost_dockerfile: "Dockerfile.ubuntu2004"
          task_name: ${task_name}
  - name: executable_connectivity_test_linux_arm64_node20
    tags: ["connectivity-test"]
    depends_on:
      - name: compile_artifact
        variant: build_linux_arm64
    commands:
      - func: checkout
      - func: install
        vars:
          node_js_version: "20.19.5"
      - func: download_compiled_artifact
        vars:
          executable_os_id: linux-arm64
      - func: test_connectivity
        vars:
          node_js_version: "20.19.5"
          test_mongosh_executable: dist/mongosh
          kerberos_jumphost_dockerfile: "Dockerfile.node20"
          task_name: ${task_name}
  - name: executable_connectivity_test_linux_arm64_rocky9
    tags: ["connectivity-test"]
    depends_on:
      - name: compile_artifact
        variant: build_linux_arm64
    commands:
      - func: checkout
      - func: install
        vars:
          node_js_version: "20.19.5"
      - func: download_compiled_artifact
        vars:
          executable_os_id: linux-arm64
      - func: test_connectivity
        vars:
          node_js_version: "20.19.5"
          test_mongosh_executable: dist/mongosh
          kerberos_jumphost_dockerfile: "Dockerfile.rocky9"
          task_name: ${task_name}
  - name: executable_connectivity_test_linux_arm64_ubuntu2204
    tags: ["connectivity-test"]
    depends_on:
      - name: compile_artifact
        variant: build_linux_arm64
    commands:
      - func: checkout
      - func: install
        vars:
          node_js_version: "20.19.5"
      - func: download_compiled_artifact
        vars:
          executable_os_id: linux-arm64
      - func: test_connectivity
        vars:
          node_js_version: "20.19.5"
          test_mongosh_executable: dist/mongosh
          kerberos_jumphost_dockerfile: "Dockerfile.ubuntu2204"
          task_name: ${task_name}
  - name: executable_connectivity_test_linux_arm64_openssl11_rocky8
    tags: ["connectivity-test"]
    depends_on:
      - name: compile_artifact
        variant: build_linux_arm64_openssl11
    commands:
      - func: checkout
      - func: install
        vars:
          node_js_version: "20.19.5"
      - func: download_compiled_artifact
        vars:
          executable_os_id: linux-arm64-openssl11
      - func: test_connectivity
        vars:
          node_js_version: "20.19.5"
          test_mongosh_executable: dist/mongosh
          kerberos_jumphost_dockerfile: "Dockerfile.rocky8"
          task_name: ${task_name}
  - name: executable_connectivity_test_linux_arm64_openssl11_ubuntu2004
    tags: ["connectivity-test"]
    depends_on:
      - name: compile_artifact
        variant: build_linux_arm64_openssl11
    commands:
      - func: checkout
      - func: install
        vars:
          node_js_version: "20.19.5"
      - func: download_compiled_artifact
        vars:
          executable_os_id: linux-arm64-openssl11
      - func: test_connectivity
        vars:
          node_js_version: "20.19.5"
          test_mongosh_executable: dist/mongosh
          kerberos_jumphost_dockerfile: "Dockerfile.ubuntu2004"
          task_name: ${task_name}
  - name: executable_connectivity_test_linux_arm64_openssl3_node20
    tags: ["connectivity-test"]
    depends_on:
      - name: compile_artifact
        variant: build_linux_arm64_openssl3
    commands:
      - func: checkout
      - func: install
        vars:
          node_js_version: "20.19.5"
      - func: download_compiled_artifact
        vars:
          executable_os_id: linux-arm64-openssl3
      - func: test_connectivity
        vars:
          node_js_version: "20.19.5"
          test_mongosh_executable: dist/mongosh
          kerberos_jumphost_dockerfile: "Dockerfile.node20"
          task_name: ${task_name}
  - name: executable_connectivity_test_linux_arm64_openssl3_rocky9
    tags: ["connectivity-test"]
    depends_on:
      - name: compile_artifact
        variant: build_linux_arm64_openssl3
    commands:
      - func: checkout
      - func: install
        vars:
          node_js_version: "20.19.5"
      - func: download_compiled_artifact
        vars:
          executable_os_id: linux-arm64-openssl3
      - func: test_connectivity
        vars:
          node_js_version: "20.19.5"
          test_mongosh_executable: dist/mongosh
          kerberos_jumphost_dockerfile: "Dockerfile.rocky9"
          task_name: ${task_name}
  - name: executable_connectivity_test_linux_arm64_openssl3_ubuntu2204
    tags: ["connectivity-test"]
    depends_on:
      - name: compile_artifact
        variant: build_linux_arm64_openssl3
    commands:
      - func: checkout
      - func: install
        vars:
          node_js_version: "20.19.5"
      - func: download_compiled_artifact
        vars:
          executable_os_id: linux-arm64-openssl3
      - func: test_connectivity
        vars:
          node_js_version: "20.19.5"
          test_mongosh_executable: dist/mongosh
          kerberos_jumphost_dockerfile: "Dockerfile.ubuntu2204"
          task_name: ${task_name}

  ###
  # PACKAGING
  ###
  - name: add_crypt_shared_and_sbom_darwin_x64
    tags: ["add-sbom-task"]
    depends_on:
      - name: compile_artifact
        variant: build_darwin
    commands:
      - func: checkout
      - func: install
        vars:
          node_js_version: "20.19.5"
      - func: download_compiled_artifact
        vars:
          executable_os_id: darwin-x64
      - func: add_crypt_shared_and_sbom
        vars:
          package_variant: darwin-x64
          executable_os_id: darwin-x64
      - func: upload_sbom
        vars:
          executable_os_id: darwin-x64
          extra_upload_tag: -darwin-x64-sbom
      - func: upload_compiled_artifact
        vars:
          executable_os_id: darwin-x64
          extra_upload_tag: -darwin-x64-complete
  - name: package_artifact_darwin_x64
    depends_on:
      - name: add_crypt_shared_and_sbom_darwin_x64
        variant: linux_package
    commands:
      - func: checkout
      - func: install
        vars:
          node_js_version: "20.19.5"
      - func: download_compiled_artifact
        vars:
          executable_os_id: darwin-x64
          extra_upload_tag: -darwin-x64-complete
      - func: package_artifact
        vars:
          node_js_version: "20.19.5"
          package_variant: darwin-x64
          executable_os_id: darwin-x64
      - func: put_artifact_url
        vars:
          package_variant: darwin-x64
          signature_tag: unsigned
  - name: sign_artifact_darwin_x64
    depends_on:
      - name: package_artifact_darwin_x64
        variant: "*"
    commands:
      - func: checkout
      - func: install
        vars:
          node_js_version: "20.19.5"
      - func: get_artifact_url
        vars:
          package_variant: darwin-x64
          signature_tag: unsigned
      - func: sign_artifact
        vars:
          node_js_version: "20.19.5"
          package_variant: darwin-x64
      - func: papertrail_trace
        vars:
          product: "mongosh-dev"
      - func: put_artifact_url
        vars:
          package_variant: darwin-x64
          signature_tag: signed
  - name: verify_artifact_darwin_x64
    tags: ["smoke-test"]
    depends_on:
      - name: sign_artifact_darwin_x64
        variant: "*"
    commands:
      - func: checkout
      - func: get_artifact_url
        vars:
          package_variant: darwin-x64
          signature_tag: signed
      - func: verify_artifact
  - name: add_crypt_shared_and_sbom_darwin_arm64
    tags: ["add-sbom-task"]
    depends_on:
      - name: compile_artifact
        variant: build_darwin_arm64
    commands:
      - func: checkout
      - func: install
        vars:
          node_js_version: "20.19.5"
      - func: download_compiled_artifact
        vars:
          executable_os_id: darwin-arm64
      - func: add_crypt_shared_and_sbom
        vars:
          package_variant: darwin-arm64
          executable_os_id: darwin-arm64
      - func: upload_sbom
        vars:
          executable_os_id: darwin-arm64
          extra_upload_tag: -darwin-arm64-sbom
      - func: upload_compiled_artifact
        vars:
          executable_os_id: darwin-arm64
          extra_upload_tag: -darwin-arm64-complete
  - name: package_artifact_darwin_arm64
    depends_on:
      - name: add_crypt_shared_and_sbom_darwin_arm64
        variant: linux_package
    commands:
      - func: checkout
      - func: install
        vars:
          node_js_version: "20.19.5"
      - func: download_compiled_artifact
        vars:
          executable_os_id: darwin-arm64
          extra_upload_tag: -darwin-arm64-complete
      - func: package_artifact
        vars:
          node_js_version: "20.19.5"
          package_variant: darwin-arm64
          executable_os_id: darwin-arm64
      - func: put_artifact_url
        vars:
          package_variant: darwin-arm64
          signature_tag: unsigned
  - name: sign_artifact_darwin_arm64
    depends_on:
      - name: package_artifact_darwin_arm64
        variant: "*"
    commands:
      - func: checkout
      - func: install
        vars:
          node_js_version: "20.19.5"
      - func: get_artifact_url
        vars:
          package_variant: darwin-arm64
          signature_tag: unsigned
      - func: sign_artifact
        vars:
          node_js_version: "20.19.5"
          package_variant: darwin-arm64
      - func: papertrail_trace
        vars:
          product: "mongosh-dev"
      - func: put_artifact_url
        vars:
          package_variant: darwin-arm64
          signature_tag: signed
  - name: verify_artifact_darwin_arm64
    tags: ["smoke-test"]
    depends_on:
      - name: sign_artifact_darwin_arm64
        variant: "*"
    commands:
      - func: checkout
      - func: get_artifact_url
        vars:
          package_variant: darwin-arm64
          signature_tag: signed
      - func: verify_artifact
  - name: add_crypt_shared_and_sbom_linux_x64
    tags: ["add-sbom-task"]
    depends_on:
      - name: compile_artifact
        variant: build_linux_x64
    commands:
      - func: checkout
      - func: install
        vars:
          node_js_version: "20.19.5"
      - func: download_compiled_artifact
        vars:
          executable_os_id: linux-x64
      - func: add_crypt_shared_and_sbom
        vars:
          package_variant: linux-x64
          executable_os_id: linux-x64
      - func: upload_sbom
        vars:
          executable_os_id: linux-x64
          extra_upload_tag: -linux-x64-sbom
      - func: upload_compiled_artifact
        vars:
          executable_os_id: linux-x64
          extra_upload_tag: -linux-x64-complete
  - name: package_artifact_linux_x64
    depends_on:
      - name: add_crypt_shared_and_sbom_linux_x64
        variant: linux_package
    commands:
      - func: checkout
      - func: install
        vars:
          node_js_version: "20.19.5"
      - func: download_compiled_artifact
        vars:
          executable_os_id: linux-x64
          extra_upload_tag: -linux-x64-complete
      - func: package_artifact
        vars:
          node_js_version: "20.19.5"
          package_variant: linux-x64
          executable_os_id: linux-x64
      - func: put_artifact_url
        vars:
          package_variant: linux-x64
          signature_tag: unsigned
  - name: sign_artifact_linux_x64
    depends_on:
      - name: package_artifact_linux_x64
        variant: "*"
    commands:
      - func: checkout
      - func: install
        vars:
          node_js_version: "20.19.5"
      - func: get_artifact_url
        vars:
          package_variant: linux-x64
          signature_tag: unsigned
      - func: sign_artifact
        vars:
          node_js_version: "20.19.5"
          package_variant: linux-x64
      - func: papertrail_trace
        vars:
          product: "mongosh-dev"
      - func: put_artifact_url
        vars:
          package_variant: linux-x64
          signature_tag: signed
  - name: verify_artifact_linux_x64
    tags: ["smoke-test"]
    depends_on:
      - name: sign_artifact_linux_x64
        variant: "*"
    commands:
      - func: checkout
      - func: get_artifact_url
        vars:
          package_variant: linux-x64
          signature_tag: signed
      - func: verify_artifact
  - name: add_crypt_shared_and_sbom_deb_x64
    tags: ["add-sbom-task"]
    depends_on:
      - name: compile_artifact
        variant: build_linux_x64
    commands:
      - func: checkout
      - func: install
        vars:
          node_js_version: "20.19.5"
      - func: download_compiled_artifact
        vars:
          executable_os_id: linux-x64
      - func: add_crypt_shared_and_sbom
        vars:
          package_variant: deb-x64
          executable_os_id: linux-x64
      - func: upload_sbom
        vars:
          executable_os_id: linux-x64
          extra_upload_tag: -deb-x64-sbom
      - func: upload_compiled_artifact
        vars:
          executable_os_id: linux-x64
          extra_upload_tag: -deb-x64-complete
  - name: package_artifact_deb_x64
    depends_on:
      - name: add_crypt_shared_and_sbom_deb_x64
        variant: linux_package
    commands:
      - func: checkout
      - func: install
        vars:
          node_js_version: "20.19.5"
      - func: download_compiled_artifact
        vars:
          executable_os_id: linux-x64
          extra_upload_tag: -deb-x64-complete
      - func: package_artifact
        vars:
          node_js_version: "20.19.5"
          package_variant: deb-x64
          executable_os_id: linux-x64
      - func: put_artifact_url
        vars:
          package_variant: deb-x64
          signature_tag: unsigned
  - name: sign_artifact_deb_x64
    depends_on:
      - name: package_artifact_deb_x64
        variant: "*"
    commands:
      - func: checkout
      - func: install
        vars:
          node_js_version: "20.19.5"
      - func: get_artifact_url
        vars:
          package_variant: deb-x64
          signature_tag: unsigned
      - func: sign_artifact
        vars:
          node_js_version: "20.19.5"
          package_variant: deb-x64
      - func: papertrail_trace
        vars:
          product: "mongosh-dev"
      - func: put_artifact_url
        vars:
          package_variant: deb-x64
          signature_tag: signed
  - name: verify_artifact_deb_x64
    tags: ["smoke-test"]
    depends_on:
      - name: sign_artifact_deb_x64
        variant: "*"
    commands:
      - func: checkout
      - func: get_artifact_url
        vars:
          package_variant: deb-x64
          signature_tag: signed
      - func: verify_artifact
  - name: add_crypt_shared_and_sbom_rpm_x64
    tags: ["add-sbom-task"]
    depends_on:
      - name: compile_artifact
        variant: build_linux_x64
    commands:
      - func: checkout
      - func: install
        vars:
          node_js_version: "20.19.5"
      - func: download_compiled_artifact
        vars:
          executable_os_id: linux-x64
      - func: add_crypt_shared_and_sbom
        vars:
          package_variant: rpm-x64
          executable_os_id: linux-x64
      - func: upload_sbom
        vars:
          executable_os_id: linux-x64
          extra_upload_tag: -rpm-x64-sbom
      - func: upload_compiled_artifact
        vars:
          executable_os_id: linux-x64
          extra_upload_tag: -rpm-x64-complete
  - name: package_artifact_rpm_x64
    depends_on:
      - name: add_crypt_shared_and_sbom_rpm_x64
        variant: linux_package
    commands:
      - func: checkout
      - func: install
        vars:
          node_js_version: "20.19.5"
      - func: download_compiled_artifact
        vars:
          executable_os_id: linux-x64
          extra_upload_tag: -rpm-x64-complete
      - func: package_artifact
        vars:
          node_js_version: "20.19.5"
          package_variant: rpm-x64
          executable_os_id: linux-x64
      - func: put_artifact_url
        vars:
          package_variant: rpm-x64
          signature_tag: unsigned
  - name: sign_artifact_rpm_x64
    depends_on:
      - name: package_artifact_rpm_x64
        variant: "*"
    commands:
      - func: checkout
      - func: install
        vars:
          node_js_version: "20.19.5"
      - func: get_artifact_url
        vars:
          package_variant: rpm-x64
          signature_tag: unsigned
      - func: sign_artifact
        vars:
          node_js_version: "20.19.5"
          package_variant: rpm-x64
      - func: papertrail_trace
        vars:
          product: "mongosh-dev"
      - func: put_artifact_url
        vars:
          package_variant: rpm-x64
          signature_tag: signed
  - name: verify_artifact_rpm_x64
    tags: ["smoke-test"]
    depends_on:
      - name: sign_artifact_rpm_x64
        variant: "*"
    commands:
      - func: checkout
      - func: get_artifact_url
        vars:
          package_variant: rpm-x64
          signature_tag: signed
      - func: verify_artifact
  - name: add_crypt_shared_and_sbom_linux_x64_openssl11
    tags: ["add-sbom-task"]
    depends_on:
      - name: compile_artifact
        variant: build_linux_x64_openssl11
    commands:
      - func: checkout
      - func: install
        vars:
          node_js_version: "20.19.5"
      - func: download_compiled_artifact
        vars:
          executable_os_id: linux-x64-openssl11
      - func: add_crypt_shared_and_sbom
        vars:
          package_variant: linux-x64-openssl11
          executable_os_id: linux-x64-openssl11
      - func: upload_sbom
        vars:
          executable_os_id: linux-x64-openssl11
          extra_upload_tag: -linux-x64-openssl11-sbom
      - func: upload_compiled_artifact
        vars:
          executable_os_id: linux-x64-openssl11
          extra_upload_tag: -linux-x64-openssl11-complete
  - name: package_artifact_linux_x64_openssl11
    depends_on:
      - name: add_crypt_shared_and_sbom_linux_x64_openssl11
        variant: linux_package
    commands:
      - func: checkout
      - func: install
        vars:
          node_js_version: "20.19.5"
      - func: download_compiled_artifact
        vars:
          executable_os_id: linux-x64-openssl11
          extra_upload_tag: -linux-x64-openssl11-complete
      - func: package_artifact
        vars:
          node_js_version: "20.19.5"
          package_variant: linux-x64-openssl11
          executable_os_id: linux-x64-openssl11
      - func: put_artifact_url
        vars:
          package_variant: linux-x64-openssl11
          signature_tag: unsigned
  - name: sign_artifact_linux_x64_openssl11
    depends_on:
      - name: package_artifact_linux_x64_openssl11
        variant: "*"
    commands:
      - func: checkout
      - func: install
        vars:
          node_js_version: "20.19.5"
      - func: get_artifact_url
        vars:
          package_variant: linux-x64-openssl11
          signature_tag: unsigned
      - func: sign_artifact
        vars:
          node_js_version: "20.19.5"
          package_variant: linux-x64-openssl11
      - func: papertrail_trace
        vars:
          product: "mongosh-dev"
      - func: put_artifact_url
        vars:
          package_variant: linux-x64-openssl11
          signature_tag: signed
  - name: verify_artifact_linux_x64_openssl11
    tags: ["smoke-test"]
    depends_on:
      - name: sign_artifact_linux_x64_openssl11
        variant: "*"
    commands:
      - func: checkout
      - func: get_artifact_url
        vars:
          package_variant: linux-x64-openssl11
          signature_tag: signed
      - func: verify_artifact
  - name: add_crypt_shared_and_sbom_deb_x64_openssl11
    tags: ["add-sbom-task"]
    depends_on:
      - name: compile_artifact
        variant: build_linux_x64_openssl11
    commands:
      - func: checkout
      - func: install
        vars:
          node_js_version: "20.19.5"
      - func: download_compiled_artifact
        vars:
          executable_os_id: linux-x64-openssl11
      - func: add_crypt_shared_and_sbom
        vars:
          package_variant: deb-x64-openssl11
          executable_os_id: linux-x64-openssl11
      - func: upload_sbom
        vars:
          executable_os_id: linux-x64-openssl11
          extra_upload_tag: -deb-x64-openssl11-sbom
      - func: upload_compiled_artifact
        vars:
          executable_os_id: linux-x64-openssl11
          extra_upload_tag: -deb-x64-openssl11-complete
  - name: package_artifact_deb_x64_openssl11
    depends_on:
      - name: add_crypt_shared_and_sbom_deb_x64_openssl11
        variant: linux_package
    commands:
      - func: checkout
      - func: install
        vars:
          node_js_version: "20.19.5"
      - func: download_compiled_artifact
        vars:
          executable_os_id: linux-x64-openssl11
          extra_upload_tag: -deb-x64-openssl11-complete
      - func: package_artifact
        vars:
          node_js_version: "20.19.5"
          package_variant: deb-x64-openssl11
          executable_os_id: linux-x64-openssl11
      - func: put_artifact_url
        vars:
          package_variant: deb-x64-openssl11
          signature_tag: unsigned
  - name: sign_artifact_deb_x64_openssl11
    depends_on:
      - name: package_artifact_deb_x64_openssl11
        variant: "*"
    commands:
      - func: checkout
      - func: install
        vars:
          node_js_version: "20.19.5"
      - func: get_artifact_url
        vars:
          package_variant: deb-x64-openssl11
          signature_tag: unsigned
      - func: sign_artifact
        vars:
          node_js_version: "20.19.5"
          package_variant: deb-x64-openssl11
      - func: papertrail_trace
        vars:
          product: "mongosh-dev"
      - func: put_artifact_url
        vars:
          package_variant: deb-x64-openssl11
          signature_tag: signed
  - name: verify_artifact_deb_x64_openssl11
    tags: ["smoke-test"]
    depends_on:
      - name: sign_artifact_deb_x64_openssl11
        variant: "*"
    commands:
      - func: checkout
      - func: get_artifact_url
        vars:
          package_variant: deb-x64-openssl11
          signature_tag: signed
      - func: verify_artifact
  - name: add_crypt_shared_and_sbom_rpm_x64_openssl11
    tags: ["add-sbom-task"]
    depends_on:
      - name: compile_artifact
        variant: build_linux_x64_openssl11
    commands:
      - func: checkout
      - func: install
        vars:
          node_js_version: "20.19.5"
      - func: download_compiled_artifact
        vars:
          executable_os_id: linux-x64-openssl11
      - func: add_crypt_shared_and_sbom
        vars:
          package_variant: rpm-x64-openssl11
          executable_os_id: linux-x64-openssl11
      - func: upload_sbom
        vars:
          executable_os_id: linux-x64-openssl11
          extra_upload_tag: -rpm-x64-openssl11-sbom
      - func: upload_compiled_artifact
        vars:
          executable_os_id: linux-x64-openssl11
          extra_upload_tag: -rpm-x64-openssl11-complete
  - name: package_artifact_rpm_x64_openssl11
    depends_on:
      - name: add_crypt_shared_and_sbom_rpm_x64_openssl11
        variant: linux_package
    commands:
      - func: checkout
      - func: install
        vars:
          node_js_version: "20.19.5"
      - func: download_compiled_artifact
        vars:
          executable_os_id: linux-x64-openssl11
          extra_upload_tag: -rpm-x64-openssl11-complete
      - func: package_artifact
        vars:
          node_js_version: "20.19.5"
          package_variant: rpm-x64-openssl11
          executable_os_id: linux-x64-openssl11
      - func: put_artifact_url
        vars:
          package_variant: rpm-x64-openssl11
          signature_tag: unsigned
  - name: sign_artifact_rpm_x64_openssl11
    depends_on:
      - name: package_artifact_rpm_x64_openssl11
        variant: "*"
    commands:
      - func: checkout
      - func: install
        vars:
          node_js_version: "20.19.5"
      - func: get_artifact_url
        vars:
          package_variant: rpm-x64-openssl11
          signature_tag: unsigned
      - func: sign_artifact
        vars:
          node_js_version: "20.19.5"
          package_variant: rpm-x64-openssl11
      - func: papertrail_trace
        vars:
          product: "mongosh-dev"
      - func: put_artifact_url
        vars:
          package_variant: rpm-x64-openssl11
          signature_tag: signed
  - name: verify_artifact_rpm_x64_openssl11
    tags: ["smoke-test"]
    depends_on:
      - name: sign_artifact_rpm_x64_openssl11
        variant: "*"
    commands:
      - func: checkout
      - func: get_artifact_url
        vars:
          package_variant: rpm-x64-openssl11
          signature_tag: signed
      - func: verify_artifact
  - name: add_crypt_shared_and_sbom_linux_x64_openssl3
    tags: ["add-sbom-task"]
    depends_on:
      - name: compile_artifact
        variant: build_linux_x64_openssl3
    commands:
      - func: checkout
      - func: install
        vars:
          node_js_version: "20.19.5"
      - func: download_compiled_artifact
        vars:
          executable_os_id: linux-x64-openssl3
      - func: add_crypt_shared_and_sbom
        vars:
          package_variant: linux-x64-openssl3
          executable_os_id: linux-x64-openssl3
      - func: upload_sbom
        vars:
          executable_os_id: linux-x64-openssl3
          extra_upload_tag: -linux-x64-openssl3-sbom
      - func: upload_compiled_artifact
        vars:
          executable_os_id: linux-x64-openssl3
          extra_upload_tag: -linux-x64-openssl3-complete
  - name: package_artifact_linux_x64_openssl3
    depends_on:
      - name: add_crypt_shared_and_sbom_linux_x64_openssl3
        variant: linux_package
    commands:
      - func: checkout
      - func: install
        vars:
          node_js_version: "20.19.5"
      - func: download_compiled_artifact
        vars:
          executable_os_id: linux-x64-openssl3
          extra_upload_tag: -linux-x64-openssl3-complete
      - func: package_artifact
        vars:
          node_js_version: "20.19.5"
          package_variant: linux-x64-openssl3
          executable_os_id: linux-x64-openssl3
      - func: put_artifact_url
        vars:
          package_variant: linux-x64-openssl3
          signature_tag: unsigned
  - name: sign_artifact_linux_x64_openssl3
    depends_on:
      - name: package_artifact_linux_x64_openssl3
        variant: "*"
    commands:
      - func: checkout
      - func: install
        vars:
          node_js_version: "20.19.5"
      - func: get_artifact_url
        vars:
          package_variant: linux-x64-openssl3
          signature_tag: unsigned
      - func: sign_artifact
        vars:
          node_js_version: "20.19.5"
          package_variant: linux-x64-openssl3
      - func: papertrail_trace
        vars:
          product: "mongosh-dev"
      - func: put_artifact_url
        vars:
          package_variant: linux-x64-openssl3
          signature_tag: signed
  - name: verify_artifact_linux_x64_openssl3
    tags: ["smoke-test"]
    depends_on:
      - name: sign_artifact_linux_x64_openssl3
        variant: "*"
    commands:
      - func: checkout
      - func: get_artifact_url
        vars:
          package_variant: linux-x64-openssl3
          signature_tag: signed
      - func: verify_artifact
  - name: add_crypt_shared_and_sbom_deb_x64_openssl3
    tags: ["add-sbom-task"]
    depends_on:
      - name: compile_artifact
        variant: build_linux_x64_openssl3
    commands:
      - func: checkout
      - func: install
        vars:
          node_js_version: "20.19.5"
      - func: download_compiled_artifact
        vars:
          executable_os_id: linux-x64-openssl3
      - func: add_crypt_shared_and_sbom
        vars:
          package_variant: deb-x64-openssl3
          executable_os_id: linux-x64-openssl3
      - func: upload_sbom
        vars:
          executable_os_id: linux-x64-openssl3
          extra_upload_tag: -deb-x64-openssl3-sbom
      - func: upload_compiled_artifact
        vars:
          executable_os_id: linux-x64-openssl3
          extra_upload_tag: -deb-x64-openssl3-complete
  - name: package_artifact_deb_x64_openssl3
    depends_on:
      - name: add_crypt_shared_and_sbom_deb_x64_openssl3
        variant: linux_package
    commands:
      - func: checkout
      - func: install
        vars:
          node_js_version: "20.19.5"
      - func: download_compiled_artifact
        vars:
          executable_os_id: linux-x64-openssl3
          extra_upload_tag: -deb-x64-openssl3-complete
      - func: package_artifact
        vars:
          node_js_version: "20.19.5"
          package_variant: deb-x64-openssl3
          executable_os_id: linux-x64-openssl3
      - func: put_artifact_url
        vars:
          package_variant: deb-x64-openssl3
          signature_tag: unsigned
  - name: sign_artifact_deb_x64_openssl3
    depends_on:
      - name: package_artifact_deb_x64_openssl3
        variant: "*"
    commands:
      - func: checkout
      - func: install
        vars:
          node_js_version: "20.19.5"
      - func: get_artifact_url
        vars:
          package_variant: deb-x64-openssl3
          signature_tag: unsigned
      - func: sign_artifact
        vars:
          node_js_version: "20.19.5"
          package_variant: deb-x64-openssl3
      - func: papertrail_trace
        vars:
          product: "mongosh-dev"
      - func: put_artifact_url
        vars:
          package_variant: deb-x64-openssl3
          signature_tag: signed
  - name: verify_artifact_deb_x64_openssl3
    tags: ["smoke-test"]
    depends_on:
      - name: sign_artifact_deb_x64_openssl3
        variant: "*"
    commands:
      - func: checkout
      - func: get_artifact_url
        vars:
          package_variant: deb-x64-openssl3
          signature_tag: signed
      - func: verify_artifact
  - name: add_crypt_shared_and_sbom_rpm_x64_openssl3
    tags: ["add-sbom-task"]
    depends_on:
      - name: compile_artifact
        variant: build_linux_x64_openssl3
    commands:
      - func: checkout
      - func: install
        vars:
          node_js_version: "20.19.5"
      - func: download_compiled_artifact
        vars:
          executable_os_id: linux-x64-openssl3
      - func: add_crypt_shared_and_sbom
        vars:
          package_variant: rpm-x64-openssl3
          executable_os_id: linux-x64-openssl3
      - func: upload_sbom
        vars:
          executable_os_id: linux-x64-openssl3
          extra_upload_tag: -rpm-x64-openssl3-sbom
      - func: upload_compiled_artifact
        vars:
          executable_os_id: linux-x64-openssl3
          extra_upload_tag: -rpm-x64-openssl3-complete
  - name: package_artifact_rpm_x64_openssl3
    depends_on:
      - name: add_crypt_shared_and_sbom_rpm_x64_openssl3
        variant: linux_package
    commands:
      - func: checkout
      - func: install
        vars:
          node_js_version: "20.19.5"
      - func: download_compiled_artifact
        vars:
          executable_os_id: linux-x64-openssl3
          extra_upload_tag: -rpm-x64-openssl3-complete
      - func: package_artifact
        vars:
          node_js_version: "20.19.5"
          package_variant: rpm-x64-openssl3
          executable_os_id: linux-x64-openssl3
      - func: put_artifact_url
        vars:
          package_variant: rpm-x64-openssl3
          signature_tag: unsigned
  - name: sign_artifact_rpm_x64_openssl3
    depends_on:
      - name: package_artifact_rpm_x64_openssl3
        variant: "*"
    commands:
      - func: checkout
      - func: install
        vars:
          node_js_version: "20.19.5"
      - func: get_artifact_url
        vars:
          package_variant: rpm-x64-openssl3
          signature_tag: unsigned
      - func: sign_artifact
        vars:
          node_js_version: "20.19.5"
          package_variant: rpm-x64-openssl3
      - func: papertrail_trace
        vars:
          product: "mongosh-dev"
      - func: put_artifact_url
        vars:
          package_variant: rpm-x64-openssl3
          signature_tag: signed
  - name: verify_artifact_rpm_x64_openssl3
    tags: ["smoke-test"]
    depends_on:
      - name: sign_artifact_rpm_x64_openssl3
        variant: "*"
    commands:
      - func: checkout
      - func: get_artifact_url
        vars:
          package_variant: rpm-x64-openssl3
          signature_tag: signed
      - func: verify_artifact
  - name: add_crypt_shared_and_sbom_linux_arm64
    tags: ["add-sbom-task"]
    depends_on:
      - name: compile_artifact
        variant: build_linux_arm64
    commands:
      - func: checkout
      - func: install
        vars:
          node_js_version: "20.19.5"
      - func: download_compiled_artifact
        vars:
          executable_os_id: linux-arm64
      - func: add_crypt_shared_and_sbom
        vars:
          package_variant: linux-arm64
          executable_os_id: linux-arm64
      - func: upload_sbom
        vars:
          executable_os_id: linux-arm64
          extra_upload_tag: -linux-arm64-sbom
      - func: upload_compiled_artifact
        vars:
          executable_os_id: linux-arm64
          extra_upload_tag: -linux-arm64-complete
  - name: package_artifact_linux_arm64
    depends_on:
      - name: add_crypt_shared_and_sbom_linux_arm64
        variant: linux_package
    commands:
      - func: checkout
      - func: install
        vars:
          node_js_version: "20.19.5"
      - func: download_compiled_artifact
        vars:
          executable_os_id: linux-arm64
          extra_upload_tag: -linux-arm64-complete
      - func: package_artifact
        vars:
          node_js_version: "20.19.5"
          package_variant: linux-arm64
          executable_os_id: linux-arm64
      - func: put_artifact_url
        vars:
          package_variant: linux-arm64
          signature_tag: unsigned
  - name: sign_artifact_linux_arm64
    depends_on:
      - name: package_artifact_linux_arm64
        variant: "*"
    commands:
      - func: checkout
      - func: install
        vars:
          node_js_version: "20.19.5"
      - func: get_artifact_url
        vars:
          package_variant: linux-arm64
          signature_tag: unsigned
      - func: sign_artifact
        vars:
          node_js_version: "20.19.5"
          package_variant: linux-arm64
      - func: papertrail_trace
        vars:
          product: "mongosh-dev"
      - func: put_artifact_url
        vars:
          package_variant: linux-arm64
          signature_tag: signed
  - name: verify_artifact_linux_arm64
    tags: ["smoke-test"]
    depends_on:
      - name: sign_artifact_linux_arm64
        variant: "*"
    commands:
      - func: checkout
      - func: get_artifact_url
        vars:
          package_variant: linux-arm64
          signature_tag: signed
      - func: verify_artifact
  - name: add_crypt_shared_and_sbom_deb_arm64
    tags: ["add-sbom-task"]
    depends_on:
      - name: compile_artifact
        variant: build_linux_arm64
    commands:
      - func: checkout
      - func: install
        vars:
          node_js_version: "20.19.5"
      - func: download_compiled_artifact
        vars:
          executable_os_id: linux-arm64
      - func: add_crypt_shared_and_sbom
        vars:
          package_variant: deb-arm64
          executable_os_id: linux-arm64
      - func: upload_sbom
        vars:
          executable_os_id: linux-arm64
          extra_upload_tag: -deb-arm64-sbom
      - func: upload_compiled_artifact
        vars:
          executable_os_id: linux-arm64
          extra_upload_tag: -deb-arm64-complete
  - name: package_artifact_deb_arm64
    depends_on:
      - name: add_crypt_shared_and_sbom_deb_arm64
        variant: linux_package
    commands:
      - func: checkout
      - func: install
        vars:
          node_js_version: "20.19.5"
      - func: download_compiled_artifact
        vars:
          executable_os_id: linux-arm64
          extra_upload_tag: -deb-arm64-complete
      - func: package_artifact
        vars:
          node_js_version: "20.19.5"
          package_variant: deb-arm64
          executable_os_id: linux-arm64
      - func: put_artifact_url
        vars:
          package_variant: deb-arm64
          signature_tag: unsigned
  - name: sign_artifact_deb_arm64
    depends_on:
      - name: package_artifact_deb_arm64
        variant: "*"
    commands:
      - func: checkout
      - func: install
        vars:
          node_js_version: "20.19.5"
      - func: get_artifact_url
        vars:
          package_variant: deb-arm64
          signature_tag: unsigned
      - func: sign_artifact
        vars:
          node_js_version: "20.19.5"
          package_variant: deb-arm64
      - func: papertrail_trace
        vars:
          product: "mongosh-dev"
      - func: put_artifact_url
        vars:
          package_variant: deb-arm64
          signature_tag: signed
  - name: verify_artifact_deb_arm64
    tags: ["smoke-test"]
    depends_on:
      - name: sign_artifact_deb_arm64
        variant: "*"
    commands:
      - func: checkout
      - func: get_artifact_url
        vars:
          package_variant: deb-arm64
          signature_tag: signed
      - func: verify_artifact
  - name: add_crypt_shared_and_sbom_rpm_arm64
    tags: ["add-sbom-task"]
    depends_on:
      - name: compile_artifact
        variant: build_linux_arm64
    commands:
      - func: checkout
      - func: install
        vars:
          node_js_version: "20.19.5"
      - func: download_compiled_artifact
        vars:
          executable_os_id: linux-arm64
      - func: add_crypt_shared_and_sbom
        vars:
          package_variant: rpm-arm64
          executable_os_id: linux-arm64
      - func: upload_sbom
        vars:
          executable_os_id: linux-arm64
          extra_upload_tag: -rpm-arm64-sbom
      - func: upload_compiled_artifact
        vars:
          executable_os_id: linux-arm64
          extra_upload_tag: -rpm-arm64-complete
  - name: package_artifact_rpm_arm64
    depends_on:
      - name: add_crypt_shared_and_sbom_rpm_arm64
        variant: linux_package
    commands:
      - func: checkout
      - func: install
        vars:
          node_js_version: "20.19.5"
      - func: download_compiled_artifact
        vars:
          executable_os_id: linux-arm64
          extra_upload_tag: -rpm-arm64-complete
      - func: package_artifact
        vars:
          node_js_version: "20.19.5"
          package_variant: rpm-arm64
          executable_os_id: linux-arm64
      - func: put_artifact_url
        vars:
          package_variant: rpm-arm64
          signature_tag: unsigned
  - name: sign_artifact_rpm_arm64
    depends_on:
      - name: package_artifact_rpm_arm64
        variant: "*"
    commands:
      - func: checkout
      - func: install
        vars:
          node_js_version: "20.19.5"
      - func: get_artifact_url
        vars:
          package_variant: rpm-arm64
          signature_tag: unsigned
      - func: sign_artifact
        vars:
          node_js_version: "20.19.5"
          package_variant: rpm-arm64
      - func: papertrail_trace
        vars:
          product: "mongosh-dev"
      - func: put_artifact_url
        vars:
          package_variant: rpm-arm64
          signature_tag: signed
  - name: verify_artifact_rpm_arm64
    tags: ["smoke-test"]
    depends_on:
      - name: sign_artifact_rpm_arm64
        variant: "*"
    commands:
      - func: checkout
      - func: get_artifact_url
        vars:
          package_variant: rpm-arm64
          signature_tag: signed
      - func: verify_artifact
  - name: add_crypt_shared_and_sbom_linux_arm64_openssl11
    tags: ["add-sbom-task"]
    depends_on:
      - name: compile_artifact
        variant: build_linux_arm64_openssl11
    commands:
      - func: checkout
      - func: install
        vars:
          node_js_version: "20.19.5"
      - func: download_compiled_artifact
        vars:
          executable_os_id: linux-arm64-openssl11
      - func: add_crypt_shared_and_sbom
        vars:
          package_variant: linux-arm64-openssl11
          executable_os_id: linux-arm64-openssl11
      - func: upload_sbom
        vars:
          executable_os_id: linux-arm64-openssl11
          extra_upload_tag: -linux-arm64-openssl11-sbom
      - func: upload_compiled_artifact
        vars:
          executable_os_id: linux-arm64-openssl11
          extra_upload_tag: -linux-arm64-openssl11-complete
  - name: package_artifact_linux_arm64_openssl11
    depends_on:
      - name: add_crypt_shared_and_sbom_linux_arm64_openssl11
        variant: linux_package
    commands:
      - func: checkout
      - func: install
        vars:
          node_js_version: "20.19.5"
      - func: download_compiled_artifact
        vars:
          executable_os_id: linux-arm64-openssl11
          extra_upload_tag: -linux-arm64-openssl11-complete
      - func: package_artifact
        vars:
          node_js_version: "20.19.5"
          package_variant: linux-arm64-openssl11
          executable_os_id: linux-arm64-openssl11
      - func: put_artifact_url
        vars:
          package_variant: linux-arm64-openssl11
          signature_tag: unsigned
  - name: sign_artifact_linux_arm64_openssl11
    depends_on:
      - name: package_artifact_linux_arm64_openssl11
        variant: "*"
    commands:
      - func: checkout
      - func: install
        vars:
          node_js_version: "20.19.5"
      - func: get_artifact_url
        vars:
          package_variant: linux-arm64-openssl11
          signature_tag: unsigned
      - func: sign_artifact
        vars:
          node_js_version: "20.19.5"
          package_variant: linux-arm64-openssl11
      - func: papertrail_trace
        vars:
          product: "mongosh-dev"
      - func: put_artifact_url
        vars:
          package_variant: linux-arm64-openssl11
          signature_tag: signed
  - name: verify_artifact_linux_arm64_openssl11
    tags: ["smoke-test"]
    depends_on:
      - name: sign_artifact_linux_arm64_openssl11
        variant: "*"
    commands:
      - func: checkout
      - func: get_artifact_url
        vars:
          package_variant: linux-arm64-openssl11
          signature_tag: signed
      - func: verify_artifact
  - name: add_crypt_shared_and_sbom_deb_arm64_openssl11
    tags: ["add-sbom-task"]
    depends_on:
      - name: compile_artifact
        variant: build_linux_arm64_openssl11
    commands:
      - func: checkout
      - func: install
        vars:
          node_js_version: "20.19.5"
      - func: download_compiled_artifact
        vars:
          executable_os_id: linux-arm64-openssl11
      - func: add_crypt_shared_and_sbom
        vars:
          package_variant: deb-arm64-openssl11
          executable_os_id: linux-arm64-openssl11
      - func: upload_sbom
        vars:
          executable_os_id: linux-arm64-openssl11
          extra_upload_tag: -deb-arm64-openssl11-sbom
      - func: upload_compiled_artifact
        vars:
          executable_os_id: linux-arm64-openssl11
          extra_upload_tag: -deb-arm64-openssl11-complete
  - name: package_artifact_deb_arm64_openssl11
    depends_on:
      - name: add_crypt_shared_and_sbom_deb_arm64_openssl11
        variant: linux_package
    commands:
      - func: checkout
      - func: install
        vars:
          node_js_version: "20.19.5"
      - func: download_compiled_artifact
        vars:
          executable_os_id: linux-arm64-openssl11
          extra_upload_tag: -deb-arm64-openssl11-complete
      - func: package_artifact
        vars:
          node_js_version: "20.19.5"
          package_variant: deb-arm64-openssl11
          executable_os_id: linux-arm64-openssl11
      - func: put_artifact_url
        vars:
          package_variant: deb-arm64-openssl11
          signature_tag: unsigned
  - name: sign_artifact_deb_arm64_openssl11
    depends_on:
      - name: package_artifact_deb_arm64_openssl11
        variant: "*"
    commands:
      - func: checkout
      - func: install
        vars:
          node_js_version: "20.19.5"
      - func: get_artifact_url
        vars:
          package_variant: deb-arm64-openssl11
          signature_tag: unsigned
      - func: sign_artifact
        vars:
          node_js_version: "20.19.5"
          package_variant: deb-arm64-openssl11
      - func: papertrail_trace
        vars:
          product: "mongosh-dev"
      - func: put_artifact_url
        vars:
          package_variant: deb-arm64-openssl11
          signature_tag: signed
  - name: verify_artifact_deb_arm64_openssl11
    tags: ["smoke-test"]
    depends_on:
      - name: sign_artifact_deb_arm64_openssl11
        variant: "*"
    commands:
      - func: checkout
      - func: get_artifact_url
        vars:
          package_variant: deb-arm64-openssl11
          signature_tag: signed
      - func: verify_artifact
  - name: add_crypt_shared_and_sbom_rpm_arm64_openssl11
    tags: ["add-sbom-task"]
    depends_on:
      - name: compile_artifact
        variant: build_linux_arm64_openssl11
    commands:
      - func: checkout
      - func: install
        vars:
          node_js_version: "20.19.5"
      - func: download_compiled_artifact
        vars:
          executable_os_id: linux-arm64-openssl11
      - func: add_crypt_shared_and_sbom
        vars:
          package_variant: rpm-arm64-openssl11
          executable_os_id: linux-arm64-openssl11
      - func: upload_sbom
        vars:
          executable_os_id: linux-arm64-openssl11
          extra_upload_tag: -rpm-arm64-openssl11-sbom
      - func: upload_compiled_artifact
        vars:
          executable_os_id: linux-arm64-openssl11
          extra_upload_tag: -rpm-arm64-openssl11-complete
  - name: package_artifact_rpm_arm64_openssl11
    depends_on:
      - name: add_crypt_shared_and_sbom_rpm_arm64_openssl11
        variant: linux_package
    commands:
      - func: checkout
      - func: install
        vars:
          node_js_version: "20.19.5"
      - func: download_compiled_artifact
        vars:
          executable_os_id: linux-arm64-openssl11
          extra_upload_tag: -rpm-arm64-openssl11-complete
      - func: package_artifact
        vars:
          node_js_version: "20.19.5"
          package_variant: rpm-arm64-openssl11
          executable_os_id: linux-arm64-openssl11
      - func: put_artifact_url
        vars:
          package_variant: rpm-arm64-openssl11
          signature_tag: unsigned
  - name: sign_artifact_rpm_arm64_openssl11
    depends_on:
      - name: package_artifact_rpm_arm64_openssl11
        variant: "*"
    commands:
      - func: checkout
      - func: install
        vars:
          node_js_version: "20.19.5"
      - func: get_artifact_url
        vars:
          package_variant: rpm-arm64-openssl11
          signature_tag: unsigned
      - func: sign_artifact
        vars:
          node_js_version: "20.19.5"
          package_variant: rpm-arm64-openssl11
      - func: papertrail_trace
        vars:
          product: "mongosh-dev"
      - func: put_artifact_url
        vars:
          package_variant: rpm-arm64-openssl11
          signature_tag: signed
  - name: verify_artifact_rpm_arm64_openssl11
    tags: ["smoke-test"]
    depends_on:
      - name: sign_artifact_rpm_arm64_openssl11
        variant: "*"
    commands:
      - func: checkout
      - func: get_artifact_url
        vars:
          package_variant: rpm-arm64-openssl11
          signature_tag: signed
      - func: verify_artifact
  - name: add_crypt_shared_and_sbom_linux_arm64_openssl3
    tags: ["add-sbom-task"]
    depends_on:
      - name: compile_artifact
        variant: build_linux_arm64_openssl3
    commands:
      - func: checkout
      - func: install
        vars:
          node_js_version: "20.19.5"
      - func: download_compiled_artifact
        vars:
          executable_os_id: linux-arm64-openssl3
      - func: add_crypt_shared_and_sbom
        vars:
          package_variant: linux-arm64-openssl3
          executable_os_id: linux-arm64-openssl3
      - func: upload_sbom
        vars:
          executable_os_id: linux-arm64-openssl3
          extra_upload_tag: -linux-arm64-openssl3-sbom
      - func: upload_compiled_artifact
        vars:
          executable_os_id: linux-arm64-openssl3
          extra_upload_tag: -linux-arm64-openssl3-complete
  - name: package_artifact_linux_arm64_openssl3
    depends_on:
      - name: add_crypt_shared_and_sbom_linux_arm64_openssl3
        variant: linux_package
    commands:
      - func: checkout
      - func: install
        vars:
          node_js_version: "20.19.5"
      - func: download_compiled_artifact
        vars:
          executable_os_id: linux-arm64-openssl3
          extra_upload_tag: -linux-arm64-openssl3-complete
      - func: package_artifact
        vars:
          node_js_version: "20.19.5"
          package_variant: linux-arm64-openssl3
          executable_os_id: linux-arm64-openssl3
      - func: put_artifact_url
        vars:
          package_variant: linux-arm64-openssl3
          signature_tag: unsigned
  - name: sign_artifact_linux_arm64_openssl3
    depends_on:
      - name: package_artifact_linux_arm64_openssl3
        variant: "*"
    commands:
      - func: checkout
      - func: install
        vars:
          node_js_version: "20.19.5"
      - func: get_artifact_url
        vars:
          package_variant: linux-arm64-openssl3
          signature_tag: unsigned
      - func: sign_artifact
        vars:
          node_js_version: "20.19.5"
          package_variant: linux-arm64-openssl3
      - func: papertrail_trace
        vars:
          product: "mongosh-dev"
      - func: put_artifact_url
        vars:
          package_variant: linux-arm64-openssl3
          signature_tag: signed
  - name: verify_artifact_linux_arm64_openssl3
    tags: ["smoke-test"]
    depends_on:
      - name: sign_artifact_linux_arm64_openssl3
        variant: "*"
    commands:
      - func: checkout
      - func: get_artifact_url
        vars:
          package_variant: linux-arm64-openssl3
          signature_tag: signed
      - func: verify_artifact
  - name: add_crypt_shared_and_sbom_deb_arm64_openssl3
    tags: ["add-sbom-task"]
    depends_on:
      - name: compile_artifact
        variant: build_linux_arm64_openssl3
    commands:
      - func: checkout
      - func: install
        vars:
          node_js_version: "20.19.5"
      - func: download_compiled_artifact
        vars:
          executable_os_id: linux-arm64-openssl3
      - func: add_crypt_shared_and_sbom
        vars:
          package_variant: deb-arm64-openssl3
          executable_os_id: linux-arm64-openssl3
      - func: upload_sbom
        vars:
          executable_os_id: linux-arm64-openssl3
          extra_upload_tag: -deb-arm64-openssl3-sbom
      - func: upload_compiled_artifact
        vars:
          executable_os_id: linux-arm64-openssl3
          extra_upload_tag: -deb-arm64-openssl3-complete
  - name: package_artifact_deb_arm64_openssl3
    depends_on:
      - name: add_crypt_shared_and_sbom_deb_arm64_openssl3
        variant: linux_package
    commands:
      - func: checkout
      - func: install
        vars:
          node_js_version: "20.19.5"
      - func: download_compiled_artifact
        vars:
          executable_os_id: linux-arm64-openssl3
          extra_upload_tag: -deb-arm64-openssl3-complete
      - func: package_artifact
        vars:
          node_js_version: "20.19.5"
          package_variant: deb-arm64-openssl3
          executable_os_id: linux-arm64-openssl3
      - func: put_artifact_url
        vars:
          package_variant: deb-arm64-openssl3
          signature_tag: unsigned
  - name: sign_artifact_deb_arm64_openssl3
    depends_on:
      - name: package_artifact_deb_arm64_openssl3
        variant: "*"
    commands:
      - func: checkout
      - func: install
        vars:
          node_js_version: "20.19.5"
      - func: get_artifact_url
        vars:
          package_variant: deb-arm64-openssl3
          signature_tag: unsigned
      - func: sign_artifact
        vars:
          node_js_version: "20.19.5"
          package_variant: deb-arm64-openssl3
      - func: papertrail_trace
        vars:
          product: "mongosh-dev"
      - func: put_artifact_url
        vars:
          package_variant: deb-arm64-openssl3
          signature_tag: signed
  - name: verify_artifact_deb_arm64_openssl3
    tags: ["smoke-test"]
    depends_on:
      - name: sign_artifact_deb_arm64_openssl3
        variant: "*"
    commands:
      - func: checkout
      - func: get_artifact_url
        vars:
          package_variant: deb-arm64-openssl3
          signature_tag: signed
      - func: verify_artifact
  - name: add_crypt_shared_and_sbom_rpm_arm64_openssl3
    tags: ["add-sbom-task"]
    depends_on:
      - name: compile_artifact
        variant: build_linux_arm64_openssl3
    commands:
      - func: checkout
      - func: install
        vars:
          node_js_version: "20.19.5"
      - func: download_compiled_artifact
        vars:
          executable_os_id: linux-arm64-openssl3
      - func: add_crypt_shared_and_sbom
        vars:
          package_variant: rpm-arm64-openssl3
          executable_os_id: linux-arm64-openssl3
      - func: upload_sbom
        vars:
          executable_os_id: linux-arm64-openssl3
          extra_upload_tag: -rpm-arm64-openssl3-sbom
      - func: upload_compiled_artifact
        vars:
          executable_os_id: linux-arm64-openssl3
          extra_upload_tag: -rpm-arm64-openssl3-complete
  - name: package_artifact_rpm_arm64_openssl3
    depends_on:
      - name: add_crypt_shared_and_sbom_rpm_arm64_openssl3
        variant: linux_package
    commands:
      - func: checkout
      - func: install
        vars:
          node_js_version: "20.19.5"
      - func: download_compiled_artifact
        vars:
          executable_os_id: linux-arm64-openssl3
          extra_upload_tag: -rpm-arm64-openssl3-complete
      - func: package_artifact
        vars:
          node_js_version: "20.19.5"
          package_variant: rpm-arm64-openssl3
          executable_os_id: linux-arm64-openssl3
      - func: put_artifact_url
        vars:
          package_variant: rpm-arm64-openssl3
          signature_tag: unsigned
  - name: sign_artifact_rpm_arm64_openssl3
    depends_on:
      - name: package_artifact_rpm_arm64_openssl3
        variant: "*"
    commands:
      - func: checkout
      - func: install
        vars:
          node_js_version: "20.19.5"
      - func: get_artifact_url
        vars:
          package_variant: rpm-arm64-openssl3
          signature_tag: unsigned
      - func: sign_artifact
        vars:
          node_js_version: "20.19.5"
          package_variant: rpm-arm64-openssl3
      - func: papertrail_trace
        vars:
          product: "mongosh-dev"
      - func: put_artifact_url
        vars:
          package_variant: rpm-arm64-openssl3
          signature_tag: signed
  - name: verify_artifact_rpm_arm64_openssl3
    tags: ["smoke-test"]
    depends_on:
      - name: sign_artifact_rpm_arm64_openssl3
        variant: "*"
    commands:
      - func: checkout
      - func: get_artifact_url
        vars:
          package_variant: rpm-arm64-openssl3
          signature_tag: signed
      - func: verify_artifact
  - name: add_crypt_shared_and_sbom_linux_ppc64le
    tags: ["add-sbom-task"]
    depends_on:
      - name: compile_artifact
        variant: build_linux_ppc64le
    commands:
      - func: checkout
      - func: install
        vars:
          node_js_version: "20.19.5"
      - func: download_compiled_artifact
        vars:
          executable_os_id: linux-ppc64le
      - func: add_crypt_shared_and_sbom
        vars:
          package_variant: linux-ppc64le
          executable_os_id: linux-ppc64le
      - func: upload_sbom
        vars:
          executable_os_id: linux-ppc64le
          extra_upload_tag: -linux-ppc64le-sbom
      - func: upload_compiled_artifact
        vars:
          executable_os_id: linux-ppc64le
          extra_upload_tag: -linux-ppc64le-complete
  - name: package_artifact_linux_ppc64le
    depends_on:
      - name: add_crypt_shared_and_sbom_linux_ppc64le
        variant: linux_package
    commands:
      - func: checkout
      - func: install
        vars:
          node_js_version: "20.19.5"
      - func: download_compiled_artifact
        vars:
          executable_os_id: linux-ppc64le
          extra_upload_tag: -linux-ppc64le-complete
      - func: package_artifact
        vars:
          node_js_version: "20.19.5"
          package_variant: linux-ppc64le
          executable_os_id: linux-ppc64le
      - func: put_artifact_url
        vars:
          package_variant: linux-ppc64le
          signature_tag: unsigned
  - name: sign_artifact_linux_ppc64le
    depends_on:
      - name: package_artifact_linux_ppc64le
        variant: "*"
    commands:
      - func: checkout
      - func: install
        vars:
          node_js_version: "20.19.5"
      - func: get_artifact_url
        vars:
          package_variant: linux-ppc64le
          signature_tag: unsigned
      - func: sign_artifact
        vars:
          node_js_version: "20.19.5"
          package_variant: linux-ppc64le
      - func: papertrail_trace
        vars:
          product: "mongosh-dev"
      - func: put_artifact_url
        vars:
          package_variant: linux-ppc64le
          signature_tag: signed
  - name: verify_artifact_linux_ppc64le
    tags: ["smoke-test"]
    depends_on:
      - name: sign_artifact_linux_ppc64le
        variant: "*"
    commands:
      - func: checkout
      - func: get_artifact_url
        vars:
          package_variant: linux-ppc64le
          signature_tag: signed
      - func: verify_artifact
  - name: add_crypt_shared_and_sbom_rpm_ppc64le
    tags: ["add-sbom-task"]
    depends_on:
      - name: compile_artifact
        variant: build_linux_ppc64le
    commands:
      - func: checkout
      - func: install
        vars:
          node_js_version: "20.19.5"
      - func: download_compiled_artifact
        vars:
          executable_os_id: linux-ppc64le
      - func: add_crypt_shared_and_sbom
        vars:
          package_variant: rpm-ppc64le
          executable_os_id: linux-ppc64le
      - func: upload_sbom
        vars:
          executable_os_id: linux-ppc64le
          extra_upload_tag: -rpm-ppc64le-sbom
      - func: upload_compiled_artifact
        vars:
          executable_os_id: linux-ppc64le
          extra_upload_tag: -rpm-ppc64le-complete
  - name: package_artifact_rpm_ppc64le
    depends_on:
      - name: add_crypt_shared_and_sbom_rpm_ppc64le
        variant: linux_package
    commands:
      - func: checkout
      - func: install
        vars:
          node_js_version: "20.19.5"
      - func: download_compiled_artifact
        vars:
          executable_os_id: linux-ppc64le
          extra_upload_tag: -rpm-ppc64le-complete
      - func: package_artifact
        vars:
          node_js_version: "20.19.5"
          package_variant: rpm-ppc64le
          executable_os_id: linux-ppc64le
      - func: put_artifact_url
        vars:
          package_variant: rpm-ppc64le
          signature_tag: unsigned
  - name: sign_artifact_rpm_ppc64le
    depends_on:
      - name: package_artifact_rpm_ppc64le
        variant: "*"
    commands:
      - func: checkout
      - func: install
        vars:
          node_js_version: "20.19.5"
      - func: get_artifact_url
        vars:
          package_variant: rpm-ppc64le
          signature_tag: unsigned
      - func: sign_artifact
        vars:
          node_js_version: "20.19.5"
          package_variant: rpm-ppc64le
      - func: papertrail_trace
        vars:
          product: "mongosh-dev"
      - func: put_artifact_url
        vars:
          package_variant: rpm-ppc64le
          signature_tag: signed
  - name: verify_artifact_rpm_ppc64le
    tags: ["smoke-test"]
    depends_on:
      - name: sign_artifact_rpm_ppc64le
        variant: "*"
    commands:
      - func: checkout
      - func: get_artifact_url
        vars:
          package_variant: rpm-ppc64le
          signature_tag: signed
      - func: verify_artifact
  - name: add_crypt_shared_and_sbom_linux_s390x
    tags: ["add-sbom-task"]
    depends_on:
      - name: compile_artifact
        variant: build_linux_s390x
    commands:
      - func: checkout
      - func: install
        vars:
          node_js_version: "20.19.5"
      - func: download_compiled_artifact
        vars:
          executable_os_id: linux-s390x
      - func: add_crypt_shared_and_sbom
        vars:
          package_variant: linux-s390x
          executable_os_id: linux-s390x
      - func: upload_sbom
        vars:
          executable_os_id: linux-s390x
          extra_upload_tag: -linux-s390x-sbom
      - func: upload_compiled_artifact
        vars:
          executable_os_id: linux-s390x
          extra_upload_tag: -linux-s390x-complete
  - name: package_artifact_linux_s390x
    depends_on:
      - name: add_crypt_shared_and_sbom_linux_s390x
        variant: linux_package
    commands:
      - func: checkout
      - func: install
        vars:
          node_js_version: "20.19.5"
      - func: download_compiled_artifact
        vars:
          executable_os_id: linux-s390x
          extra_upload_tag: -linux-s390x-complete
      - func: package_artifact
        vars:
          node_js_version: "20.19.5"
          package_variant: linux-s390x
          executable_os_id: linux-s390x
      - func: put_artifact_url
        vars:
          package_variant: linux-s390x
          signature_tag: unsigned
  - name: sign_artifact_linux_s390x
    depends_on:
      - name: package_artifact_linux_s390x
        variant: "*"
    commands:
      - func: checkout
      - func: install
        vars:
          node_js_version: "20.19.5"
      - func: get_artifact_url
        vars:
          package_variant: linux-s390x
          signature_tag: unsigned
      - func: sign_artifact
        vars:
          node_js_version: "20.19.5"
          package_variant: linux-s390x
      - func: papertrail_trace
        vars:
          product: "mongosh-dev"
      - func: put_artifact_url
        vars:
          package_variant: linux-s390x
          signature_tag: signed
  - name: verify_artifact_linux_s390x
    tags: ["smoke-test"]
    depends_on:
      - name: sign_artifact_linux_s390x
        variant: "*"
    commands:
      - func: checkout
      - func: get_artifact_url
        vars:
          package_variant: linux-s390x
          signature_tag: signed
      - func: verify_artifact
  - name: add_crypt_shared_and_sbom_rpm_s390x
    tags: ["add-sbom-task"]
    depends_on:
      - name: compile_artifact
        variant: build_linux_s390x
    commands:
      - func: checkout
      - func: install
        vars:
          node_js_version: "20.19.5"
      - func: download_compiled_artifact
        vars:
          executable_os_id: linux-s390x
      - func: add_crypt_shared_and_sbom
        vars:
          package_variant: rpm-s390x
          executable_os_id: linux-s390x
      - func: upload_sbom
        vars:
          executable_os_id: linux-s390x
          extra_upload_tag: -rpm-s390x-sbom
      - func: upload_compiled_artifact
        vars:
          executable_os_id: linux-s390x
          extra_upload_tag: -rpm-s390x-complete
  - name: package_artifact_rpm_s390x
    depends_on:
      - name: add_crypt_shared_and_sbom_rpm_s390x
        variant: linux_package
    commands:
      - func: checkout
      - func: install
        vars:
          node_js_version: "20.19.5"
      - func: download_compiled_artifact
        vars:
          executable_os_id: linux-s390x
          extra_upload_tag: -rpm-s390x-complete
      - func: package_artifact
        vars:
          node_js_version: "20.19.5"
          package_variant: rpm-s390x
          executable_os_id: linux-s390x
      - func: put_artifact_url
        vars:
          package_variant: rpm-s390x
          signature_tag: unsigned
  - name: sign_artifact_rpm_s390x
    depends_on:
      - name: package_artifact_rpm_s390x
        variant: "*"
    commands:
      - func: checkout
      - func: install
        vars:
          node_js_version: "20.19.5"
      - func: get_artifact_url
        vars:
          package_variant: rpm-s390x
          signature_tag: unsigned
      - func: sign_artifact
        vars:
          node_js_version: "20.19.5"
          package_variant: rpm-s390x
      - func: papertrail_trace
        vars:
          product: "mongosh-dev"
      - func: put_artifact_url
        vars:
          package_variant: rpm-s390x
          signature_tag: signed
  - name: verify_artifact_rpm_s390x
    tags: ["smoke-test"]
    depends_on:
      - name: sign_artifact_rpm_s390x
        variant: "*"
    commands:
      - func: checkout
      - func: get_artifact_url
        vars:
          package_variant: rpm-s390x
          signature_tag: signed
      - func: verify_artifact
  - name: add_crypt_shared_and_sbom_win32_x64
    tags: ["add-sbom-task"]
    depends_on:
      - name: compile_artifact
        variant: build_win32
    commands:
      - func: checkout
      - func: install
        vars:
          node_js_version: "20.19.5"
      - func: download_compiled_artifact
        vars:
          executable_os_id: win32
      - func: add_crypt_shared_and_sbom
        vars:
          package_variant: win32-x64
          executable_os_id: win32
      - func: upload_sbom
        vars:
          executable_os_id: win32
          extra_upload_tag: -win32-x64-sbom
      - func: upload_compiled_artifact
        vars:
          executable_os_id: win32
          extra_upload_tag: -win32-x64-complete
  - name: package_artifact_win32_x64
    depends_on:
      - name: add_crypt_shared_and_sbom_win32_x64
        variant: linux_package
    commands:
      - func: checkout
      - func: install
        vars:
          node_js_version: "20.19.5"
      - func: download_compiled_artifact
        vars:
          executable_os_id: win32
          extra_upload_tag: -win32-x64-complete
      - func: package_artifact
        vars:
          node_js_version: "20.19.5"
          package_variant: win32-x64
          executable_os_id: win32
      - func: put_artifact_url
        vars:
          package_variant: win32-x64
          signature_tag: unsigned
  - name: sign_artifact_win32_x64
    depends_on:
      - name: package_artifact_win32_x64
        variant: "*"
    commands:
      - func: checkout
      - func: install
        vars:
          node_js_version: "20.19.5"
      - func: get_artifact_url
        vars:
          package_variant: win32-x64
          signature_tag: unsigned
      - func: sign_artifact
        vars:
          node_js_version: "20.19.5"
          package_variant: win32-x64
      - func: papertrail_trace
        vars:
          product: "mongosh-dev"
      - func: put_artifact_url
        vars:
          package_variant: win32-x64
          signature_tag: signed
  - name: verify_artifact_win32_x64
    tags: ["smoke-test"]
    depends_on:
      - name: sign_artifact_win32_x64
        variant: "*"
    commands:
      - func: checkout
      - func: get_artifact_url
        vars:
          package_variant: win32-x64
          signature_tag: signed
      - func: verify_artifact
  - name: add_crypt_shared_and_sbom_win32msi_x64
    tags: ["add-sbom-task"]
    depends_on:
      - name: compile_artifact
        variant: build_win32
    commands:
      - func: checkout
      - func: install
        vars:
          node_js_version: "20.19.5"
      - func: download_compiled_artifact
        vars:
          executable_os_id: win32
      - func: add_crypt_shared_and_sbom
        vars:
          package_variant: win32msi-x64
          executable_os_id: win32
      - func: upload_sbom
        vars:
          executable_os_id: win32
          extra_upload_tag: -win32msi-x64-sbom
      - func: upload_compiled_artifact
        vars:
          executable_os_id: win32
          extra_upload_tag: -win32msi-x64-complete
  - name: package_artifact_win32msi_x64
    depends_on:
      - name: add_crypt_shared_and_sbom_win32msi_x64
        variant: linux_package
    commands:
      - func: checkout
      - func: install
        vars:
          node_js_version: "20.19.5"
      - func: download_compiled_artifact
        vars:
          executable_os_id: win32
          extra_upload_tag: -win32msi-x64-complete
      - func: package_artifact
        vars:
          node_js_version: "20.19.5"
          package_variant: win32msi-x64
          executable_os_id: win32
      - func: put_artifact_url
        vars:
          package_variant: win32msi-x64
          signature_tag: unsigned
  - name: sign_artifact_win32msi_x64
    depends_on:
      - name: package_artifact_win32msi_x64
        variant: "*"
    commands:
      - func: checkout
      - func: install
        vars:
          node_js_version: "20.19.5"
      - func: get_artifact_url
        vars:
          package_variant: win32msi-x64
          signature_tag: unsigned
      - func: sign_artifact
        vars:
          node_js_version: "20.19.5"
          package_variant: win32msi-x64
      - func: papertrail_trace
        vars:
          product: "mongosh-dev"
      - func: put_artifact_url
        vars:
          package_variant: win32msi-x64
          signature_tag: signed
  - name: verify_artifact_win32msi_x64
    tags: ["smoke-test"]
    depends_on:
      - name: sign_artifact_win32msi_x64
        variant: "*"
    commands:
      - func: checkout
      - func: get_artifact_url
        vars:
          package_variant: win32msi-x64
          signature_tag: signed
      - func: verify_artifact

  ###
  # SMOKE TESTS
  ###
  - name: pkg_test_macos_darwin_x64
    tags: ["smoke-test"]
    depends_on:
      - name: sign_artifact_darwin_x64
        variant: "*"
    commands:
      - func: checkout
      - func: get_artifact_url
        vars:
          package_variant: darwin-x64
          signature_tag: signed
      - func: write_preload_script
      - func: test_artifact_macos
  - name: pkg_test_macos_darwin_arm64
    tags: ["smoke-test"]
    depends_on:
      - name: sign_artifact_darwin_arm64
        variant: "*"
    commands:
      - func: checkout
      - func: get_artifact_url
        vars:
          package_variant: darwin-arm64
          signature_tag: signed
      - func: write_preload_script
      - func: test_artifact_macos
  - name: pkg_test_docker_linux_x64_ubuntu20_04_tgz
    tags: ["smoke-test"]
    depends_on:
      - name: sign_artifact_linux_x64
        variant: "*"
    commands:
      - func: checkout
      - func: get_artifact_url
        vars:
          package_variant: linux-x64
          signature_tag: signed
      - func: write_preload_script
      - func: install
        vars:
          node_js_version: "20.19.5"
      - func: test_artifact_docker
        vars:
          node_js_version: "20.19.5"
          dockerfile: ubuntu20.04-tgz
          task_name: ${task_name}
  - name: pkg_test_docker_deb_x64_ubuntu18_04_deb
    tags: ["smoke-test"]
    depends_on:
      - name: sign_artifact_deb_x64
        variant: "*"
    commands:
      - func: checkout
      - func: get_artifact_url
        vars:
          package_variant: deb-x64
          signature_tag: signed
      - func: write_preload_script
      - func: install
        vars:
          node_js_version: "20.19.5"
      - func: test_artifact_docker
        vars:
          node_js_version: "20.19.5"
          dockerfile: ubuntu18.04-deb
          task_name: ${task_name}
  - name: pkg_test_docker_deb_x64_ubuntu20_04_deb
    tags: ["smoke-test"]
    depends_on:
      - name: sign_artifact_deb_x64
        variant: "*"
    commands:
      - func: checkout
      - func: get_artifact_url
        vars:
          package_variant: deb-x64
          signature_tag: signed
      - func: write_preload_script
      - func: install
        vars:
          node_js_version: "20.19.5"
      - func: test_artifact_docker
        vars:
          node_js_version: "20.19.5"
          dockerfile: ubuntu20.04-deb
          task_name: ${task_name}
  - name: pkg_test_docker_deb_x64_ubuntu22_04_deb
    tags: ["smoke-test"]
    depends_on:
      - name: sign_artifact_deb_x64
        variant: "*"
    commands:
      - func: checkout
      - func: get_artifact_url
        vars:
          package_variant: deb-x64
          signature_tag: signed
      - func: write_preload_script
      - func: install
        vars:
          node_js_version: "20.19.5"
      - func: test_artifact_docker
        vars:
          node_js_version: "20.19.5"
          dockerfile: ubuntu22.04-deb
          task_name: ${task_name}
  - name: pkg_test_docker_deb_x64_ubuntu22_04_nohome_deb
    tags: ["smoke-test"]
    depends_on:
      - name: sign_artifact_deb_x64
        variant: "*"
    commands:
      - func: checkout
      - func: get_artifact_url
        vars:
          package_variant: deb-x64
          signature_tag: signed
      - func: write_preload_script
      - func: install
        vars:
          node_js_version: "20.19.5"
      - func: test_artifact_docker
        vars:
          node_js_version: "20.19.5"
          dockerfile: ubuntu22.04-nohome-deb
          task_name: ${task_name}
  - name: pkg_test_docker_deb_x64_ubuntu22_04_qemu_deb
    tags: ["smoke-test"]
    depends_on:
      - name: sign_artifact_deb_x64
        variant: "*"
    commands:
      - func: checkout
      - func: get_artifact_url
        vars:
          package_variant: deb-x64
          signature_tag: signed
      - func: write_preload_script
      - func: install
        vars:
          node_js_version: "20.19.5"
      - func: test_artifact_docker
        vars:
          node_js_version: "20.19.5"
          dockerfile: ubuntu22.04-qemu-deb
          task_name: ${task_name}
  - name: pkg_test_docker_deb_x64_ubuntu24_04_deb
    tags: ["smoke-test"]
    depends_on:
      - name: sign_artifact_deb_x64
        variant: "*"
    commands:
      - func: checkout
      - func: get_artifact_url
        vars:
          package_variant: deb-x64
          signature_tag: signed
      - func: write_preload_script
      - func: install
        vars:
          node_js_version: "20.19.5"
      - func: test_artifact_docker
        vars:
          node_js_version: "20.19.5"
          dockerfile: ubuntu24.04-deb
          task_name: ${task_name}
  - name: pkg_test_docker_deb_x64_debian10_deb
    tags: ["smoke-test"]
    depends_on:
      - name: sign_artifact_deb_x64
        variant: "*"
    commands:
      - func: checkout
      - func: get_artifact_url
        vars:
          package_variant: deb-x64
          signature_tag: signed
      - func: write_preload_script
      - func: install
        vars:
          node_js_version: "20.19.5"
      - func: test_artifact_docker
        vars:
          node_js_version: "20.19.5"
          dockerfile: debian10-deb
          task_name: ${task_name}
  - name: pkg_test_docker_deb_x64_debian11_deb
    tags: ["smoke-test"]
    depends_on:
      - name: sign_artifact_deb_x64
        variant: "*"
    commands:
      - func: checkout
      - func: get_artifact_url
        vars:
          package_variant: deb-x64
          signature_tag: signed
      - func: write_preload_script
      - func: install
        vars:
          node_js_version: "20.19.5"
      - func: test_artifact_docker
        vars:
          node_js_version: "20.19.5"
          dockerfile: debian11-deb
          task_name: ${task_name}
  - name: pkg_test_docker_deb_x64_debian12_deb
    tags: ["smoke-test"]
    depends_on:
      - name: sign_artifact_deb_x64
        variant: "*"
    commands:
      - func: checkout
      - func: get_artifact_url
        vars:
          package_variant: deb-x64
          signature_tag: signed
      - func: write_preload_script
      - func: install
        vars:
          node_js_version: "20.19.5"
      - func: test_artifact_docker
        vars:
          node_js_version: "20.19.5"
          dockerfile: debian12-deb
          task_name: ${task_name}
  - name: pkg_test_docker_rpm_x64_centos7_rpm
    tags: ["smoke-test"]
    depends_on:
      - name: sign_artifact_rpm_x64
        variant: "*"
    commands:
      - func: checkout
      - func: get_artifact_url
        vars:
          package_variant: rpm-x64
          signature_tag: signed
      - func: write_preload_script
      - func: install
        vars:
          node_js_version: "20.19.5"
      - func: test_artifact_docker
        vars:
          node_js_version: "20.19.5"
          dockerfile: centos7-rpm
          task_name: ${task_name}
  - name: pkg_test_docker_rpm_x64_amazonlinux2_rpm
    tags: ["smoke-test"]
    depends_on:
      - name: sign_artifact_rpm_x64
        variant: "*"
    commands:
      - func: checkout
      - func: get_artifact_url
        vars:
          package_variant: rpm-x64
          signature_tag: signed
      - func: write_preload_script
      - func: install
        vars:
          node_js_version: "20.19.5"
      - func: test_artifact_docker
        vars:
          node_js_version: "20.19.5"
          dockerfile: amazonlinux2-rpm
          task_name: ${task_name}
  - name: pkg_test_docker_rpm_x64_amazonlinux2023_rpm
    tags: ["smoke-test"]
    depends_on:
      - name: sign_artifact_rpm_x64
        variant: "*"
    commands:
      - func: checkout
      - func: get_artifact_url
        vars:
          package_variant: rpm-x64
          signature_tag: signed
      - func: write_preload_script
      - func: install
        vars:
          node_js_version: "20.19.5"
      - func: test_artifact_docker
        vars:
          node_js_version: "20.19.5"
          dockerfile: amazonlinux2023-rpm
          task_name: ${task_name}
  - name: pkg_test_docker_rpm_x64_rocky8_rpm
    tags: ["smoke-test"]
    depends_on:
      - name: sign_artifact_rpm_x64
        variant: "*"
    commands:
      - func: checkout
      - func: get_artifact_url
        vars:
          package_variant: rpm-x64
          signature_tag: signed
      - func: write_preload_script
      - func: install
        vars:
          node_js_version: "20.19.5"
      - func: test_artifact_docker
        vars:
          node_js_version: "20.19.5"
          dockerfile: rocky8-rpm
          task_name: ${task_name}
  - name: pkg_test_docker_rpm_x64_rocky9_rpm
    tags: ["smoke-test"]
    depends_on:
      - name: sign_artifact_rpm_x64
        variant: "*"
    commands:
      - func: checkout
      - func: get_artifact_url
        vars:
          package_variant: rpm-x64
          signature_tag: signed
      - func: write_preload_script
      - func: install
        vars:
          node_js_version: "20.19.5"
      - func: test_artifact_docker
        vars:
          node_js_version: "20.19.5"
          dockerfile: rocky9-rpm
          task_name: ${task_name}
  - name: pkg_test_docker_rpm_x64_fedora34_rpm
    tags: ["smoke-test"]
    depends_on:
      - name: sign_artifact_rpm_x64
        variant: "*"
    commands:
      - func: checkout
      - func: get_artifact_url
        vars:
          package_variant: rpm-x64
          signature_tag: signed
      - func: write_preload_script
      - func: install
        vars:
          node_js_version: "20.19.5"
      - func: test_artifact_docker
        vars:
          node_js_version: "20.19.5"
          dockerfile: fedora34-rpm
          task_name: ${task_name}
  - name: pkg_test_docker_rpm_x64_suse12_rpm
    tags: ["smoke-test"]
    depends_on:
      - name: sign_artifact_rpm_x64
        variant: "*"
    commands:
      - func: checkout
      - func: get_artifact_url
        vars:
          package_variant: rpm-x64
          signature_tag: signed
      - func: write_preload_script
      - func: install
        vars:
          node_js_version: "20.19.5"
      - func: test_artifact_docker
        vars:
          node_js_version: "20.19.5"
          dockerfile: suse12-rpm
          task_name: ${task_name}
  - name: pkg_test_docker_rpm_x64_suse15_rpm
    tags: ["smoke-test"]
    depends_on:
      - name: sign_artifact_rpm_x64
        variant: "*"
    commands:
      - func: checkout
      - func: get_artifact_url
        vars:
          package_variant: rpm-x64
          signature_tag: signed
      - func: write_preload_script
      - func: install
        vars:
          node_js_version: "20.19.5"
      - func: test_artifact_docker
        vars:
          node_js_version: "20.19.5"
          dockerfile: suse15-rpm
          task_name: ${task_name}
  - name: pkg_test_docker_rpm_x64_oraclelinux9_rpm
    tags: ["smoke-test"]
    depends_on:
      - name: sign_artifact_rpm_x64
        variant: "*"
    commands:
      - func: checkout
      - func: get_artifact_url
        vars:
          package_variant: rpm-x64
          signature_tag: signed
      - func: write_preload_script
      - func: install
        vars:
          node_js_version: "20.19.5"
      - func: test_artifact_docker
        vars:
          node_js_version: "20.19.5"
          dockerfile: oraclelinux9-rpm
          task_name: ${task_name}
  - name: pkg_test_docker_deb_x64_openssl11_ubuntu20_04_deb
    tags: ["smoke-test"]
    depends_on:
      - name: sign_artifact_deb_x64_openssl11
        variant: "*"
    commands:
      - func: checkout
      - func: get_artifact_url
        vars:
          package_variant: deb-x64-openssl11
          signature_tag: signed
      - func: write_preload_script
      - func: install
        vars:
          node_js_version: "20.19.5"
      - func: test_artifact_docker
        vars:
          node_js_version: "20.19.5"
          dockerfile: ubuntu20.04-deb
          task_name: ${task_name}
  - name: pkg_test_docker_deb_x64_openssl11_debian10_deb
    tags: ["smoke-test"]
    depends_on:
      - name: sign_artifact_deb_x64_openssl11
        variant: "*"
    commands:
      - func: checkout
      - func: get_artifact_url
        vars:
          package_variant: deb-x64-openssl11
          signature_tag: signed
      - func: write_preload_script
      - func: install
        vars:
          node_js_version: "20.19.5"
      - func: test_artifact_docker
        vars:
          node_js_version: "20.19.5"
          dockerfile: debian10-deb
          task_name: ${task_name}
  - name: pkg_test_docker_deb_x64_openssl11_debian11_deb
    tags: ["smoke-test"]
    depends_on:
      - name: sign_artifact_deb_x64_openssl11
        variant: "*"
    commands:
      - func: checkout
      - func: get_artifact_url
        vars:
          package_variant: deb-x64-openssl11
          signature_tag: signed
      - func: write_preload_script
      - func: install
        vars:
          node_js_version: "20.19.5"
      - func: test_artifact_docker
        vars:
          node_js_version: "20.19.5"
          dockerfile: debian11-deb
          task_name: ${task_name}
  - name: pkg_test_docker_rpm_x64_openssl11_centos7_epel_rpm
    tags: ["smoke-test"]
    depends_on:
      - name: sign_artifact_rpm_x64_openssl11
        variant: "*"
    commands:
      - func: checkout
      - func: get_artifact_url
        vars:
          package_variant: rpm-x64-openssl11
          signature_tag: signed
      - func: write_preload_script
      - func: install
        vars:
          node_js_version: "20.19.5"
      - func: test_artifact_docker
        vars:
          node_js_version: "20.19.5"
          dockerfile: centos7-epel-rpm
          task_name: ${task_name}
  - name: pkg_test_docker_rpm_x64_openssl11_amazonlinux2_rpm
    tags: ["smoke-test"]
    depends_on:
      - name: sign_artifact_rpm_x64_openssl11
        variant: "*"
    commands:
      - func: checkout
      - func: get_artifact_url
        vars:
          package_variant: rpm-x64-openssl11
          signature_tag: signed
      - func: write_preload_script
      - func: install
        vars:
          node_js_version: "20.19.5"
      - func: test_artifact_docker
        vars:
          node_js_version: "20.19.5"
          dockerfile: amazonlinux2-rpm
          task_name: ${task_name}
  - name: pkg_test_docker_rpm_x64_openssl11_rocky8_rpm
    tags: ["smoke-test"]
    depends_on:
      - name: sign_artifact_rpm_x64_openssl11
        variant: "*"
    commands:
      - func: checkout
      - func: get_artifact_url
        vars:
          package_variant: rpm-x64-openssl11
          signature_tag: signed
      - func: write_preload_script
      - func: install
        vars:
          node_js_version: "20.19.5"
      - func: test_artifact_docker
        vars:
          node_js_version: "20.19.5"
          dockerfile: rocky8-rpm
          task_name: ${task_name}
  - name: pkg_test_docker_rpm_x64_openssl11_rocky9_rpm
    tags: ["smoke-test"]
    depends_on:
      - name: sign_artifact_rpm_x64_openssl11
        variant: "*"
    commands:
      - func: checkout
      - func: get_artifact_url
        vars:
          package_variant: rpm-x64-openssl11
          signature_tag: signed
      - func: write_preload_script
      - func: install
        vars:
          node_js_version: "20.19.5"
      - func: test_artifact_docker
        vars:
          node_js_version: "20.19.5"
          dockerfile: rocky9-rpm
          task_name: ${task_name}
  - name: pkg_test_docker_rpm_x64_openssl11_fedora34_rpm
    tags: ["smoke-test"]
    depends_on:
      - name: sign_artifact_rpm_x64_openssl11
        variant: "*"
    commands:
      - func: checkout
      - func: get_artifact_url
        vars:
          package_variant: rpm-x64-openssl11
          signature_tag: signed
      - func: write_preload_script
      - func: install
        vars:
          node_js_version: "20.19.5"
      - func: test_artifact_docker
        vars:
          node_js_version: "20.19.5"
          dockerfile: fedora34-rpm
          task_name: ${task_name}
  - name: pkg_test_docker_deb_x64_openssl3_ubuntu22_04_deb
    tags: ["smoke-test"]
    depends_on:
      - name: sign_artifact_deb_x64_openssl3
        variant: "*"
    commands:
      - func: checkout
      - func: get_artifact_url
        vars:
          package_variant: deb-x64-openssl3
          signature_tag: signed
      - func: write_preload_script
      - func: install
        vars:
          node_js_version: "20.19.5"
      - func: test_artifact_docker
        vars:
          node_js_version: "20.19.5"
          dockerfile: ubuntu22.04-deb
          task_name: ${task_name}
  - name: pkg_test_docker_deb_x64_openssl3_ubuntu22_04_fips_deb
    tags: ["smoke-test"]
    depends_on:
      - name: sign_artifact_deb_x64_openssl3
        variant: "*"
    commands:
      - func: checkout
      - func: get_artifact_url
        vars:
          package_variant: deb-x64-openssl3
          signature_tag: signed
      - func: write_preload_script
      - func: install
        vars:
          node_js_version: "20.19.5"
      - func: test_artifact_docker
        vars:
          node_js_version: "20.19.5"
          dockerfile: ubuntu22.04-fips-deb
          task_name: ${task_name}
  - name: pkg_test_docker_deb_x64_openssl3_debian12_deb
    tags: ["smoke-test"]
    depends_on:
      - name: sign_artifact_deb_x64_openssl3
        variant: "*"
    commands:
      - func: checkout
      - func: get_artifact_url
        vars:
          package_variant: deb-x64-openssl3
          signature_tag: signed
      - func: write_preload_script
      - func: install
        vars:
          node_js_version: "20.19.5"
      - func: test_artifact_docker
        vars:
          node_js_version: "20.19.5"
          dockerfile: debian12-deb
          task_name: ${task_name}
  - name: pkg_test_docker_rpm_x64_openssl3_rocky8_epel_rpm
    tags: ["smoke-test"]
    depends_on:
      - name: sign_artifact_rpm_x64_openssl3
        variant: "*"
    commands:
      - func: checkout
      - func: get_artifact_url
        vars:
          package_variant: rpm-x64-openssl3
          signature_tag: signed
      - func: write_preload_script
      - func: install
        vars:
          node_js_version: "20.19.5"
      - func: test_artifact_docker
        vars:
          node_js_version: "20.19.5"
          dockerfile: rocky8-epel-rpm
          task_name: ${task_name}
  - name: pkg_test_docker_rpm_x64_openssl3_rocky9_rpm
    tags: ["smoke-test"]
    depends_on:
      - name: sign_artifact_rpm_x64_openssl3
        variant: "*"
    commands:
      - func: checkout
      - func: get_artifact_url
        vars:
          package_variant: rpm-x64-openssl3
          signature_tag: signed
      - func: write_preload_script
      - func: install
        vars:
          node_js_version: "20.19.5"
      - func: test_artifact_docker
        vars:
          node_js_version: "20.19.5"
          dockerfile: rocky9-rpm
          task_name: ${task_name}
  - name: pkg_test_docker_rpm_x64_openssl3_rocky9_fips_rpm
    tags: ["smoke-test"]
    depends_on:
      - name: sign_artifact_rpm_x64_openssl3
        variant: "*"
    commands:
      - func: checkout
      - func: get_artifact_url
        vars:
          package_variant: rpm-x64-openssl3
          signature_tag: signed
      - func: write_preload_script
      - func: install
        vars:
          node_js_version: "20.19.5"
      - func: test_artifact_docker
        vars:
          node_js_version: "20.19.5"
          dockerfile: rocky9-fips-rpm
          task_name: ${task_name}
  - name: pkg_test_docker_rpm_x64_openssl3_amazonlinux2023_rpm
    tags: ["smoke-test"]
    depends_on:
      - name: sign_artifact_rpm_x64_openssl3
        variant: "*"
    commands:
      - func: checkout
      - func: get_artifact_url
        vars:
          package_variant: rpm-x64-openssl3
          signature_tag: signed
      - func: write_preload_script
      - func: install
        vars:
          node_js_version: "20.19.5"
      - func: test_artifact_docker
        vars:
          node_js_version: "20.19.5"
          dockerfile: amazonlinux2023-rpm
          task_name: ${task_name}
  - name: pkg_test_docker_linux_arm64_ubuntu20_04_tgz
    tags: ["smoke-test"]
    depends_on:
      - name: sign_artifact_linux_arm64
        variant: "*"
    commands:
      - func: checkout
      - func: get_artifact_url
        vars:
          package_variant: linux-arm64
          signature_tag: signed
      - func: write_preload_script
      - func: install
        vars:
          node_js_version: "20.19.5"
      - func: test_artifact_docker
        vars:
          node_js_version: "20.19.5"
          dockerfile: ubuntu20.04-tgz
          task_name: ${task_name}
  - name: pkg_test_docker_deb_arm64_ubuntu18_04_deb
    tags: ["smoke-test"]
    depends_on:
      - name: sign_artifact_deb_arm64
        variant: "*"
    commands:
      - func: checkout
      - func: get_artifact_url
        vars:
          package_variant: deb-arm64
          signature_tag: signed
      - func: write_preload_script
      - func: install
        vars:
          node_js_version: "20.19.5"
      - func: test_artifact_docker
        vars:
          node_js_version: "20.19.5"
          dockerfile: ubuntu18.04-deb
          task_name: ${task_name}
  - name: pkg_test_docker_deb_arm64_ubuntu20_04_deb
    tags: ["smoke-test"]
    depends_on:
      - name: sign_artifact_deb_arm64
        variant: "*"
    commands:
      - func: checkout
      - func: get_artifact_url
        vars:
          package_variant: deb-arm64
          signature_tag: signed
      - func: write_preload_script
      - func: install
        vars:
          node_js_version: "20.19.5"
      - func: test_artifact_docker
        vars:
          node_js_version: "20.19.5"
          dockerfile: ubuntu20.04-deb
          task_name: ${task_name}
  - name: pkg_test_docker_deb_arm64_ubuntu22_04_deb
    tags: ["smoke-test"]
    depends_on:
      - name: sign_artifact_deb_arm64
        variant: "*"
    commands:
      - func: checkout
      - func: get_artifact_url
        vars:
          package_variant: deb-arm64
          signature_tag: signed
      - func: write_preload_script
      - func: install
        vars:
          node_js_version: "20.19.5"
      - func: test_artifact_docker
        vars:
          node_js_version: "20.19.5"
          dockerfile: ubuntu22.04-deb
          task_name: ${task_name}
  - name: pkg_test_docker_deb_arm64_ubuntu22_04_nohome_deb
    tags: ["smoke-test"]
    depends_on:
      - name: sign_artifact_deb_arm64
        variant: "*"
    commands:
      - func: checkout
      - func: get_artifact_url
        vars:
          package_variant: deb-arm64
          signature_tag: signed
      - func: write_preload_script
      - func: install
        vars:
          node_js_version: "20.19.5"
      - func: test_artifact_docker
        vars:
          node_js_version: "20.19.5"
          dockerfile: ubuntu22.04-nohome-deb
          task_name: ${task_name}
  - name: pkg_test_docker_deb_arm64_ubuntu22_04_qemu_deb
    tags: ["smoke-test"]
    depends_on:
      - name: sign_artifact_deb_arm64
        variant: "*"
    commands:
      - func: checkout
      - func: get_artifact_url
        vars:
          package_variant: deb-arm64
          signature_tag: signed
      - func: write_preload_script
      - func: install
        vars:
          node_js_version: "20.19.5"
      - func: test_artifact_docker
        vars:
          node_js_version: "20.19.5"
          dockerfile: ubuntu22.04-qemu-deb
          task_name: ${task_name}
  - name: pkg_test_docker_deb_arm64_ubuntu24_04_deb
    tags: ["smoke-test"]
    depends_on:
      - name: sign_artifact_deb_arm64
        variant: "*"
    commands:
      - func: checkout
      - func: get_artifact_url
        vars:
          package_variant: deb-arm64
          signature_tag: signed
      - func: write_preload_script
      - func: install
        vars:
          node_js_version: "20.19.5"
      - func: test_artifact_docker
        vars:
          node_js_version: "20.19.5"
          dockerfile: ubuntu24.04-deb
          task_name: ${task_name}
  - name: pkg_test_docker_deb_arm64_debian10_deb
    tags: ["smoke-test"]
    depends_on:
      - name: sign_artifact_deb_arm64
        variant: "*"
    commands:
      - func: checkout
      - func: get_artifact_url
        vars:
          package_variant: deb-arm64
          signature_tag: signed
      - func: write_preload_script
      - func: install
        vars:
          node_js_version: "20.19.5"
      - func: test_artifact_docker
        vars:
          node_js_version: "20.19.5"
          dockerfile: debian10-deb
          task_name: ${task_name}
  - name: pkg_test_docker_deb_arm64_debian11_deb
    tags: ["smoke-test"]
    depends_on:
      - name: sign_artifact_deb_arm64
        variant: "*"
    commands:
      - func: checkout
      - func: get_artifact_url
        vars:
          package_variant: deb-arm64
          signature_tag: signed
      - func: write_preload_script
      - func: install
        vars:
          node_js_version: "20.19.5"
      - func: test_artifact_docker
        vars:
          node_js_version: "20.19.5"
          dockerfile: debian11-deb
          task_name: ${task_name}
  - name: pkg_test_docker_deb_arm64_debian12_deb
    tags: ["smoke-test"]
    depends_on:
      - name: sign_artifact_deb_arm64
        variant: "*"
    commands:
      - func: checkout
      - func: get_artifact_url
        vars:
          package_variant: deb-arm64
          signature_tag: signed
      - func: write_preload_script
      - func: install
        vars:
          node_js_version: "20.19.5"
      - func: test_artifact_docker
        vars:
          node_js_version: "20.19.5"
          dockerfile: debian12-deb
          task_name: ${task_name}
  - name: pkg_test_docker_rpm_arm64_rocky8_rpm
    tags: ["smoke-test"]
    depends_on:
      - name: sign_artifact_rpm_arm64
        variant: "*"
    commands:
      - func: checkout
      - func: get_artifact_url
        vars:
          package_variant: rpm-arm64
          signature_tag: signed
      - func: write_preload_script
      - func: install
        vars:
          node_js_version: "20.19.5"
      - func: test_artifact_docker
        vars:
          node_js_version: "20.19.5"
          dockerfile: rocky8-rpm
          task_name: ${task_name}
  - name: pkg_test_docker_rpm_arm64_rocky9_rpm
    tags: ["smoke-test"]
    depends_on:
      - name: sign_artifact_rpm_arm64
        variant: "*"
    commands:
      - func: checkout
      - func: get_artifact_url
        vars:
          package_variant: rpm-arm64
          signature_tag: signed
      - func: write_preload_script
      - func: install
        vars:
          node_js_version: "20.19.5"
      - func: test_artifact_docker
        vars:
          node_js_version: "20.19.5"
          dockerfile: rocky9-rpm
          task_name: ${task_name}
  - name: pkg_test_docker_rpm_arm64_fedora34_rpm
    tags: ["smoke-test"]
    depends_on:
      - name: sign_artifact_rpm_arm64
        variant: "*"
    commands:
      - func: checkout
      - func: get_artifact_url
        vars:
          package_variant: rpm-arm64
          signature_tag: signed
      - func: write_preload_script
      - func: install
        vars:
          node_js_version: "20.19.5"
      - func: test_artifact_docker
        vars:
          node_js_version: "20.19.5"
          dockerfile: fedora34-rpm
          task_name: ${task_name}
  - name: pkg_test_docker_rpm_arm64_amazonlinux2_rpm
    tags: ["smoke-test"]
    depends_on:
      - name: sign_artifact_rpm_arm64
        variant: "*"
    commands:
      - func: checkout
      - func: get_artifact_url
        vars:
          package_variant: rpm-arm64
          signature_tag: signed
      - func: write_preload_script
      - func: install
        vars:
          node_js_version: "20.19.5"
      - func: test_artifact_docker
        vars:
          node_js_version: "20.19.5"
          dockerfile: amazonlinux2-rpm
          task_name: ${task_name}
  - name: pkg_test_docker_rpm_arm64_amazonlinux2023_rpm
    tags: ["smoke-test"]
    depends_on:
      - name: sign_artifact_rpm_arm64
        variant: "*"
    commands:
      - func: checkout
      - func: get_artifact_url
        vars:
          package_variant: rpm-arm64
          signature_tag: signed
      - func: write_preload_script
      - func: install
        vars:
          node_js_version: "20.19.5"
      - func: test_artifact_docker
        vars:
          node_js_version: "20.19.5"
          dockerfile: amazonlinux2023-rpm
          task_name: ${task_name}
  - name: pkg_test_docker_deb_arm64_openssl11_ubuntu20_04_deb
    tags: ["smoke-test"]
    depends_on:
      - name: sign_artifact_deb_arm64_openssl11
        variant: "*"
    commands:
      - func: checkout
      - func: get_artifact_url
        vars:
          package_variant: deb-arm64-openssl11
          signature_tag: signed
      - func: write_preload_script
      - func: install
        vars:
          node_js_version: "20.19.5"
      - func: test_artifact_docker
        vars:
          node_js_version: "20.19.5"
          dockerfile: ubuntu20.04-deb
          task_name: ${task_name}
  - name: pkg_test_docker_deb_arm64_openssl11_debian10_deb
    tags: ["smoke-test"]
    depends_on:
      - name: sign_artifact_deb_arm64_openssl11
        variant: "*"
    commands:
      - func: checkout
      - func: get_artifact_url
        vars:
          package_variant: deb-arm64-openssl11
          signature_tag: signed
      - func: write_preload_script
      - func: install
        vars:
          node_js_version: "20.19.5"
      - func: test_artifact_docker
        vars:
          node_js_version: "20.19.5"
          dockerfile: debian10-deb
          task_name: ${task_name}
  - name: pkg_test_docker_deb_arm64_openssl11_debian11_deb
    tags: ["smoke-test"]
    depends_on:
      - name: sign_artifact_deb_arm64_openssl11
        variant: "*"
    commands:
      - func: checkout
      - func: get_artifact_url
        vars:
          package_variant: deb-arm64-openssl11
          signature_tag: signed
      - func: write_preload_script
      - func: install
        vars:
          node_js_version: "20.19.5"
      - func: test_artifact_docker
        vars:
          node_js_version: "20.19.5"
          dockerfile: debian11-deb
          task_name: ${task_name}
  - name: pkg_test_docker_rpm_arm64_openssl11_rocky8_rpm
    tags: ["smoke-test"]
    depends_on:
      - name: sign_artifact_rpm_arm64_openssl11
        variant: "*"
    commands:
      - func: checkout
      - func: get_artifact_url
        vars:
          package_variant: rpm-arm64-openssl11
          signature_tag: signed
      - func: write_preload_script
      - func: install
        vars:
          node_js_version: "20.19.5"
      - func: test_artifact_docker
        vars:
          node_js_version: "20.19.5"
          dockerfile: rocky8-rpm
          task_name: ${task_name}
  - name: pkg_test_docker_rpm_arm64_openssl11_rocky9_rpm
    tags: ["smoke-test"]
    depends_on:
      - name: sign_artifact_rpm_arm64_openssl11
        variant: "*"
    commands:
      - func: checkout
      - func: get_artifact_url
        vars:
          package_variant: rpm-arm64-openssl11
          signature_tag: signed
      - func: write_preload_script
      - func: install
        vars:
          node_js_version: "20.19.5"
      - func: test_artifact_docker
        vars:
          node_js_version: "20.19.5"
          dockerfile: rocky9-rpm
          task_name: ${task_name}
  - name: pkg_test_docker_rpm_arm64_openssl11_fedora34_rpm
    tags: ["smoke-test"]
    depends_on:
      - name: sign_artifact_rpm_arm64_openssl11
        variant: "*"
    commands:
      - func: checkout
      - func: get_artifact_url
        vars:
          package_variant: rpm-arm64-openssl11
          signature_tag: signed
      - func: write_preload_script
      - func: install
        vars:
          node_js_version: "20.19.5"
      - func: test_artifact_docker
        vars:
          node_js_version: "20.19.5"
          dockerfile: fedora34-rpm
          task_name: ${task_name}
  - name: pkg_test_docker_rpm_arm64_openssl11_amazonlinux2_rpm
    tags: ["smoke-test"]
    depends_on:
      - name: sign_artifact_rpm_arm64_openssl11
        variant: "*"
    commands:
      - func: checkout
      - func: get_artifact_url
        vars:
          package_variant: rpm-arm64-openssl11
          signature_tag: signed
      - func: write_preload_script
      - func: install
        vars:
          node_js_version: "20.19.5"
      - func: test_artifact_docker
        vars:
          node_js_version: "20.19.5"
          dockerfile: amazonlinux2-rpm
          task_name: ${task_name}
  - name: pkg_test_docker_deb_arm64_openssl3_ubuntu22_04_deb
    tags: ["smoke-test"]
    depends_on:
      - name: sign_artifact_deb_arm64_openssl3
        variant: "*"
    commands:
      - func: checkout
      - func: get_artifact_url
        vars:
          package_variant: deb-arm64-openssl3
          signature_tag: signed
      - func: write_preload_script
      - func: install
        vars:
          node_js_version: "20.19.5"
      - func: test_artifact_docker
        vars:
          node_js_version: "20.19.5"
          dockerfile: ubuntu22.04-deb
          task_name: ${task_name}
  - name: pkg_test_docker_deb_arm64_openssl3_ubuntu22_04_fips_deb
    tags: ["smoke-test"]
    depends_on:
      - name: sign_artifact_deb_arm64_openssl3
        variant: "*"
    commands:
      - func: checkout
      - func: get_artifact_url
        vars:
          package_variant: deb-arm64-openssl3
          signature_tag: signed
      - func: write_preload_script
      - func: install
        vars:
          node_js_version: "20.19.5"
      - func: test_artifact_docker
        vars:
          node_js_version: "20.19.5"
          dockerfile: ubuntu22.04-fips-deb
          task_name: ${task_name}
  - name: pkg_test_docker_deb_arm64_openssl3_debian12_deb
    tags: ["smoke-test"]
    depends_on:
      - name: sign_artifact_deb_arm64_openssl3
        variant: "*"
    commands:
      - func: checkout
      - func: get_artifact_url
        vars:
          package_variant: deb-arm64-openssl3
          signature_tag: signed
      - func: write_preload_script
      - func: install
        vars:
          node_js_version: "20.19.5"
      - func: test_artifact_docker
        vars:
          node_js_version: "20.19.5"
          dockerfile: debian12-deb
          task_name: ${task_name}
  - name: pkg_test_docker_rpm_arm64_openssl3_rocky8_epel_rpm
    tags: ["smoke-test"]
    depends_on:
      - name: sign_artifact_rpm_arm64_openssl3
        variant: "*"
    commands:
      - func: checkout
      - func: get_artifact_url
        vars:
          package_variant: rpm-arm64-openssl3
          signature_tag: signed
      - func: write_preload_script
      - func: install
        vars:
          node_js_version: "20.19.5"
      - func: test_artifact_docker
        vars:
          node_js_version: "20.19.5"
          dockerfile: rocky8-epel-rpm
          task_name: ${task_name}
  - name: pkg_test_docker_rpm_arm64_openssl3_rocky9_rpm
    tags: ["smoke-test"]
    depends_on:
      - name: sign_artifact_rpm_arm64_openssl3
        variant: "*"
    commands:
      - func: checkout
      - func: get_artifact_url
        vars:
          package_variant: rpm-arm64-openssl3
          signature_tag: signed
      - func: write_preload_script
      - func: install
        vars:
          node_js_version: "20.19.5"
      - func: test_artifact_docker
        vars:
          node_js_version: "20.19.5"
          dockerfile: rocky9-rpm
          task_name: ${task_name}
  - name: pkg_test_docker_rpm_arm64_openssl3_rocky9_fips_rpm
    tags: ["smoke-test"]
    depends_on:
      - name: sign_artifact_rpm_arm64_openssl3
        variant: "*"
    commands:
      - func: checkout
      - func: get_artifact_url
        vars:
          package_variant: rpm-arm64-openssl3
          signature_tag: signed
      - func: write_preload_script
      - func: install
        vars:
          node_js_version: "20.19.5"
      - func: test_artifact_docker
        vars:
          node_js_version: "20.19.5"
          dockerfile: rocky9-fips-rpm
          task_name: ${task_name}
  - name: pkg_test_docker_rpm_arm64_openssl3_amazonlinux2023_rpm
    tags: ["smoke-test"]
    depends_on:
      - name: sign_artifact_rpm_arm64_openssl3
        variant: "*"
    commands:
      - func: checkout
      - func: get_artifact_url
        vars:
          package_variant: rpm-arm64-openssl3
          signature_tag: signed
      - func: write_preload_script
      - func: install
        vars:
          node_js_version: "20.19.5"
      - func: test_artifact_docker
        vars:
          node_js_version: "20.19.5"
          dockerfile: amazonlinux2023-rpm
          task_name: ${task_name}
  - name: pkg_test_rpmextract_rpm_ppc64le
    tags: ["smoke-test"]
    depends_on:
      - name: sign_artifact_rpm_ppc64le
        variant: "*"
    commands:
      - func: checkout
      - func: get_artifact_url
        vars:
          package_variant: rpm-ppc64le
          signature_tag: signed
      - func: write_preload_script
      - func: test_artifact_rpmextract
  - name: pkg_test_rpmextract_rpm_s390x
    tags: ["smoke-test"]
    depends_on:
      - name: sign_artifact_rpm_s390x
        variant: "*"
    commands:
      - func: checkout
      - func: get_artifact_url
        vars:
          package_variant: rpm-s390x
          signature_tag: signed
      - func: write_preload_script
      - func: test_artifact_rpmextract
  - name: pkg_test_ssh_win32_x64
    tags: ["smoke-test"]
    depends_on:
      - name: sign_artifact_win32_x64
        variant: "*"
    commands:
      - func: checkout
      - func: get_artifact_url
        vars:
          package_variant: win32-x64
          signature_tag: signed
      - func: write_preload_script
      - func: spawn_host
        vars:
          distro: windows-vsCurrent-small
      - func: run_pkg_tests_through_ssh
        vars:
          admin_user_name: Administrator
          onhost_script_path: .evergreen/test-package-win32.sh
          preload_script_path: preload.sh
  - name: pkg_test_ssh_win32msi_x64
    tags: ["smoke-test"]
    depends_on:
      - name: sign_artifact_win32msi_x64
        variant: "*"
    commands:
      - func: checkout
      - func: get_artifact_url
        vars:
          package_variant: win32msi-x64
          signature_tag: signed
      - func: write_preload_script
      - func: spawn_host
        vars:
          distro: windows-vsCurrent-small
      - func: run_pkg_tests_through_ssh
        vars:
          admin_user_name: Administrator
          onhost_script_path: .evergreen/test-package-win32.sh
          preload_script_path: preload.sh
  - name: create_static_analysis_report
    tags: ["extra-integration-test"]
    depends_on:
      - name: ".compile-artifact"
        variant: "*"
    commands:
      - func: checkout
      - func: install
        vars:
          node_js_version: "20.19.5"
      - func: create_static_analysis_report
        vars:
          node_js_version: "20.19.5"

  ###
  # RELEASE TASKS
  ###
  - name: release_draft
    git_tag_only: true
    depends_on:
      - name: ".smoke-test"
        variant: "*"
      - name: ".extra-integration-test"
        variant: "*"
      - name: ".e2e-test"
        variant: "*"
      - name: ".connectivity-test"
        variant: "*"
      - name: check
        variant: "*"
      - name: ".unit-test"
        variant: "*"
    commands:
      - func: checkout
      - func: install
        vars:
          node_js_version: "20.19.5"
      - func: release_draft
        vars:
          node_js_version: "20.19.5"
  - name: release_publish_dry_run
    git_tag_only: true
    exec_timeout_secs: 86400
    depends_on:
      - name: release_draft
    commands:
      - func: checkout
      - func: install
        vars:
          node_js_version: "20.19.5"
      - func: release_publish_download_and_list_artifacts
        vars:
          node_js_version: "20.19.5"
      - func: papertrail_trace
        vars:
          product: "mongosh-draft"
      - func: release_publish_dry_run
        vars:
          node_js_version: "20.19.5"
  - name: release_publish
    tags: ["publish"]
    git_tag_only: true
    exec_timeout_secs: 86400
    depends_on:
      - name: compile_ts
        variant: linux_compile
    commands:
      - func: checkout_writeable
      - func: install
        vars:
          node_js_version: "20.19.5"
      - func: release_publish_download_and_list_artifacts
        vars:
          node_js_version: "20.19.5"
      - func: papertrail_trace
        vars:
          product: "mongosh"
      - func: release_publish
        vars:
          node_js_version: "20.19.5"

# Need to run builds for every possible build variant.
buildvariants:
  - name: darwin-n20
    display_name: "MacOS 14 arm64 n20 (Unit tests)"
    run_on: macos-14-arm64
    tags: []
    expansions:
      executable_os_id: darwin-arm64
      mongosh_server_test_version: ""
      node_js_version: "20.19.5"
      mongosh_skip_node_version_check: ""
    tasks:
      - name: test_arg_parser
      - name: test_async_rewriter2
      - name: test_async_rewriter3
      - name: test_autocomplete
      - name: test_browser_repl
      - name: test_browser_runtime_core
      - name: test_browser_runtime_electron
      - name: test_build
      - name: test_cli_repl
      - name: test_e2e_tests
      - name: test_editor
      - name: test_errors
      - name: test_history
      - name: test_i18n
      - name: test_js_multiline_to_singleline
      - name: test_logging
      - name: test_node_runtime_worker_thread
      - name: test_service_provider_core
      - name: test_service_provider_node_driver
      - name: test_shell_api
      - name: test_shell_evaluator
      - name: test_snippet_manager
      - name: test_types
  - name: tests_darwin-m60xc_n20
    display_name: "MacOS 14 arm64 m60xc n20 (Unit tests)"
    run_on: macos-14-arm64
    tags: []
    expansions:
      executable_os_id: darwin-arm64
      mongosh_server_test_version: "6.0.x"
      node_js_version: "20.19.5"
      mongosh_skip_node_version_check: ""
    tasks:
      - name: test_arg_parser
      - name: test_async_rewriter2
      - name: test_async_rewriter3
      - name: test_autocomplete
      - name: test_browser_repl
      - name: test_browser_runtime_core
      - name: test_browser_runtime_electron
      - name: test_build
      - name: test_cli_repl
      - name: test_e2e_tests
      - name: test_editor
      - name: test_errors
      - name: test_history
      - name: test_i18n
      - name: test_js_multiline_to_singleline
      - name: test_logging
      - name: test_node_runtime_worker_thread
      - name: test_service_provider_core
      - name: test_service_provider_node_driver
      - name: test_shell_api
      - name: test_shell_evaluator
      - name: test_snippet_manager
      - name: test_types
  - name: tests_darwin-m60xe_n20
    display_name: "MacOS 14 arm64 m60xe n20 (Unit tests)"
    run_on: macos-14-arm64
    tags: []
    expansions:
      executable_os_id: darwin-arm64
      mongosh_server_test_version: "6.0.x-enterprise"
      node_js_version: "20.19.5"
      mongosh_skip_node_version_check: ""
    tasks:
      - name: test_arg_parser
      - name: test_async_rewriter2
      - name: test_async_rewriter3
      - name: test_autocomplete
      - name: test_browser_repl
      - name: test_browser_runtime_core
      - name: test_browser_runtime_electron
      - name: test_build
      - name: test_cli_repl
      - name: test_e2e_tests
      - name: test_editor
      - name: test_errors
      - name: test_history
      - name: test_i18n
      - name: test_js_multiline_to_singleline
      - name: test_logging
      - name: test_node_runtime_worker_thread
      - name: test_service_provider_core
      - name: test_service_provider_node_driver
      - name: test_shell_api
      - name: test_shell_evaluator
      - name: test_snippet_manager
      - name: test_types
  - name: tests_darwin-m70xc_n20
    display_name: "MacOS 14 arm64 m70xc n20 (Unit tests)"
    run_on: macos-14-arm64
    tags: []
    expansions:
      executable_os_id: darwin-arm64
      mongosh_server_test_version: "7.0.x"
      node_js_version: "20.19.5"
      mongosh_skip_node_version_check: ""
    tasks:
      - name: test_arg_parser
      - name: test_async_rewriter2
      - name: test_async_rewriter3
      - name: test_autocomplete
      - name: test_browser_repl
      - name: test_browser_runtime_core
      - name: test_browser_runtime_electron
      - name: test_build
      - name: test_cli_repl
      - name: test_e2e_tests
      - name: test_editor
      - name: test_errors
      - name: test_history
      - name: test_i18n
      - name: test_js_multiline_to_singleline
      - name: test_logging
      - name: test_node_runtime_worker_thread
      - name: test_service_provider_core
      - name: test_service_provider_node_driver
      - name: test_shell_api
      - name: test_shell_evaluator
      - name: test_snippet_manager
      - name: test_types
  - name: tests_darwin-m70xe_n20
    display_name: "MacOS 14 arm64 m70xe n20 (Unit tests)"
    run_on: macos-14-arm64
    tags: []
    expansions:
      executable_os_id: darwin-arm64
      mongosh_server_test_version: "7.0.x-enterprise"
      node_js_version: "20.19.5"
      mongosh_skip_node_version_check: ""
    tasks:
      - name: test_arg_parser
      - name: test_async_rewriter2
      - name: test_async_rewriter3
      - name: test_autocomplete
      - name: test_browser_repl
      - name: test_browser_runtime_core
      - name: test_browser_runtime_electron
      - name: test_build
      - name: test_cli_repl
      - name: test_e2e_tests
      - name: test_editor
      - name: test_errors
      - name: test_history
      - name: test_i18n
      - name: test_js_multiline_to_singleline
      - name: test_logging
      - name: test_node_runtime_worker_thread
      - name: test_service_provider_core
      - name: test_service_provider_node_driver
      - name: test_shell_api
      - name: test_shell_evaluator
      - name: test_snippet_manager
      - name: test_types
  - name: tests_darwin-m80xc_n20
    display_name: "MacOS 14 arm64 m80xc n20 (Unit tests)"
    run_on: macos-14-arm64
    tags: []
    expansions:
      executable_os_id: darwin-arm64
      mongosh_server_test_version: "8.0.x"
      node_js_version: "20.19.5"
      mongosh_skip_node_version_check: ""
    tasks:
      - name: test_arg_parser
      - name: test_async_rewriter2
      - name: test_async_rewriter3
      - name: test_autocomplete
      - name: test_browser_repl
      - name: test_browser_runtime_core
      - name: test_browser_runtime_electron
      - name: test_build
      - name: test_cli_repl
      - name: test_e2e_tests
      - name: test_editor
      - name: test_errors
      - name: test_history
      - name: test_i18n
      - name: test_js_multiline_to_singleline
      - name: test_logging
      - name: test_node_runtime_worker_thread
      - name: test_service_provider_core
      - name: test_service_provider_node_driver
      - name: test_shell_api
      - name: test_shell_evaluator
      - name: test_snippet_manager
      - name: test_types
  - name: tests_darwin-m80xe_n20
    display_name: "MacOS 14 arm64 m80xe n20 (Unit tests)"
    run_on: macos-14-arm64
    tags: []
    expansions:
      executable_os_id: darwin-arm64
      mongosh_server_test_version: "8.0.x-enterprise"
      node_js_version: "20.19.5"
      mongosh_skip_node_version_check: ""
    tasks:
      - name: test_arg_parser
      - name: test_async_rewriter2
      - name: test_autocomplete
      - name: test_browser_repl
      - name: test_browser_runtime_core
      - name: test_browser_runtime_electron
      - name: test_build
      - name: test_cli_repl
      - name: test_e2e_tests
      - name: test_editor
      - name: test_errors
      - name: test_history
      - name: test_i18n
      - name: test_js_multiline_to_singleline
      - name: test_logging
      - name: test_node_runtime_worker_thread
      - name: test_service_provider_core
      - name: test_service_provider_node_driver
      - name: test_shell_api
      - name: test_shell_evaluator
      - name: test_snippet_manager
      - name: test_types
  - name: tests_darwin-m82rc_n20
    display_name: "MacOS 14 arm64 m82rc n20 (Unit tests)"
    run_on: macos-14-arm64
    tags: []
    expansions:
      executable_os_id: darwin-arm64
      mongosh_server_test_version: "8.2.0-rc4"
      node_js_version: "20.19.5"
      mongosh_skip_node_version_check: ""
    tasks:
      - name: test_arg_parser
      - name: test_async_rewriter2
      - name: test_autocomplete
      - name: test_browser_repl
      - name: test_browser_runtime_core
      - name: test_browser_runtime_electron
      - name: test_build
      - name: test_cli_repl
      - name: test_e2e_tests
      - name: test_editor
      - name: test_errors
      - name: test_history
      - name: test_i18n
      - name: test_js_multiline_to_singleline
      - name: test_logging
      - name: test_node_runtime_worker_thread
      - name: test_service_provider_core
      - name: test_service_provider_node_driver
      - name: test_shell_api
      - name: test_shell_evaluator
      - name: test_snippet_manager
      - name: test_types
  - name: tests_darwin-m82rce_n20
    display_name: "MacOS 14 arm64 m82rce n20 (Unit tests)"
    run_on: macos-14-arm64
    tags: []
    expansions:
      executable_os_id: darwin-arm64
      mongosh_server_test_version: "8.2.0-rc4-enterprise"
      node_js_version: "20.19.5"
      mongosh_skip_node_version_check: ""
    tasks:
      - name: test_arg_parser
      - name: test_async_rewriter2
      - name: test_async_rewriter3
      - name: test_autocomplete
      - name: test_browser_repl
      - name: test_browser_runtime_core
      - name: test_browser_runtime_electron
      - name: test_build
      - name: test_cli_repl
      - name: test_e2e_tests
      - name: test_editor
      - name: test_errors
      - name: test_history
      - name: test_i18n
      - name: test_js_multiline_to_singleline
      - name: test_logging
      - name: test_node_runtime_worker_thread
      - name: test_service_provider_core
      - name: test_service_provider_node_driver
      - name: test_shell_api
      - name: test_shell_evaluator
      - name: test_snippet_manager
      - name: test_types
  - name: tests_darwin-mlatest_n20
    display_name: "MacOS 14 arm64 mlatest n20 (Unit tests)"
    run_on: macos-14-arm64
    tags: ["mlatest"]
    expansions:
      executable_os_id: darwin-arm64
      mongosh_server_test_version: "latest-alpha-enterprise"
      node_js_version: "20.19.5"
      mongosh_skip_node_version_check: ""
    tasks:
      - name: test_arg_parser
      - name: test_async_rewriter2
      - name: test_async_rewriter3
      - name: test_autocomplete
      - name: test_browser_repl
      - name: test_browser_runtime_core
      - name: test_browser_runtime_electron
      - name: test_build
      - name: test_cli_repl
      - name: test_e2e_tests
      - name: test_editor
      - name: test_errors
      - name: test_history
      - name: test_i18n
      - name: test_js_multiline_to_singleline
      - name: test_logging
      - name: test_node_runtime_worker_thread
      - name: test_service_provider_core
      - name: test_service_provider_node_driver
      - name: test_shell_api
      - name: test_shell_evaluator
      - name: test_snippet_manager
      - name: test_types
  - name: linux-n20
    display_name: "Ubuntu 20.04 x64 n20 (Unit tests)"
    run_on: ubuntu2004-small
    tags: ["nightly-driver"]
    expansions:
      executable_os_id: darwin-arm64
      mongosh_server_test_version: ""
      node_js_version: "20.19.5"
      mongosh_skip_node_version_check: ""
    tasks:
      - name: test_arg_parser
      - name: test_async_rewriter2
      - name: test_async_rewriter3
      - name: test_autocomplete
      - name: test_browser_runtime_core
      - name: test_browser_runtime_electron
      - name: test_build
      - name: test_cli_repl
      - name: test_e2e_tests
      - name: test_editor
      - name: test_errors
      - name: test_history
      - name: test_i18n
      - name: test_java_shell
      - name: test_js_multiline_to_singleline
      - name: test_logging
      - name: test_node_runtime_worker_thread
      - name: test_service_provider_core
      - name: test_service_provider_node_driver
      - name: test_shell_api
      - name: test_shell_evaluator
      - name: test_snippet_manager
      - name: test_types
  - name: tests_linux-m42xc_n20
    display_name: "Ubuntu 20.04 x64 m42xc n20 (Unit tests)"
    run_on: ubuntu2004-small
    tags: ["nightly-driver"]
    expansions:
      executable_os_id: darwin-arm64
      mongosh_server_test_version: "4.2.x"
      node_js_version: "20.19.5"
      mongosh_skip_node_version_check: ""
    tasks:
      - name: test_arg_parser
      - name: test_async_rewriter2
      - name: test_async_rewriter3
      - name: test_autocomplete
      - name: test_browser_runtime_core
      - name: test_browser_runtime_electron
      - name: test_build
      - name: test_cli_repl
      - name: test_e2e_tests
      - name: test_editor
      - name: test_errors
      - name: test_history
      - name: test_i18n
      - name: test_java_shell
      - name: test_js_multiline_to_singleline
      - name: test_logging
      - name: test_node_runtime_worker_thread
      - name: test_service_provider_core
      - name: test_service_provider_node_driver
      - name: test_shell_api
      - name: test_shell_evaluator
      - name: test_snippet_manager
      - name: test_types
  - name: tests_linux-m44xc_n20
    display_name: "Ubuntu 20.04 x64 m44xc n20 (Unit tests)"
    run_on: ubuntu2004-small
    tags: ["nightly-driver"]
    expansions:
      executable_os_id: darwin-arm64
      mongosh_server_test_version: "4.4.x"
      node_js_version: "20.19.5"
      mongosh_skip_node_version_check: ""
    tasks:
      - name: test_arg_parser
      - name: test_async_rewriter2
      - name: test_async_rewriter3
      - name: test_autocomplete
      - name: test_browser_runtime_core
      - name: test_browser_runtime_electron
      - name: test_build
      - name: test_cli_repl
      - name: test_e2e_tests
      - name: test_editor
      - name: test_errors
      - name: test_history
      - name: test_i18n
      - name: test_java_shell
      - name: test_js_multiline_to_singleline
      - name: test_logging
      - name: test_node_runtime_worker_thread
      - name: test_service_provider_core
      - name: test_service_provider_node_driver
      - name: test_shell_api
      - name: test_shell_evaluator
      - name: test_snippet_manager
      - name: test_types
  - name: tests_linux-m44xe_n20
    display_name: "Ubuntu 20.04 x64 m44xe n20 (Unit tests)"
    run_on: ubuntu2004-small
    tags: ["nightly-driver"]
    expansions:
      executable_os_id: darwin-arm64
      mongosh_server_test_version: "4.4.x-enterprise"
      node_js_version: "20.19.5"
      mongosh_skip_node_version_check: ""
    tasks:
      - name: test_arg_parser
      - name: test_async_rewriter2
      - name: test_async_rewriter3
      - name: test_autocomplete
      - name: test_browser_runtime_core
      - name: test_browser_runtime_electron
      - name: test_build
      - name: test_cli_repl
      - name: test_e2e_tests
      - name: test_editor
      - name: test_errors
      - name: test_history
      - name: test_i18n
      - name: test_java_shell
      - name: test_js_multiline_to_singleline
      - name: test_logging
      - name: test_node_runtime_worker_thread
      - name: test_service_provider_core
      - name: test_service_provider_node_driver
      - name: test_shell_api
      - name: test_shell_evaluator
      - name: test_snippet_manager
      - name: test_types
  - name: tests_linux-m50xc_n20
    display_name: "Ubuntu 20.04 x64 m50xc n20 (Unit tests)"
    run_on: ubuntu2004-small
    tags: ["nightly-driver"]
    expansions:
      executable_os_id: darwin-arm64
      mongosh_server_test_version: "5.0.x"
      node_js_version: "20.19.5"
      mongosh_skip_node_version_check: ""
    tasks:
      - name: test_arg_parser
      - name: test_async_rewriter2
      - name: test_async_rewriter3
      - name: test_autocomplete
      - name: test_browser_runtime_core
      - name: test_browser_runtime_electron
      - name: test_build
      - name: test_cli_repl
      - name: test_e2e_tests
      - name: test_editor
      - name: test_errors
      - name: test_history
      - name: test_i18n
      - name: test_java_shell
      - name: test_js_multiline_to_singleline
      - name: test_logging
      - name: test_node_runtime_worker_thread
      - name: test_service_provider_core
      - name: test_service_provider_node_driver
      - name: test_shell_api
      - name: test_shell_evaluator
      - name: test_snippet_manager
      - name: test_types
  - name: tests_linux-m50xe_n20
    display_name: "Ubuntu 20.04 x64 m50xe n20 (Unit tests)"
    run_on: ubuntu2004-small
    tags: ["nightly-driver"]
    expansions:
      executable_os_id: darwin-arm64
      mongosh_server_test_version: "5.0.x-enterprise"
      node_js_version: "20.19.5"
      mongosh_skip_node_version_check: ""
    tasks:
      - name: test_arg_parser
      - name: test_async_rewriter2
      - name: test_async_rewriter3
      - name: test_autocomplete
      - name: test_browser_runtime_core
      - name: test_browser_runtime_electron
      - name: test_build
      - name: test_cli_repl
      - name: test_e2e_tests
      - name: test_editor
      - name: test_errors
      - name: test_history
      - name: test_i18n
      - name: test_java_shell
      - name: test_js_multiline_to_singleline
      - name: test_logging
      - name: test_node_runtime_worker_thread
      - name: test_service_provider_core
      - name: test_service_provider_node_driver
      - name: test_shell_api
      - name: test_shell_evaluator
      - name: test_snippet_manager
      - name: test_types
  - name: tests_linux-m60xc_n20
    display_name: "Ubuntu 20.04 x64 m60xc n20 (Unit tests)"
    run_on: ubuntu2004-small
    tags: ["nightly-driver"]
    expansions:
      executable_os_id: darwin-arm64
      mongosh_server_test_version: "6.0.x"
      node_js_version: "20.19.5"
      mongosh_skip_node_version_check: ""
    tasks:
      - name: test_arg_parser
      - name: test_async_rewriter2
      - name: test_async_rewriter3
      - name: test_autocomplete
      - name: test_browser_runtime_core
      - name: test_browser_runtime_electron
      - name: test_build
      - name: test_cli_repl
      - name: test_e2e_tests
      - name: test_editor
      - name: test_errors
      - name: test_history
      - name: test_i18n
      - name: test_java_shell
      - name: test_js_multiline_to_singleline
      - name: test_logging
      - name: test_node_runtime_worker_thread
      - name: test_service_provider_core
      - name: test_service_provider_node_driver
      - name: test_shell_api
      - name: test_shell_evaluator
      - name: test_snippet_manager
      - name: test_types
  - name: tests_linux-m60xe_n20
    display_name: "Ubuntu 20.04 x64 m60xe n20 (Unit tests)"
    run_on: ubuntu2004-small
    tags: ["nightly-driver"]
    expansions:
      executable_os_id: darwin-arm64
      mongosh_server_test_version: "6.0.x-enterprise"
      node_js_version: "20.19.5"
      mongosh_skip_node_version_check: ""
    tasks:
      - name: test_arg_parser
      - name: test_async_rewriter2
      - name: test_async_rewriter3
      - name: test_autocomplete
      - name: test_browser_runtime_core
      - name: test_browser_runtime_electron
      - name: test_build
      - name: test_cli_repl
      - name: test_e2e_tests
      - name: test_editor
      - name: test_errors
      - name: test_history
      - name: test_i18n
      - name: test_java_shell
      - name: test_js_multiline_to_singleline
      - name: test_logging
      - name: test_node_runtime_worker_thread
      - name: test_service_provider_core
      - name: test_service_provider_node_driver
      - name: test_shell_api
      - name: test_shell_evaluator
      - name: test_snippet_manager
      - name: test_types
  - name: tests_linux-m70xc_n20
    display_name: "Ubuntu 20.04 x64 m70xc n20 (Unit tests)"
    run_on: ubuntu2004-small
    tags: ["nightly-driver"]
    expansions:
      executable_os_id: darwin-arm64
      mongosh_server_test_version: "7.0.x"
      node_js_version: "20.19.5"
      mongosh_skip_node_version_check: ""
    tasks:
      - name: test_arg_parser
      - name: test_async_rewriter2
      - name: test_async_rewriter3
      - name: test_autocomplete
      - name: test_browser_runtime_core
      - name: test_browser_runtime_electron
      - name: test_build
      - name: test_cli_repl
      - name: test_e2e_tests
      - name: test_editor
      - name: test_errors
      - name: test_history
      - name: test_i18n
      - name: test_java_shell
      - name: test_js_multiline_to_singleline
      - name: test_logging
      - name: test_node_runtime_worker_thread
      - name: test_service_provider_core
      - name: test_service_provider_node_driver
      - name: test_shell_api
      - name: test_shell_evaluator
      - name: test_snippet_manager
      - name: test_types
  - name: tests_linux-m70xe_n20
    display_name: "Ubuntu 20.04 x64 m70xe n20 (Unit tests)"
    run_on: ubuntu2004-small
    tags: ["nightly-driver"]
    expansions:
      executable_os_id: darwin-arm64
      mongosh_server_test_version: "7.0.x-enterprise"
      node_js_version: "20.19.5"
      mongosh_skip_node_version_check: ""
    tasks:
      - name: test_arg_parser
      - name: test_async_rewriter2
      - name: test_async_rewriter3
      - name: test_autocomplete
      - name: test_browser_runtime_core
      - name: test_browser_runtime_electron
      - name: test_build
      - name: test_cli_repl
      - name: test_e2e_tests
      - name: test_editor
      - name: test_errors
      - name: test_history
      - name: test_i18n
      - name: test_java_shell
      - name: test_js_multiline_to_singleline
      - name: test_logging
      - name: test_node_runtime_worker_thread
      - name: test_service_provider_core
      - name: test_service_provider_node_driver
      - name: test_shell_api
      - name: test_shell_evaluator
      - name: test_snippet_manager
      - name: test_types
  - name: tests_linux-m80xc_n20
    display_name: "Ubuntu 20.04 x64 m80xc n20 (Unit tests)"
    run_on: ubuntu2004-small
    tags: ["nightly-driver"]
    expansions:
      executable_os_id: darwin-arm64
      mongosh_server_test_version: "8.0.x"
      node_js_version: "20.19.5"
      mongosh_skip_node_version_check: ""
    tasks:
      - name: test_arg_parser
      - name: test_async_rewriter2
      - name: test_async_rewriter3
      - name: test_autocomplete
      - name: test_browser_runtime_core
      - name: test_browser_runtime_electron
      - name: test_build
      - name: test_cli_repl
      - name: test_e2e_tests
      - name: test_editor
      - name: test_errors
      - name: test_history
      - name: test_i18n
      - name: test_java_shell
      - name: test_js_multiline_to_singleline
      - name: test_logging
      - name: test_node_runtime_worker_thread
      - name: test_service_provider_core
      - name: test_service_provider_node_driver
      - name: test_shell_api
      - name: test_shell_evaluator
      - name: test_snippet_manager
      - name: test_types
  - name: tests_linux-m80xe_n20
    display_name: "Ubuntu 20.04 x64 m80xe n20 (Unit tests)"
    run_on: ubuntu2004-small
    tags: ["nightly-driver"]
    expansions:
      executable_os_id: darwin-arm64
      mongosh_server_test_version: "8.0.x-enterprise"
      node_js_version: "20.19.5"
      mongosh_skip_node_version_check: ""
    tasks:
      - name: test_arg_parser
      - name: test_async_rewriter2
      - name: test_autocomplete
      - name: test_browser_runtime_core
      - name: test_browser_runtime_electron
      - name: test_build
      - name: test_cli_repl
      - name: test_e2e_tests
      - name: test_editor
      - name: test_errors
      - name: test_history
      - name: test_i18n
      - name: test_java_shell
      - name: test_js_multiline_to_singleline
      - name: test_logging
      - name: test_node_runtime_worker_thread
      - name: test_service_provider_core
      - name: test_service_provider_node_driver
      - name: test_shell_api
      - name: test_shell_evaluator
      - name: test_snippet_manager
      - name: test_types
  - name: tests_linux-m82rc_n20
    display_name: "Ubuntu 20.04 x64 m82rc n20 (Unit tests)"
    run_on: ubuntu2004-small
    tags: ["nightly-driver"]
    expansions:
      executable_os_id: darwin-arm64
      mongosh_server_test_version: "8.2.0-rc4"
      node_js_version: "20.19.5"
      mongosh_skip_node_version_check: ""
    tasks:
      - name: test_arg_parser
      - name: test_async_rewriter2
      - name: test_autocomplete
      - name: test_browser_runtime_core
      - name: test_browser_runtime_electron
      - name: test_build
      - name: test_cli_repl
      - name: test_e2e_tests
      - name: test_editor
      - name: test_errors
      - name: test_history
      - name: test_i18n
      - name: test_java_shell
      - name: test_js_multiline_to_singleline
      - name: test_logging
      - name: test_node_runtime_worker_thread
      - name: test_service_provider_core
      - name: test_service_provider_node_driver
      - name: test_shell_api
      - name: test_shell_evaluator
      - name: test_snippet_manager
      - name: test_types
  - name: tests_linux-m82rce_n20
    display_name: "Ubuntu 20.04 x64 m82rce n20 (Unit tests)"
    run_on: ubuntu2004-small
    tags: ["nightly-driver"]
    expansions:
      executable_os_id: darwin-arm64
      mongosh_server_test_version: "8.2.0-rc4-enterprise"
      node_js_version: "20.19.5"
      mongosh_skip_node_version_check: ""
    tasks:
      - name: test_arg_parser
      - name: test_async_rewriter2
      - name: test_async_rewriter3
      - name: test_autocomplete
      - name: test_browser_runtime_core
      - name: test_browser_runtime_electron
      - name: test_build
      - name: test_cli_repl
      - name: test_e2e_tests
      - name: test_editor
      - name: test_errors
      - name: test_history
      - name: test_i18n
      - name: test_java_shell
      - name: test_js_multiline_to_singleline
      - name: test_logging
      - name: test_node_runtime_worker_thread
      - name: test_service_provider_core
      - name: test_service_provider_node_driver
      - name: test_shell_api
      - name: test_shell_evaluator
      - name: test_snippet_manager
      - name: test_types
  - name: tests_linux-mlatest_n20
    display_name: "Ubuntu 20.04 x64 mlatest n20 (Unit tests)"
    run_on: ubuntu2004-small
    tags: ["nightly-driver","mlatest"]
    expansions:
      executable_os_id: darwin-arm64
      mongosh_server_test_version: "latest-alpha-enterprise"
      node_js_version: "20.19.5"
      mongosh_skip_node_version_check: ""
    tasks:
      - name: test_arg_parser
      - name: test_async_rewriter2
      - name: test_async_rewriter3
      - name: test_autocomplete
      - name: test_browser_runtime_core
      - name: test_browser_runtime_electron
      - name: test_build
      - name: test_cli_repl
      - name: test_e2e_tests
      - name: test_editor
      - name: test_errors
      - name: test_history
      - name: test_i18n
      - name: test_java_shell
      - name: test_js_multiline_to_singleline
      - name: test_logging
      - name: test_node_runtime_worker_thread
      - name: test_service_provider_core
      - name: test_service_provider_node_driver
      - name: test_shell_api
      - name: test_shell_evaluator
      - name: test_snippet_manager
      - name: test_types
  - name: win32-n20
    display_name: "Windows n20 (Unit tests)"
    run_on: windows-vsCurrent-small
    tags: []
    expansions:
      executable_os_id: win32
      mongosh_server_test_version: ""
      node_js_version: "20.19.5"
      mongosh_skip_node_version_check: ""
    tasks:
      - name: test_arg_parser
      - name: test_async_rewriter2
      - name: test_async_rewriter3
      - name: test_autocomplete
      - name: test_browser_runtime_core
      - name: test_browser_runtime_electron
      - name: test_build
      - name: test_cli_repl
      - name: test_e2e_tests
      - name: test_editor
      - name: test_errors
      - name: test_history
      - name: test_i18n
      - name: test_js_multiline_to_singleline
      - name: test_logging
      - name: test_node_runtime_worker_thread
      - name: test_service_provider_core
      - name: test_service_provider_node_driver
      - name: test_shell_api
      - name: test_shell_evaluator
      - name: test_snippet_manager
      - name: test_types
  - name: tests_win32-m42xc_n20
    display_name: "Windows m42xc n20 (Unit tests)"
    run_on: windows-vsCurrent-small
    tags: []
    expansions:
      executable_os_id: win32
      mongosh_server_test_version: "4.2.x"
      node_js_version: "20.19.5"
      mongosh_skip_node_version_check: ""
    tasks:
      - name: test_arg_parser
      - name: test_async_rewriter2
      - name: test_async_rewriter3
      - name: test_autocomplete
      - name: test_browser_runtime_core
      - name: test_browser_runtime_electron
      - name: test_build
      - name: test_cli_repl
      - name: test_e2e_tests
      - name: test_editor
      - name: test_errors
      - name: test_history
      - name: test_i18n
      - name: test_js_multiline_to_singleline
      - name: test_logging
      - name: test_node_runtime_worker_thread
      - name: test_service_provider_core
      - name: test_service_provider_node_driver
      - name: test_shell_api
      - name: test_shell_evaluator
      - name: test_snippet_manager
      - name: test_types
  - name: tests_win32-m42xe_n20
    display_name: "Windows m42xe n20 (Unit tests)"
    run_on: windows-vsCurrent-small
    tags: []
    expansions:
      executable_os_id: win32
      mongosh_server_test_version: "4.2.x-enterprise"
      node_js_version: "20.19.5"
      mongosh_skip_node_version_check: ""
    tasks:
      - name: test_arg_parser
      - name: test_async_rewriter2
      - name: test_async_rewriter3
      - name: test_autocomplete
      - name: test_browser_runtime_core
      - name: test_browser_runtime_electron
      - name: test_build
      - name: test_cli_repl
      - name: test_e2e_tests
      - name: test_editor
      - name: test_errors
      - name: test_history
      - name: test_i18n
      - name: test_js_multiline_to_singleline
      - name: test_logging
      - name: test_node_runtime_worker_thread
      - name: test_service_provider_core
      - name: test_service_provider_node_driver
      - name: test_shell_api
      - name: test_shell_evaluator
      - name: test_snippet_manager
      - name: test_types
  - name: tests_win32-m44xc_n20
    display_name: "Windows m44xc n20 (Unit tests)"
    run_on: windows-vsCurrent-small
    tags: []
    expansions:
      executable_os_id: win32
      mongosh_server_test_version: "4.4.x"
      node_js_version: "20.19.5"
      mongosh_skip_node_version_check: ""
    tasks:
      - name: test_arg_parser
      - name: test_async_rewriter2
      - name: test_async_rewriter3
      - name: test_autocomplete
      - name: test_browser_runtime_core
      - name: test_browser_runtime_electron
      - name: test_build
      - name: test_cli_repl
      - name: test_e2e_tests
      - name: test_editor
      - name: test_errors
      - name: test_history
      - name: test_i18n
      - name: test_js_multiline_to_singleline
      - name: test_logging
      - name: test_node_runtime_worker_thread
      - name: test_service_provider_core
      - name: test_service_provider_node_driver
      - name: test_shell_api
      - name: test_shell_evaluator
      - name: test_snippet_manager
      - name: test_types
  - name: tests_win32-m44xe_n20
    display_name: "Windows m44xe n20 (Unit tests)"
    run_on: windows-vsCurrent-small
    tags: []
    expansions:
      executable_os_id: win32
      mongosh_server_test_version: "4.4.x-enterprise"
      node_js_version: "20.19.5"
      mongosh_skip_node_version_check: ""
    tasks:
      - name: test_arg_parser
      - name: test_async_rewriter2
      - name: test_async_rewriter3
      - name: test_autocomplete
      - name: test_browser_runtime_core
      - name: test_browser_runtime_electron
      - name: test_build
      - name: test_cli_repl
      - name: test_e2e_tests
      - name: test_editor
      - name: test_errors
      - name: test_history
      - name: test_i18n
      - name: test_js_multiline_to_singleline
      - name: test_logging
      - name: test_node_runtime_worker_thread
      - name: test_service_provider_core
      - name: test_service_provider_node_driver
      - name: test_shell_api
      - name: test_shell_evaluator
      - name: test_snippet_manager
      - name: test_types
  - name: tests_win32-m50xc_n20
    display_name: "Windows m50xc n20 (Unit tests)"
    run_on: windows-vsCurrent-small
    tags: []
    expansions:
      executable_os_id: win32
      mongosh_server_test_version: "5.0.x"
      node_js_version: "20.19.5"
      mongosh_skip_node_version_check: ""
    tasks:
      - name: test_arg_parser
      - name: test_async_rewriter2
      - name: test_async_rewriter3
      - name: test_autocomplete
      - name: test_browser_runtime_core
      - name: test_browser_runtime_electron
      - name: test_build
      - name: test_cli_repl
      - name: test_e2e_tests
      - name: test_editor
      - name: test_errors
      - name: test_history
      - name: test_i18n
      - name: test_js_multiline_to_singleline
      - name: test_logging
      - name: test_node_runtime_worker_thread
      - name: test_service_provider_core
      - name: test_service_provider_node_driver
      - name: test_shell_api
      - name: test_shell_evaluator
      - name: test_snippet_manager
      - name: test_types
  - name: tests_win32-m50xe_n20
    display_name: "Windows m50xe n20 (Unit tests)"
    run_on: windows-vsCurrent-small
    tags: []
    expansions:
      executable_os_id: win32
      mongosh_server_test_version: "5.0.x-enterprise"
      node_js_version: "20.19.5"
      mongosh_skip_node_version_check: ""
    tasks:
      - name: test_arg_parser
      - name: test_async_rewriter2
      - name: test_async_rewriter3
      - name: test_autocomplete
      - name: test_browser_runtime_core
      - name: test_browser_runtime_electron
      - name: test_build
      - name: test_cli_repl
      - name: test_e2e_tests
      - name: test_editor
      - name: test_errors
      - name: test_history
      - name: test_i18n
      - name: test_js_multiline_to_singleline
      - name: test_logging
      - name: test_node_runtime_worker_thread
      - name: test_service_provider_core
      - name: test_service_provider_node_driver
      - name: test_shell_api
      - name: test_shell_evaluator
      - name: test_snippet_manager
      - name: test_types
  - name: tests_win32-m60xc_n20
    display_name: "Windows m60xc n20 (Unit tests)"
    run_on: windows-vsCurrent-small
    tags: []
    expansions:
      executable_os_id: win32
      mongosh_server_test_version: "6.0.x"
      node_js_version: "20.19.5"
      mongosh_skip_node_version_check: ""
    tasks:
      - name: test_arg_parser
      - name: test_async_rewriter2
      - name: test_async_rewriter3
      - name: test_autocomplete
      - name: test_browser_runtime_core
      - name: test_browser_runtime_electron
      - name: test_build
      - name: test_cli_repl
      - name: test_e2e_tests
      - name: test_editor
      - name: test_errors
      - name: test_history
      - name: test_i18n
      - name: test_js_multiline_to_singleline
      - name: test_logging
      - name: test_node_runtime_worker_thread
      - name: test_service_provider_core
      - name: test_service_provider_node_driver
      - name: test_shell_api
      - name: test_shell_evaluator
      - name: test_snippet_manager
      - name: test_types
  - name: tests_win32-m60xe_n20
    display_name: "Windows m60xe n20 (Unit tests)"
    run_on: windows-vsCurrent-small
    tags: []
    expansions:
      executable_os_id: win32
      mongosh_server_test_version: "6.0.x-enterprise"
      node_js_version: "20.19.5"
      mongosh_skip_node_version_check: ""
    tasks:
      - name: test_arg_parser
      - name: test_async_rewriter2
      - name: test_async_rewriter3
      - name: test_autocomplete
      - name: test_browser_runtime_core
      - name: test_browser_runtime_electron
      - name: test_build
      - name: test_cli_repl
      - name: test_e2e_tests
      - name: test_editor
      - name: test_errors
      - name: test_history
      - name: test_i18n
      - name: test_js_multiline_to_singleline
      - name: test_logging
      - name: test_node_runtime_worker_thread
      - name: test_service_provider_core
      - name: test_service_provider_node_driver
      - name: test_shell_api
      - name: test_shell_evaluator
      - name: test_snippet_manager
      - name: test_types
  - name: tests_win32-m70xc_n20
    display_name: "Windows m70xc n20 (Unit tests)"
    run_on: windows-vsCurrent-small
    tags: []
    expansions:
      executable_os_id: win32
      mongosh_server_test_version: "7.0.x"
      node_js_version: "20.19.5"
      mongosh_skip_node_version_check: ""
    tasks:
      - name: test_arg_parser
      - name: test_async_rewriter2
      - name: test_async_rewriter3
      - name: test_autocomplete
      - name: test_browser_runtime_core
      - name: test_browser_runtime_electron
      - name: test_build
      - name: test_cli_repl
      - name: test_e2e_tests
      - name: test_editor
      - name: test_errors
      - name: test_history
      - name: test_i18n
      - name: test_js_multiline_to_singleline
      - name: test_logging
      - name: test_node_runtime_worker_thread
      - name: test_service_provider_core
      - name: test_service_provider_node_driver
      - name: test_shell_api
      - name: test_shell_evaluator
      - name: test_snippet_manager
      - name: test_types
  - name: tests_win32-m70xe_n20
    display_name: "Windows m70xe n20 (Unit tests)"
    run_on: windows-vsCurrent-small
    tags: []
    expansions:
      executable_os_id: win32
      mongosh_server_test_version: "7.0.x-enterprise"
      node_js_version: "20.19.5"
      mongosh_skip_node_version_check: ""
    tasks:
      - name: test_arg_parser
      - name: test_async_rewriter2
      - name: test_async_rewriter3
      - name: test_autocomplete
      - name: test_browser_runtime_core
      - name: test_browser_runtime_electron
      - name: test_build
      - name: test_cli_repl
      - name: test_e2e_tests
      - name: test_editor
      - name: test_errors
      - name: test_history
      - name: test_i18n
      - name: test_js_multiline_to_singleline
      - name: test_logging
      - name: test_node_runtime_worker_thread
      - name: test_service_provider_core
      - name: test_service_provider_node_driver
      - name: test_shell_api
      - name: test_shell_evaluator
      - name: test_snippet_manager
      - name: test_types
  - name: tests_win32-m80xc_n20
    display_name: "Windows m80xc n20 (Unit tests)"
    run_on: windows-vsCurrent-small
    tags: []
    expansions:
      executable_os_id: win32
      mongosh_server_test_version: "8.0.x"
      node_js_version: "20.19.5"
      mongosh_skip_node_version_check: ""
    tasks:
      - name: test_arg_parser
      - name: test_async_rewriter2
      - name: test_async_rewriter3
      - name: test_autocomplete
      - name: test_browser_runtime_core
      - name: test_browser_runtime_electron
      - name: test_build
      - name: test_cli_repl
      - name: test_e2e_tests
      - name: test_editor
      - name: test_errors
      - name: test_history
      - name: test_i18n
      - name: test_js_multiline_to_singleline
      - name: test_logging
      - name: test_node_runtime_worker_thread
      - name: test_service_provider_core
      - name: test_service_provider_node_driver
      - name: test_shell_api
      - name: test_shell_evaluator
      - name: test_snippet_manager
      - name: test_types
  - name: tests_win32-m80xe_n20
    display_name: "Windows m80xe n20 (Unit tests)"
    run_on: windows-vsCurrent-small
    tags: []
    expansions:
      executable_os_id: win32
      mongosh_server_test_version: "8.0.x-enterprise"
      node_js_version: "20.19.5"
      mongosh_skip_node_version_check: ""
    tasks:
      - name: test_arg_parser
      - name: test_async_rewriter2
      - name: test_autocomplete
      - name: test_browser_runtime_core
      - name: test_browser_runtime_electron
      - name: test_build
      - name: test_cli_repl
      - name: test_e2e_tests
      - name: test_editor
      - name: test_errors
      - name: test_history
      - name: test_i18n
      - name: test_js_multiline_to_singleline
      - name: test_logging
      - name: test_node_runtime_worker_thread
      - name: test_service_provider_core
      - name: test_service_provider_node_driver
      - name: test_shell_api
      - name: test_shell_evaluator
      - name: test_snippet_manager
      - name: test_types
  - name: tests_win32-m82rc_n20
    display_name: "Windows m82rc n20 (Unit tests)"
    run_on: windows-vsCurrent-small
    tags: []
    expansions:
      executable_os_id: win32
      mongosh_server_test_version: "8.2.0-rc4"
      node_js_version: "20.19.5"
      mongosh_skip_node_version_check: ""
    tasks:
      - name: test_arg_parser
      - name: test_async_rewriter2
      - name: test_autocomplete
      - name: test_browser_runtime_core
      - name: test_browser_runtime_electron
      - name: test_build
      - name: test_cli_repl
      - name: test_e2e_tests
      - name: test_editor
      - name: test_errors
      - name: test_history
      - name: test_i18n
      - name: test_js_multiline_to_singleline
      - name: test_logging
      - name: test_node_runtime_worker_thread
      - name: test_service_provider_core
      - name: test_service_provider_node_driver
      - name: test_shell_api
      - name: test_shell_evaluator
      - name: test_snippet_manager
      - name: test_types
  - name: tests_win32-m82rce_n20
    display_name: "Windows m82rce n20 (Unit tests)"
    run_on: windows-vsCurrent-small
    tags: []
    expansions:
      executable_os_id: win32
      mongosh_server_test_version: "8.2.0-rc4-enterprise"
      node_js_version: "20.19.5"
      mongosh_skip_node_version_check: ""
    tasks:
      - name: test_arg_parser
      - name: test_async_rewriter2
      - name: test_async_rewriter3
      - name: test_autocomplete
      - name: test_browser_runtime_core
      - name: test_browser_runtime_electron
      - name: test_build
      - name: test_cli_repl
      - name: test_e2e_tests
      - name: test_editor
      - name: test_errors
      - name: test_history
      - name: test_i18n
      - name: test_js_multiline_to_singleline
      - name: test_logging
      - name: test_node_runtime_worker_thread
      - name: test_service_provider_core
      - name: test_service_provider_node_driver
      - name: test_shell_api
      - name: test_shell_evaluator
      - name: test_snippet_manager
      - name: test_types
  - name: tests_win32-mlatest_n20
    display_name: "Windows mlatest n20 (Unit tests)"
    run_on: windows-vsCurrent-small
    tags: ["mlatest"]
    expansions:
      executable_os_id: win32
      mongosh_server_test_version: "latest-alpha-enterprise"
      node_js_version: "20.19.5"
      mongosh_skip_node_version_check: ""
    tasks:
      - name: test_arg_parser
      - name: test_async_rewriter2
      - name: test_async_rewriter3
      - name: test_autocomplete
      - name: test_browser_runtime_core
      - name: test_browser_runtime_electron
      - name: test_build
      - name: test_cli_repl
      - name: test_e2e_tests
      - name: test_editor
      - name: test_errors
      - name: test_history
      - name: test_i18n
      - name: test_js_multiline_to_singleline
      - name: test_logging
      - name: test_node_runtime_worker_thread
      - name: test_service_provider_core
      - name: test_service_provider_node_driver
      - name: test_shell_api
      - name: test_shell_evaluator
      - name: test_snippet_manager
      - name: test_types
  - name: build_linux_x64
    display_name: "RHEL 7.0 x64 (Build)"
    run_on: rhel70-build
    expansions:
      executable_os_id: "linux-x64"
      node_js_version: "20.19.5"
    tasks:
      - name: compile_artifact
  - name: build_linux_x64_rhel8
    display_name: "RHEL 8.0 x64 (Build)"
    run_on: rhel80-build
    expansions:
      executable_os_id: "linux-x64"
      node_js_version: "20.19.5"
    tasks:
      - name: compile_artifact
  - name: build_linux_x64_openssl11
    display_name: "RHEL 7.0 x64 openssl11 (Build)"
    run_on: rhel70-build
    expansions:
      executable_os_id: "linux-x64-openssl11"
      node_js_version: "20.19.5"
      mongosh_shared_openssl: "openssl11"
    tasks:
      - name: compile_artifact
  - name: build_linux_x64_openssl11_rhel8
    display_name: "RHEL 8.0 x64 openssl11 (Build)"
    run_on: rhel80-build
    expansions:
      executable_os_id: "linux-x64-openssl11"
      node_js_version: "20.19.5"
      mongosh_shared_openssl: "openssl11"
    tasks:
      - name: compile_artifact
  - name: build_linux_x64_openssl3
    display_name: "RHEL 7.0 x64 openssl3 (Build)"
    run_on: rhel70-build
    expansions:
      executable_os_id: "linux-x64-openssl3"
      node_js_version: "20.19.5"
      mongosh_shared_openssl: "openssl3"
    tasks:
      - name: compile_artifact
  - name: build_linux_x64_openssl3_rhel8
    display_name: "RHEL 8.0 x64 openssl3 (Build)"
    run_on: rhel80-build
    expansions:
      executable_os_id: "linux-x64-openssl3"
      node_js_version: "20.19.5"
      mongosh_shared_openssl: "openssl3"
    tasks:
      - name: compile_artifact
  - name: build_linux_arm64
    display_name: "Amazon 2 arm64 (Build)"
    run_on: amazon2-arm64-large
    expansions:
      executable_os_id: "linux-arm64"
      node_js_version: "20.19.5"
    tasks:
      - name: compile_artifact
  - name: build_linux_arm64_openssl11
    display_name: "Amazon 2 arm64 openssl11 (Build)"
    run_on: amazon2-arm64-large
    expansions:
      executable_os_id: "linux-arm64-openssl11"
      node_js_version: "20.19.5"
      mongosh_shared_openssl: "openssl11"
    tasks:
      - name: compile_artifact
  - name: build_linux_arm64_openssl3
    display_name: "Amazon 2 arm64 openssl3 (Build)"
    run_on: amazon2-arm64-large
    expansions:
      executable_os_id: "linux-arm64-openssl3"
      node_js_version: "20.19.5"
      mongosh_shared_openssl: "openssl3"
    tasks:
      - name: compile_artifact
  - name: build_linux_ppc64le
    display_name: "RHEL 8 PPC (Build)"
    run_on: rhel8-power-small
    expansions:
      executable_os_id: "linux-ppc64le"
      node_js_version: "20.19.5"
    tasks:
      - name: compile_artifact
  - name: build_linux_s390x
    display_name: "RHEL 7 s390x (Build)"
    run_on: rhel7-zseries-large
    expansions:
      executable_os_id: "linux-s390x"
      node_js_version: "20.19.5"
    tasks:
      - name: compile_artifact
  - name: build_darwin
    display_name: "MacOS Big Sur (Build)"
    run_on: macos-11
    expansions:
      executable_os_id: "darwin-x64"
      node_js_version: "20.19.5"
    tasks:
      - name: compile_artifact
  - name: build_darwin_arm64
    display_name: "MacOS Big Sur arm64 (Build)"
    run_on: macos-11-arm64
    expansions:
      executable_os_id: "darwin-arm64"
      node_js_version: "20.19.5"
    tasks:
      - name: compile_artifact
  - name: build_win32
    display_name: "Windows VS 2022 (Build)"
    run_on: windows-vsCurrent-large
    expansions:
      executable_os_id: "win32"
      node_js_version: "20.19.5"
    tasks:
      - name: compile_artifact
  - name: e2e_tests_rhel70_large_m70x
    display_name: "RHEL 7.0 x64 70x (E2E tests)"
    run_on: rhel70-large
    tags: ["nightly-driver"]
    expansions:
      executable_os_id: "linux-x64"
      node_js_version: "20.19.5"
      mongosh_server_test_version: "7.0.x-enterprise"
      mongosh_test_e2e_force_fips: ""
    tasks:
      - name: e2e_tests_linux_x64
  - name: e2e_tests_rhel76_large_m70x
    display_name: "RHEL 7.6 x64 70x (E2E tests)"
    run_on: rhel76-large
    tags: ["nightly-driver"]
    expansions:
      executable_os_id: "linux-x64"
      node_js_version: "20.19.5"
      mongosh_server_test_version: "7.0.x-enterprise"
      mongosh_test_e2e_force_fips: ""
    tasks:
      - name: e2e_tests_linux_x64
  - name: e2e_tests_rhel80_small
    display_name: "RHEL 8.0 x64 (E2E tests)"
    run_on: rhel80-small
    tags: ["nightly-driver"]
    expansions:
      executable_os_id: "linux-x64"
      node_js_version: "20.19.5"
      mongosh_server_test_version: "stable-enterprise"
      mongosh_test_e2e_force_fips: ""
    tasks:
      - name: e2e_tests_linux_x64
  - name: e2e_tests_rhel90_small_m70x
    display_name: "RHEL 9.0 x64 70x (E2E tests)"
    run_on: rhel90-small
    tags: ["nightly-driver"]
    expansions:
      executable_os_id: "linux-x64"
      node_js_version: "20.19.5"
      mongosh_server_test_version: "7.0.x-enterprise"
      mongosh_test_e2e_force_fips: ""
    tasks:
      - name: e2e_tests_linux_x64
  - name: e2e_tests_rhel93_small
    display_name: "RHEL 9.3 x64 (E2E tests)"
    run_on: rhel93-small
    tags: ["nightly-driver"]
    expansions:
      executable_os_id: "linux-x64"
      node_js_version: "20.19.5"
      mongosh_server_test_version: "stable-enterprise"
      mongosh_test_e2e_force_fips: ""
    tasks:
      - name: e2e_tests_linux_x64
  - name: e2e_tests_rhel83_fips
    display_name: "RHEL 8.3 x64 (E2E tests)"
    run_on: rhel83-fips
    tags: ["nightly-driver"]
    expansions:
      executable_os_id: "linux-x64"
      node_js_version: "20.19.5"
      mongosh_server_test_version: "stable-enterprise"
      mongosh_test_e2e_force_fips: ""
    tasks:
      - name: e2e_tests_linux_x64
  - name: e2e_tests_rhel83_fips_openssl11
    display_name: "RHEL 8.3 x64 openssl11 (E2E tests)"
    run_on: rhel83-fips
    tags: ["nightly-driver"]
    expansions:
      executable_os_id: "linux-x64-openssl11"
      node_js_version: "20.19.5"
      mongosh_server_test_version: "stable-enterprise"
      mongosh_test_e2e_force_fips: ""
    tasks:
      - name: e2e_tests_linux_x64_openssl11
  - name: e2e_tests_rhel83_fips_openssl11_true
    display_name: "RHEL 8.3 x64 openssl11 FIPS (E2E tests)"
    run_on: rhel83-fips
    tags: ["nightly-driver"]
    expansions:
      executable_os_id: "linux-x64-openssl11"
      node_js_version: "20.19.5"
      mongosh_server_test_version: "stable-enterprise"
      mongosh_test_e2e_force_fips: "1"
    tasks:
      - name: e2e_tests_linux_x64_openssl11
  - name: e2e_tests_rhel93_fips
    display_name: "RHEL 9.3 x64 (E2E tests)"
    run_on: rhel93-fips
    tags: ["nightly-driver"]
    expansions:
      executable_os_id: "linux-x64"
      node_js_version: "20.19.5"
      mongosh_server_test_version: "stable-enterprise"
      mongosh_test_e2e_force_fips: ""
    tasks:
      - name: e2e_tests_linux_x64
  - name: e2e_tests_rhel93_fips_openssl3
    display_name: "RHEL 9.3 x64 openssl3 (E2E tests)"
    run_on: rhel93-fips
    tags: ["nightly-driver"]
    expansions:
      executable_os_id: "linux-x64-openssl3"
      node_js_version: "20.19.5"
      mongosh_server_test_version: "stable-enterprise"
      mongosh_test_e2e_force_fips: ""
    tasks:
      - name: e2e_tests_linux_x64_openssl3
  - name: e2e_tests_rhel93_fips_openssl3_true
    display_name: "RHEL 9.3 x64 openssl3 FIPS (E2E tests)"
    run_on: rhel93-fips
    tags: ["nightly-driver"]
    expansions:
      executable_os_id: "linux-x64-openssl3"
      node_js_version: "20.19.5"
      mongosh_server_test_version: "stable-enterprise"
      mongosh_test_e2e_force_fips: "1"
    tasks:
      - name: e2e_tests_linux_x64_openssl3
  - name: e2e_tests_ubuntu1804_large_m60x
    display_name: "Ubuntu 18.04 x64 60x (E2E tests)"
    run_on: ubuntu1804-large
    tags: ["nightly-driver"]
    expansions:
      executable_os_id: "linux-x64"
      node_js_version: "20.19.5"
      mongosh_server_test_version: "6.0.x-enterprise"
      mongosh_test_e2e_force_fips: ""
    tasks:
      - name: e2e_tests_linux_x64
  - name: e2e_tests_ubuntu2004_small
    display_name: "Ubuntu 20.04 x64 (E2E tests)"
    run_on: ubuntu2004-small
    tags: ["nightly-driver"]
    expansions:
      executable_os_id: "linux-x64"
      node_js_version: "20.19.5"
      mongosh_server_test_version: "stable-enterprise"
      mongosh_test_e2e_force_fips: ""
    tasks:
      - name: e2e_tests_linux_x64
  - name: e2e_tests_ubuntu2004_small_openssl11
    display_name: "Ubuntu 20.04 x64 openssl11 (E2E tests)"
    run_on: ubuntu2004-small
    tags: ["nightly-driver"]
    expansions:
      executable_os_id: "linux-x64-openssl11"
      node_js_version: "20.19.5"
      mongosh_server_test_version: "stable-enterprise"
      mongosh_test_e2e_force_fips: ""
    tasks:
      - name: e2e_tests_linux_x64_openssl11
  - name: e2e_tests_ubuntu2204_small
    display_name: "Ubuntu 22.04 x64 (E2E tests)"
    run_on: ubuntu2204-small
    tags: ["nightly-driver"]
    expansions:
      executable_os_id: "linux-x64"
      node_js_version: "20.19.5"
      mongosh_server_test_version: "stable-enterprise"
      mongosh_test_e2e_force_fips: ""
    tasks:
      - name: e2e_tests_linux_x64
  - name: e2e_tests_ubuntu2204_small_openssl3
    display_name: "Ubuntu 22.04 x64 openssl3 (E2E tests)"
    run_on: ubuntu2204-small
    tags: ["nightly-driver"]
    expansions:
      executable_os_id: "linux-x64-openssl3"
      node_js_version: "20.19.5"
      mongosh_server_test_version: "stable-enterprise"
      mongosh_test_e2e_force_fips: ""
    tasks:
      - name: e2e_tests_linux_x64_openssl3
  - name: e2e_tests_ubuntu2404_small
    display_name: "Ubuntu 24.04 x64 (E2E tests)"
    run_on: ubuntu2404-small
    tags: ["nightly-driver"]
    expansions:
      executable_os_id: "linux-x64"
      node_js_version: "20.19.5"
      mongosh_server_test_version: "stable-enterprise"
      mongosh_test_e2e_force_fips: ""
    tasks:
      - name: e2e_tests_linux_x64
  - name: e2e_tests_ubuntu2404_small_openssl3
    display_name: "Ubuntu 24.04 x64 openssl3 (E2E tests)"
    run_on: ubuntu2404-small
    tags: ["nightly-driver"]
    expansions:
      executable_os_id: "linux-x64-openssl3"
      node_js_version: "20.19.5"
      mongosh_server_test_version: "stable-enterprise"
      mongosh_test_e2e_force_fips: ""
    tasks:
      - name: e2e_tests_linux_x64_openssl3
  - name: e2e_tests_debian10_small_m60x
    display_name: "Debian 10 x64 60x (E2E tests)"
    run_on: debian10-small
    tags: ["nightly-driver"]
    expansions:
      executable_os_id: "linux-x64"
      node_js_version: "20.19.5"
      mongosh_server_test_version: "6.0.x-enterprise"
      mongosh_test_e2e_force_fips: ""
    tasks:
      - name: e2e_tests_linux_x64
  - name: e2e_tests_debian10_small_openssl11_m60x
    display_name: "Debian 10 x64 60x openssl11 (E2E tests)"
    run_on: debian10-small
    tags: ["nightly-driver"]
    expansions:
      executable_os_id: "linux-x64-openssl11"
      node_js_version: "20.19.5"
      mongosh_server_test_version: "6.0.x-enterprise"
      mongosh_test_e2e_force_fips: ""
    tasks:
      - name: e2e_tests_linux_x64_openssl11
  - name: e2e_tests_debian11_small_m70x
    display_name: "Debian 11 x64 70x (E2E tests)"
    run_on: debian11-small
    tags: ["nightly-driver"]
    expansions:
      executable_os_id: "linux-x64"
      node_js_version: "20.19.5"
      mongosh_server_test_version: "7.0.x-enterprise"
      mongosh_test_e2e_force_fips: ""
    tasks:
      - name: e2e_tests_linux_x64
  - name: e2e_tests_debian11_small_openssl11_m70x
    display_name: "Debian 11 x64 70x openssl11 (E2E tests)"
    run_on: debian11-small
    tags: ["nightly-driver"]
    expansions:
      executable_os_id: "linux-x64-openssl11"
      node_js_version: "20.19.5"
      mongosh_server_test_version: "7.0.x-enterprise"
      mongosh_test_e2e_force_fips: ""
    tasks:
      - name: e2e_tests_linux_x64_openssl11
  - name: e2e_tests_amazon2_large_m70x
    display_name: "Amazon Linux 2 x64 70x (E2E tests)"
    run_on: amazon2-large
    tags: ["nightly-driver"]
    expansions:
      executable_os_id: "linux-x64"
      node_js_version: "20.19.5"
      mongosh_server_test_version: "7.0.x-enterprise"
      mongosh_test_e2e_force_fips: ""
    tasks:
      - name: e2e_tests_linux_x64
  - name: e2e_tests_amazon2023.0_small
    display_name: "Amazon Linux 2023 x64 (E2E tests)"
    run_on: amazon2023.0-small
    tags: ["nightly-driver"]
    expansions:
      executable_os_id: "linux-x64"
      node_js_version: "20.19.5"
      mongosh_server_test_version: "stable-enterprise"
      mongosh_test_e2e_force_fips: ""
    tasks:
      - name: e2e_tests_linux_x64
  - name: e2e_tests_suse12_sp5_large_m70x
    display_name: "SLES 12 x64 70x (E2E tests)"
    run_on: suse12-sp5-large
    tags: ["nightly-driver"]
    expansions:
      executable_os_id: "linux-x64"
      node_js_version: "20.19.5"
      mongosh_server_test_version: "7.0.x-enterprise"
      mongosh_test_e2e_force_fips: ""
    tasks:
      - name: e2e_tests_linux_x64
  - name: e2e_tests_suse15sp4_small
    display_name: "SLES 15 x64 (E2E tests)"
    run_on: suse15sp4-small
    tags: ["nightly-driver"]
    expansions:
      executable_os_id: "linux-x64"
      node_js_version: "20.19.5"
      mongosh_server_test_version: "stable-enterprise"
      mongosh_test_e2e_force_fips: ""
    tasks:
      - name: e2e_tests_linux_x64
  - name: e2e_tests_ubuntu1804_arm64_large_m60x
    display_name: "Ubuntu 18.04 arm64 60x (E2E tests)"
    run_on: ubuntu1804-arm64-large
    tags: []
    expansions:
      executable_os_id: "linux-arm64"
      node_js_version: "20.19.5"
      mongosh_server_test_version: "6.0.x-enterprise"
      mongosh_test_e2e_force_fips: ""
    tasks:
      - name: e2e_tests_linux_arm64
  - name: e2e_tests_ubuntu2004_arm64_small
    display_name: "Ubuntu 20.04 arm64 (E2E tests)"
    run_on: ubuntu2004-arm64-small
    tags: []
    expansions:
      executable_os_id: "linux-arm64"
      node_js_version: "20.19.5"
      mongosh_server_test_version: "stable-enterprise"
      mongosh_test_e2e_force_fips: ""
    tasks:
      - name: e2e_tests_linux_arm64
  - name: e2e_tests_ubuntu2004_arm64_small_openssl11
    display_name: "Ubuntu 20.04 arm64 openssl11 (E2E tests)"
    run_on: ubuntu2004-arm64-small
    tags: []
    expansions:
      executable_os_id: "linux-arm64-openssl11"
      node_js_version: "20.19.5"
      mongosh_server_test_version: "stable-enterprise"
      mongosh_test_e2e_force_fips: ""
    tasks:
      - name: e2e_tests_linux_arm64_openssl11
  - name: e2e_tests_ubuntu2204_arm64_small
    display_name: "Ubuntu 22.04 arm64 (E2E tests)"
    run_on: ubuntu2204-arm64-small
    tags: []
    expansions:
      executable_os_id: "linux-arm64"
      node_js_version: "20.19.5"
      mongosh_server_test_version: "stable-enterprise"
      mongosh_test_e2e_force_fips: ""
    tasks:
      - name: e2e_tests_linux_arm64
  - name: e2e_tests_ubuntu2204_arm64_small_openssl3
    display_name: "Ubuntu 22.04 arm64 openssl3 (E2E tests)"
    run_on: ubuntu2204-arm64-small
    tags: []
    expansions:
      executable_os_id: "linux-arm64-openssl3"
      node_js_version: "20.19.5"
      mongosh_server_test_version: "stable-enterprise"
      mongosh_test_e2e_force_fips: ""
    tasks:
      - name: e2e_tests_linux_arm64_openssl3
  - name: e2e_tests_ubuntu2404_arm64_small
    display_name: "Ubuntu 24.04 arm64 (E2E tests)"
    run_on: ubuntu2404-arm64-small
    tags: []
    expansions:
      executable_os_id: "linux-arm64"
      node_js_version: "20.19.5"
      mongosh_server_test_version: "stable-enterprise"
      mongosh_test_e2e_force_fips: ""
    tasks:
      - name: e2e_tests_linux_arm64
  - name: e2e_tests_ubuntu2404_arm64_small_openssl3
    display_name: "Ubuntu 24.04 arm64 openssl3 (E2E tests)"
    run_on: ubuntu2404-arm64-small
    tags: []
    expansions:
      executable_os_id: "linux-arm64-openssl3"
      node_js_version: "20.19.5"
      mongosh_server_test_version: "stable-enterprise"
      mongosh_test_e2e_force_fips: ""
    tasks:
      - name: e2e_tests_linux_arm64_openssl3
  - name: e2e_tests_ubuntu2404_arm64_small_openssl3_m820-rc4
    display_name: "Ubuntu 24.04 arm64 820-rc4 openssl3 (E2E tests)"
    run_on: ubuntu2404-arm64-small
    tags: []
    expansions:
      executable_os_id: "linux-arm64-openssl3"
      node_js_version: "20.19.5"
      mongosh_server_test_version: "8.2.0-rc4-enterprise"
      mongosh_test_e2e_force_fips: ""
    tasks:
      - name: e2e_tests_linux_arm64_openssl3
  - name: e2e_tests_amazon2_arm64_large_m70x
    display_name: "Amazon Linux 2 arm64 70x (E2E tests)"
    run_on: amazon2-arm64-large
    tags: []
    expansions:
      executable_os_id: "linux-arm64"
      node_js_version: "20.19.5"
      mongosh_server_test_version: "7.0.x-enterprise"
      mongosh_test_e2e_force_fips: ""
    tasks:
      - name: e2e_tests_linux_arm64
  - name: e2e_tests_amazon2023.0_arm64_small
    display_name: "Amazon Linux 2023 arm64 (E2E tests)"
    run_on: amazon2023.0-arm64-small
    tags: []
    expansions:
      executable_os_id: "linux-arm64"
      node_js_version: "20.19.5"
      mongosh_server_test_version: "stable-enterprise"
      mongosh_test_e2e_force_fips: ""
    tasks:
      - name: e2e_tests_linux_arm64
  - name: e2e_tests_amazon2023.0_arm64_small_m820-rc4
    display_name: "Amazon Linux 2023 arm64 820-rc4 (E2E tests)"
    run_on: amazon2023.0-arm64-small
    tags: []
    expansions:
      executable_os_id: "linux-arm64"
      node_js_version: "20.19.5"
      mongosh_server_test_version: "8.2.0-rc4-enterprise"
      mongosh_test_e2e_force_fips: ""
    tasks:
      - name: e2e_tests_linux_arm64
  - name: e2e_tests_rhel82_arm64_small
    display_name: "RHEL 8.2 arm64 (E2E tests)"
    run_on: rhel82-arm64-small
    tags: []
    expansions:
      executable_os_id: "linux-arm64"
      node_js_version: "20.19.5"
      mongosh_server_test_version: "stable-enterprise"
      mongosh_test_e2e_force_fips: ""
    tasks:
      - name: e2e_tests_linux_arm64
  - name: e2e_tests_rhel90_arm64_small_m70x
    display_name: "RHEL 9.0 arm64 70x (E2E tests)"
    run_on: rhel90-arm64-small
    tags: []
    expansions:
      executable_os_id: "linux-arm64"
      node_js_version: "20.19.5"
      mongosh_server_test_version: "7.0.x-enterprise"
      mongosh_test_e2e_force_fips: ""
    tasks:
      - name: e2e_tests_linux_arm64
  - name: e2e_tests_rhel90_arm64_small_openssl3_m70x
    display_name: "RHEL 9.0 arm64 70x openssl3 (E2E tests)"
    run_on: rhel90-arm64-small
    tags: []
    expansions:
      executable_os_id: "linux-arm64-openssl3"
      node_js_version: "20.19.5"
      mongosh_server_test_version: "7.0.x-enterprise"
      mongosh_test_e2e_force_fips: ""
    tasks:
      - name: e2e_tests_linux_arm64_openssl3
  - name: e2e_tests_rhel93_arm64_small
    display_name: "RHEL 9.3 arm64 (E2E tests)"
    run_on: rhel93-arm64-small
    tags: []
    expansions:
      executable_os_id: "linux-arm64"
      node_js_version: "20.19.5"
      mongosh_server_test_version: "stable-enterprise"
      mongosh_test_e2e_force_fips: ""
    tasks:
      - name: e2e_tests_linux_arm64
  - name: e2e_tests_rhel93_arm64_small_openssl3
    display_name: "RHEL 9.3 arm64 openssl3 (E2E tests)"
    run_on: rhel93-arm64-small
    tags: []
    expansions:
      executable_os_id: "linux-arm64-openssl3"
      node_js_version: "20.19.5"
      mongosh_server_test_version: "stable-enterprise"
      mongosh_test_e2e_force_fips: ""
    tasks:
      - name: e2e_tests_linux_arm64_openssl3
  - name: e2e_tests_rhel8_power_small
    display_name: "RHEL 8 PPC (E2E tests)"
    run_on: rhel8-power-small
    tags: []
    expansions:
      executable_os_id: "linux-ppc64le"
      node_js_version: "20.19.5"
      mongosh_server_test_version: "stable-enterprise"
      mongosh_test_e2e_force_fips: ""
    tasks:
      - name: e2e_tests_linux_ppc64le
  - name: e2e_tests_rhel9_power_small
    display_name: "RHEL 9 PPC (E2E tests)"
    run_on: rhel9-power-small
    tags: []
    expansions:
      executable_os_id: "linux-ppc64le"
      node_js_version: "20.19.5"
      mongosh_server_test_version: "stable-enterprise"
      mongosh_test_e2e_force_fips: ""
    tasks:
      - name: e2e_tests_linux_ppc64le
  - name: e2e_tests_rhel9_power_small_m820-rc4
    display_name: "RHEL 9 PPC 820-rc4 (E2E tests)"
    run_on: rhel9-power-small
    tags: []
    expansions:
      executable_os_id: "linux-ppc64le"
      node_js_version: "20.19.5"
      mongosh_server_test_version: "8.2.0-rc4-enterprise"
      mongosh_test_e2e_force_fips: ""
    tasks:
      - name: e2e_tests_linux_ppc64le
  - name: e2e_tests_rhel7_zseries_large_m60x
    display_name: "RHEL 7 s390x 60x (E2E tests)"
    run_on: rhel7-zseries-large
    tags: []
    expansions:
      executable_os_id: "linux-s390x"
      node_js_version: "20.19.5"
      mongosh_server_test_version: "6.0.x-enterprise"
      mongosh_test_e2e_force_fips: ""
    tasks:
      - name: e2e_tests_linux_s390x
  - name: e2e_tests_rhel8_zseries_small
    display_name: "RHEL 8 s390x (E2E tests)"
    run_on: rhel8-zseries-small
    tags: []
    expansions:
      executable_os_id: "linux-s390x"
      node_js_version: "20.19.5"
      mongosh_server_test_version: "stable-enterprise"
      mongosh_test_e2e_force_fips: ""
    tasks:
      - name: e2e_tests_linux_s390x
  - name: e2e_tests_rhel9_zseries_small
    display_name: "RHEL 9 s390x (E2E tests)"
    run_on: rhel9-zseries-small
    tags: []
    expansions:
      executable_os_id: "linux-s390x"
      node_js_version: "20.19.5"
      mongosh_server_test_version: "stable-enterprise"
      mongosh_test_e2e_force_fips: ""
    tasks:
      - name: e2e_tests_linux_s390x
  - name: e2e_tests_rhel9_zseries_small_m820-rc4
    display_name: "RHEL 9 s390x 820-rc4 (E2E tests)"
    run_on: rhel9-zseries-small
    tags: []
    expansions:
      executable_os_id: "linux-s390x"
      node_js_version: "20.19.5"
      mongosh_server_test_version: "8.2.0-rc4-enterprise"
      mongosh_test_e2e_force_fips: ""
    tasks:
      - name: e2e_tests_linux_s390x
  - name: e2e_tests_macos_14
    display_name: "MacOS 14 x64 (E2E tests)"
    run_on: macos-14
    tags: []
    expansions:
      executable_os_id: "darwin-x64"
      node_js_version: "20.19.5"
      mongosh_server_test_version: "stable-enterprise"
      mongosh_test_e2e_force_fips: ""
    tasks:
      - name: e2e_tests_darwin
  - name: e2e_tests_macos_14_arm64
    display_name: "MacOS 14 arm64 (E2E tests)"
    run_on: macos-14-arm64
    tags: []
    expansions:
      executable_os_id: "darwin-arm64"
      node_js_version: "20.19.5"
      mongosh_server_test_version: "stable-enterprise"
      mongosh_test_e2e_force_fips: ""
    tasks:
      - name: e2e_tests_darwin_arm64
  - name: e2e_tests_macos_14_arm64_m820-rc4
    display_name: "MacOS 14 arm64 820-rc4 (E2E tests)"
    run_on: macos-14-arm64
    tags: []
    expansions:
      executable_os_id: "darwin-arm64"
      node_js_version: "20.19.5"
      mongosh_server_test_version: "8.2.0-rc4-enterprise"
      mongosh_test_e2e_force_fips: ""
    tasks:
      - name: e2e_tests_darwin_arm64
  - name: e2e_tests_darwin_m805
    display_name: "MacOS Big Sur 805 (E2E tests)"
    run_on: macos-11
    tags: []
    expansions:
      executable_os_id: "darwin-x64"
      node_js_version: "20.19.5"
      mongosh_server_test_version: "8.0.5-enterprise"
      mongosh_test_e2e_force_fips: ""
    tasks:
      - name: e2e_tests_darwin
  - name: e2e_tests_darwin_arm64_m805
    display_name: "MacOS Big Sur arm64 805 (E2E tests)"
    run_on: macos-11-arm64
    tags: []
    expansions:
      executable_os_id: "darwin-arm64"
      node_js_version: "20.19.5"
      mongosh_server_test_version: "8.0.5-enterprise"
      mongosh_test_e2e_force_fips: ""
    tasks:
      - name: e2e_tests_darwin_arm64
      - name: package_artifact_darwin_x64
      - name: sign_artifact_darwin_x64
      - name: package_artifact_darwin_arm64
      - name: sign_artifact_darwin_arm64
  - name: e2e_tests_windows_vsCurrent_small
    display_name: "Windows VS 2022 (E2E tests)"
    run_on: windows-vsCurrent-small
    tags: []
    expansions:
      executable_os_id: "win32"
      node_js_version: "20.19.5"
      mongosh_server_test_version: "stable-enterprise"
      mongosh_test_e2e_force_fips: ""
    tasks:
      - name: e2e_tests_win32
      - name: package_artifact_win32_x64
      - name: package_artifact_win32msi_x64
  - name: e2e_tests_windows_vsCurrent_small_m820-rc4
    display_name: "Windows VS 2022 820-rc4 (E2E tests)"
    run_on: windows-vsCurrent-small
    tags: []
    expansions:
      executable_os_id: "win32"
      node_js_version: "20.19.5"
      mongosh_server_test_version: "8.2.0-rc4-enterprise"
      mongosh_test_e2e_force_fips: ""
    tasks:
      - name: e2e_tests_win32
      - name: package_artifact_win32_x64
      - name: package_artifact_win32msi_x64

  - name: linux_compile
    display_name: "Ubuntu 20.04 x64 (Compile and Check)"
    run_on: ubuntu2004-small
    tags: ["nightly-driver"]
    tasks:
      - name: compile_ts
      - name: check
  - name: linux_other
    display_name: "Ubuntu 20.04 x64 (Other Tests)"
    run_on: ubuntu2004-small
    tags: ["nightly-driver"]
    tasks:
      - name: test_vscode
      - name: test_connectivity
      - name: test_apistrict
  - name: linux_coverage
    display_name: "Ubuntu 20.04 x64 (Coverage and Static Analysis Check)"
    run_on: ubuntu2004-small
    tasks:
      - name: check_coverage
      - name: create_static_analysis_report
  - name: linux_package
    display_name: "Ubuntu 20.04 x64 (Packaging)"
    run_on: ubuntu2004-small
    tags: ["nightly-driver"]
    tasks:
      - name: add_crypt_shared_and_sbom_darwin_x64
      - name: add_crypt_shared_and_sbom_darwin_arm64
      - name: add_crypt_shared_and_sbom_linux_x64
      - name: package_artifact_linux_x64
      - name: sign_artifact_linux_x64
      - name: add_crypt_shared_and_sbom_deb_x64
      - name: package_artifact_deb_x64
      - name: sign_artifact_deb_x64
      - name: verify_artifact_deb_x64
      - name: add_crypt_shared_and_sbom_rpm_x64
      - name: package_artifact_rpm_x64
      - name: sign_artifact_rpm_x64
      - name: add_crypt_shared_and_sbom_linux_x64_openssl11
      - name: package_artifact_linux_x64_openssl11
      - name: sign_artifact_linux_x64_openssl11
      - name: add_crypt_shared_and_sbom_deb_x64_openssl11
      - name: package_artifact_deb_x64_openssl11
      - name: sign_artifact_deb_x64_openssl11
      - name: verify_artifact_deb_x64_openssl11
      - name: add_crypt_shared_and_sbom_rpm_x64_openssl11
      - name: package_artifact_rpm_x64_openssl11
      - name: sign_artifact_rpm_x64_openssl11
      - name: add_crypt_shared_and_sbom_linux_x64_openssl3
      - name: package_artifact_linux_x64_openssl3
      - name: sign_artifact_linux_x64_openssl3
      - name: add_crypt_shared_and_sbom_deb_x64_openssl3
      - name: package_artifact_deb_x64_openssl3
      - name: sign_artifact_deb_x64_openssl3
      - name: verify_artifact_deb_x64_openssl3
      - name: add_crypt_shared_and_sbom_rpm_x64_openssl3
      - name: package_artifact_rpm_x64_openssl3
      - name: sign_artifact_rpm_x64_openssl3
      - name: add_crypt_shared_and_sbom_linux_arm64
      - name: package_artifact_linux_arm64
      - name: sign_artifact_linux_arm64
      - name: add_crypt_shared_and_sbom_deb_arm64
      - name: package_artifact_deb_arm64
      - name: sign_artifact_deb_arm64
      - name: verify_artifact_deb_arm64
      - name: add_crypt_shared_and_sbom_rpm_arm64
      - name: package_artifact_rpm_arm64
      - name: sign_artifact_rpm_arm64
      - name: add_crypt_shared_and_sbom_linux_arm64_openssl11
      - name: package_artifact_linux_arm64_openssl11
      - name: sign_artifact_linux_arm64_openssl11
      - name: add_crypt_shared_and_sbom_deb_arm64_openssl11
      - name: package_artifact_deb_arm64_openssl11
      - name: sign_artifact_deb_arm64_openssl11
      - name: verify_artifact_deb_arm64_openssl11
      - name: add_crypt_shared_and_sbom_rpm_arm64_openssl11
      - name: package_artifact_rpm_arm64_openssl11
      - name: sign_artifact_rpm_arm64_openssl11
      - name: add_crypt_shared_and_sbom_linux_arm64_openssl3
      - name: package_artifact_linux_arm64_openssl3
      - name: sign_artifact_linux_arm64_openssl3
      - name: add_crypt_shared_and_sbom_deb_arm64_openssl3
      - name: package_artifact_deb_arm64_openssl3
      - name: sign_artifact_deb_arm64_openssl3
      - name: verify_artifact_deb_arm64_openssl3
      - name: add_crypt_shared_and_sbom_rpm_arm64_openssl3
      - name: package_artifact_rpm_arm64_openssl3
      - name: sign_artifact_rpm_arm64_openssl3
      - name: add_crypt_shared_and_sbom_linux_ppc64le
      - name: package_artifact_linux_ppc64le
      - name: sign_artifact_linux_ppc64le
      - name: add_crypt_shared_and_sbom_rpm_ppc64le
      - name: package_artifact_rpm_ppc64le
      - name: sign_artifact_rpm_ppc64le
      - name: add_crypt_shared_and_sbom_linux_s390x
      - name: package_artifact_linux_s390x
      - name: sign_artifact_linux_s390x
      - name: add_crypt_shared_and_sbom_rpm_s390x
      - name: package_artifact_rpm_s390x
      - name: sign_artifact_rpm_s390x
      - name: add_crypt_shared_and_sbom_win32_x64
      - name: add_crypt_shared_and_sbom_win32msi_x64
      - name: sign_artifact_win32_x64
      - name: sign_artifact_win32msi_x64
  - name: verify_rhel_artifact
    display_name: "RHEL (Signature Verification)"
    run_on: rhel80-small
    tasks:
      - name: verify_artifact_rpm_x64
      - name: verify_artifact_rpm_x64_openssl11
      - name: verify_artifact_rpm_x64_openssl3
      - name: verify_artifact_rpm_arm64
      - name: verify_artifact_rpm_arm64_openssl11
      - name: verify_artifact_rpm_arm64_openssl3
      - name: verify_artifact_rpm_ppc64le
      - name: verify_artifact_rpm_s390x
  - name: verify_windows_artifact
    display_name: "Windows (Signature Verification)"
    run_on: windows-vsCurrent-small
    tasks:
      - name: verify_artifact_win32_x64
      - name: verify_artifact_win32msi_x64
  - name: verify_mac_artifact
    display_name: "MacOS (Signature Verification)"
    run_on: macos-14-arm64
    tasks:
      - name: verify_artifact_darwin_arm64
      - name: verify_artifact_darwin_x64

  - name: pkg_smoke_tests_docker_x64
    display_name: "package smoke (x64 Docker)"
    run_on: ubuntu2004-small
    tags: ["nightly-driver"]
    tasks:
      - name: pkg_test_docker_linux_x64_ubuntu20_04_tgz
      - name: pkg_test_docker_deb_x64_ubuntu18_04_deb
      - name: pkg_test_docker_deb_x64_ubuntu20_04_deb
      - name: pkg_test_docker_deb_x64_ubuntu22_04_deb
      - name: pkg_test_docker_deb_x64_ubuntu22_04_nohome_deb
      - name: pkg_test_docker_deb_x64_ubuntu22_04_qemu_deb
      - name: pkg_test_docker_deb_x64_ubuntu24_04_deb
      - name: pkg_test_docker_deb_x64_debian10_deb
      - name: pkg_test_docker_deb_x64_debian11_deb
      - name: pkg_test_docker_deb_x64_debian12_deb
      - name: pkg_test_docker_rpm_x64_centos7_rpm
      - name: pkg_test_docker_rpm_x64_amazonlinux2_rpm
      - name: pkg_test_docker_rpm_x64_amazonlinux2023_rpm
      - name: pkg_test_docker_rpm_x64_rocky8_rpm
      - name: pkg_test_docker_rpm_x64_rocky9_rpm
      - name: pkg_test_docker_rpm_x64_fedora34_rpm
      - name: pkg_test_docker_rpm_x64_suse12_rpm
      - name: pkg_test_docker_rpm_x64_suse15_rpm
      - name: pkg_test_docker_rpm_x64_oraclelinux9_rpm
      - name: pkg_test_docker_deb_x64_openssl11_ubuntu20_04_deb
      - name: pkg_test_docker_deb_x64_openssl11_debian10_deb
      - name: pkg_test_docker_deb_x64_openssl11_debian11_deb
      - name: pkg_test_docker_rpm_x64_openssl11_centos7_epel_rpm
      - name: pkg_test_docker_rpm_x64_openssl11_amazonlinux2_rpm
      - name: pkg_test_docker_rpm_x64_openssl11_rocky8_rpm
      - name: pkg_test_docker_rpm_x64_openssl11_rocky9_rpm
      - name: pkg_test_docker_rpm_x64_openssl11_fedora34_rpm
      - name: pkg_test_docker_deb_x64_openssl3_ubuntu22_04_deb
      - name: pkg_test_docker_deb_x64_openssl3_ubuntu22_04_fips_deb
      - name: pkg_test_docker_deb_x64_openssl3_debian12_deb
      - name: pkg_test_docker_rpm_x64_openssl3_rocky8_epel_rpm
      - name: pkg_test_docker_rpm_x64_openssl3_rocky9_rpm
      - name: pkg_test_docker_rpm_x64_openssl3_rocky9_fips_rpm
      - name: pkg_test_docker_rpm_x64_openssl3_amazonlinux2023_rpm
  - name: pkg_smoke_tests_docker_arm64
    display_name: "package smoke (arm64 Docker)"
    run_on: ubuntu2004-arm64-small
    tags: ["nightly-driver"]
    tasks:
      - name: pkg_test_docker_linux_arm64_ubuntu20_04_tgz
      - name: pkg_test_docker_deb_arm64_ubuntu18_04_deb
      - name: pkg_test_docker_deb_arm64_ubuntu20_04_deb
      - name: pkg_test_docker_deb_arm64_ubuntu22_04_deb
      - name: pkg_test_docker_deb_arm64_ubuntu22_04_nohome_deb
      - name: pkg_test_docker_deb_arm64_ubuntu22_04_qemu_deb
      - name: pkg_test_docker_deb_arm64_ubuntu24_04_deb
      - name: pkg_test_docker_deb_arm64_debian10_deb
      - name: pkg_test_docker_deb_arm64_debian11_deb
      - name: pkg_test_docker_deb_arm64_debian12_deb
      - name: pkg_test_docker_rpm_arm64_rocky8_rpm
      - name: pkg_test_docker_rpm_arm64_rocky9_rpm
      - name: pkg_test_docker_rpm_arm64_fedora34_rpm
      - name: pkg_test_docker_rpm_arm64_amazonlinux2_rpm
      - name: pkg_test_docker_rpm_arm64_amazonlinux2023_rpm
      - name: pkg_test_docker_deb_arm64_openssl11_ubuntu20_04_deb
      - name: pkg_test_docker_deb_arm64_openssl11_debian10_deb
      - name: pkg_test_docker_deb_arm64_openssl11_debian11_deb
      - name: pkg_test_docker_rpm_arm64_openssl11_rocky8_rpm
      - name: pkg_test_docker_rpm_arm64_openssl11_rocky9_rpm
      - name: pkg_test_docker_rpm_arm64_openssl11_fedora34_rpm
      - name: pkg_test_docker_rpm_arm64_openssl11_amazonlinux2_rpm
      - name: pkg_test_docker_deb_arm64_openssl3_ubuntu22_04_deb
      - name: pkg_test_docker_deb_arm64_openssl3_ubuntu22_04_fips_deb
      - name: pkg_test_docker_deb_arm64_openssl3_debian12_deb
      - name: pkg_test_docker_rpm_arm64_openssl3_rocky8_epel_rpm
      - name: pkg_test_docker_rpm_arm64_openssl3_rocky9_rpm
      - name: pkg_test_docker_rpm_arm64_openssl3_rocky9_fips_rpm
      - name: pkg_test_docker_rpm_arm64_openssl3_amazonlinux2023_rpm
  - name: exec_connectitivty_tests_docker_x64_openssl11
    display_name: "executable connectivity tests (x64 Docker for OpenSSL 1.1 base OS)"
    run_on: ubuntu2004-small
    tags: ["nightly-driver"]
    tasks:
      - name: executable_connectivity_test_linux_x64_rocky8
      - name: executable_connectivity_test_linux_x64_ubuntu2004
      - name: executable_connectivity_test_linux_x64_node20
      - name: executable_connectivity_test_linux_x64_rocky9
      - name: executable_connectivity_test_linux_x64_ubuntu2204
      - name: executable_connectivity_test_linux_x64_openssl11_rocky8
      - name: executable_connectivity_test_linux_x64_openssl11_ubuntu2004
  - name: exec_connectitivty_tests_docker_arm64_openssl11
    display_name: "executable connectivity tests (arm64 Docker for OpenSSL 1.1 base OS)"
    run_on: ubuntu2004-arm64-small
    tasks:
      - name: executable_connectivity_test_linux_arm64_rocky8
      - name: executable_connectivity_test_linux_arm64_ubuntu2004
      - name: executable_connectivity_test_linux_arm64_node20
      - name: executable_connectivity_test_linux_arm64_rocky9
      - name: executable_connectivity_test_linux_arm64_ubuntu2204
      - name: executable_connectivity_test_linux_arm64_openssl11_rocky8
      - name: executable_connectivity_test_linux_arm64_openssl11_ubuntu2004
  - name: exec_connectitivty_tests_docker_x64_openssl3
    display_name: "executable connectivity tests (x64 Docker for OpenSSL 3 base OS)"
    run_on: ubuntu2204-small
    tags: ["nightly-driver"]
    tasks:
      - name: executable_connectivity_test_linux_x64_rocky8
      - name: executable_connectivity_test_linux_x64_ubuntu2004
      - name: executable_connectivity_test_linux_x64_node20
      - name: executable_connectivity_test_linux_x64_rocky9
      - name: executable_connectivity_test_linux_x64_ubuntu2204
      - name: executable_connectivity_test_linux_x64_openssl3_node20
      - name: executable_connectivity_test_linux_x64_openssl3_rocky9
      - name: executable_connectivity_test_linux_x64_openssl3_ubuntu2204
  - name: exec_connectitivty_tests_docker_arm64_openssl3
    display_name: "executable connectivity tests (arm64 Docker for OpenSSL 3 base OS)"
    run_on: ubuntu2204-arm64-small
    tasks:
      - name: executable_connectivity_test_linux_arm64_rocky8
      - name: executable_connectivity_test_linux_arm64_ubuntu2004
      - name: executable_connectivity_test_linux_arm64_node20
      - name: executable_connectivity_test_linux_arm64_rocky9
      - name: executable_connectivity_test_linux_arm64_ubuntu2204
      - name: executable_connectivity_test_linux_arm64_openssl3_node20
      - name: executable_connectivity_test_linux_arm64_openssl3_rocky9
      - name: executable_connectivity_test_linux_arm64_openssl3_ubuntu2204
  - name: pkg_smoke_tests_win32
    display_name: "package smoke tests (win32)"
    run_on: ubuntu2004-small
    tasks:
      - name: pkg_test_ssh_win32_x64
      - name: pkg_test_ssh_win32msi_x64
  - name: pkg_smoke_tests_macos_1100_x64
    display_name: "package smoke tests (macos 11.00 x64)"
    run_on: macos-11
    tasks:
      - name: pkg_test_macos_darwin_x64
  - name: pkg_smoke_tests_macos_1100_arm64
    display_name: "package smoke tests (macos 11.00 arm64)"
    run_on: macos-11-arm64
    tasks:
      - name: pkg_test_macos_darwin_arm64
  - name: pkg_smoke_tests_macos_1300_arm64
    display_name: "package smoke tests (macos 13.00 arm64)"
    run_on: macos-13-arm64
    tasks:
      - name: pkg_test_macos_darwin_arm64
  - name: pkg_smoke_tests_macos_1400_x64
    display_name: "package smoke tests (macos 14.00 x64)"
    run_on: macos-14
    tasks:
      - name: pkg_test_macos_darwin_x64
  - name: pkg_smoke_tests_macos_1400_arm64
    display_name: "package smoke tests (macos 14.00 arm64)"
    run_on: macos-14-arm64
    tasks:
      - name: pkg_test_macos_darwin_arm64
  - name: pkg_smoke_tests_rhel7_s390x
    display_name: "package smoke tests (RHEL 7 s390x)"
    run_on: rhel7-zseries-small
    expansions:
      no_automatic_encryption_support: 1
    tasks:
      - name: pkg_test_rpmextract_rpm_s390x
  - name: pkg_smoke_tests_rhel8_s390x
    display_name: "package smoke tests (RHEL 8 s390x)"
    run_on: rhel8-zseries-small
    tasks:
      - name: pkg_test_rpmextract_rpm_s390x
  - name: pkg_smoke_tests_rhel9_s390x
    display_name: "package smoke tests (RHEL 9 s390x)"
    run_on: rhel9-zseries-small
    tasks:
      - name: pkg_test_rpmextract_rpm_s390x
  - name: pkg_smoke_tests_rhel8_ppc64le
    display_name: "package smoke tests (RHEL 8 ppc64le)"
    run_on: rhel8-power-small
    tasks:
      - name: pkg_test_rpmextract_rpm_ppc64le
  - name: pkg_smoke_tests_rhel9_ppc64le
    display_name: "package smoke tests (RHEL 9 ppc64le)"
    run_on: rhel9-power-small
    tasks:
      - name: pkg_test_rpmextract_rpm_ppc64le
  - name: draft_publish_release
    display_name: "Draft/Publish Release"
    run_on: ubuntu2004-small
    tasks:
      - name: release_draft
      - name: release_publish_dry_run
      - name: release_publish

  - name: generate_license_and_vulnerability_report
    display_name: "License and Vulnerability Report"
    run_on: ubuntu2004-small
    tasks:
      - name: generate_license_and_vulnerability_report

  - name: perf_tests_linux_x64
    display_name: "Performance Tests (x64 Linux)"
    run_on: rhel90-dbx-perf-large
    tasks:
      - name: perf_tests_linux_x64<|MERGE_RESOLUTION|>--- conflicted
+++ resolved
@@ -1067,151 +1067,184 @@
       params:
         aws_key: ${aws_key}
         aws_secret: ${aws_secret}
-<<<<<<< HEAD
+        local_file: src/nyc-output-tests_darwin-m82rc_n20-async_rewriter3.tgz
+        remote_file: mongosh/binaries/${revision}/${revision_order_id}/nyc-output-tests_darwin-m82rc_n20-async_rewriter3.tgz
+        bucket: mciuploads
+    - command: shell.exec
+      params:
+        working_dir: src
+        shell: bash
+        script: |
+          set -e
+          tar xvzf nyc-output-tests_darwin-m82rc_n20-async_rewriter3.tgz
+    - command: s3.get
+      params:
+        aws_key: ${aws_key}
+        aws_secret: ${aws_secret}
+        local_file: src/nyc-output-tests_darwin-m82rc_n20-cli_repl.tgz
+        remote_file: mongosh/binaries/${revision}/${revision_order_id}/nyc-output-tests_darwin-m82rc_n20-cli_repl.tgz
+        bucket: mciuploads
+    - command: shell.exec
+      params:
+        working_dir: src
+        shell: bash
+        script: |
+          set -e
+          tar xvzf nyc-output-tests_darwin-m82rc_n20-cli_repl.tgz
+    - command: s3.get
+      params:
+        aws_key: ${aws_key}
+        aws_secret: ${aws_secret}
+        local_file: src/nyc-output-tests_darwin-m82rc_n20-e2e_tests.tgz
+        remote_file: mongosh/binaries/${revision}/${revision_order_id}/nyc-output-tests_darwin-m82rc_n20-e2e_tests.tgz
+        bucket: mciuploads
+    - command: shell.exec
+      params:
+        working_dir: src
+        shell: bash
+        script: |
+          set -e
+          tar xvzf nyc-output-tests_darwin-m82rc_n20-e2e_tests.tgz
+    - command: s3.get
+      params:
+        aws_key: ${aws_key}
+        aws_secret: ${aws_secret}
+        local_file: src/nyc-output-tests_darwin-m82rc_n20-node_runtime_worker_thread.tgz
+        remote_file: mongosh/binaries/${revision}/${revision_order_id}/nyc-output-tests_darwin-m82rc_n20-node_runtime_worker_thread.tgz
+        bucket: mciuploads
+    - command: shell.exec
+      params:
+        working_dir: src
+        shell: bash
+        script: |
+          set -e
+          tar xvzf nyc-output-tests_darwin-m82rc_n20-node_runtime_worker_thread.tgz
+    - command: s3.get
+      params:
+        aws_key: ${aws_key}
+        aws_secret: ${aws_secret}
+        local_file: src/nyc-output-tests_darwin-m82rc_n20-service_provider_node_driver.tgz
+        remote_file: mongosh/binaries/${revision}/${revision_order_id}/nyc-output-tests_darwin-m82rc_n20-service_provider_node_driver.tgz
+        bucket: mciuploads
+    - command: shell.exec
+      params:
+        working_dir: src
+        shell: bash
+        script: |
+          set -e
+          tar xvzf nyc-output-tests_darwin-m82rc_n20-service_provider_node_driver.tgz
+    - command: s3.get
+      params:
+        aws_key: ${aws_key}
+        aws_secret: ${aws_secret}
+        local_file: src/nyc-output-tests_darwin-m82rc_n20-shell_api.tgz
+        remote_file: mongosh/binaries/${revision}/${revision_order_id}/nyc-output-tests_darwin-m82rc_n20-shell_api.tgz
+        bucket: mciuploads
+    - command: shell.exec
+      params:
+        working_dir: src
+        shell: bash
+        script: |
+          set -e
+          tar xvzf nyc-output-tests_darwin-m82rc_n20-shell_api.tgz
+    - command: s3.get
+      params:
+        aws_key: ${aws_key}
+        aws_secret: ${aws_secret}
+        local_file: src/nyc-output-tests_darwin-m82rce_n20-async_rewriter3.tgz
+        remote_file: mongosh/binaries/${revision}/${revision_order_id}/nyc-output-tests_darwin-m82rce_n20-async_rewriter3.tgz
+        bucket: mciuploads
+    - command: shell.exec
+      params:
+        working_dir: src
+        shell: bash
+        script: |
+          set -e
+          tar xvzf nyc-output-tests_darwin-m82rce_n20-async_rewriter3.tgz
+    - command: s3.get
+      params:
+        aws_key: ${aws_key}
+        aws_secret: ${aws_secret}
+        local_file: src/nyc-output-tests_darwin-m82rce_n20-cli_repl.tgz
+        remote_file: mongosh/binaries/${revision}/${revision_order_id}/nyc-output-tests_darwin-m82rce_n20-cli_repl.tgz
+        bucket: mciuploads
+    - command: shell.exec
+      params:
+        working_dir: src
+        shell: bash
+        script: |
+          set -e
+          tar xvzf nyc-output-tests_darwin-m82rce_n20-cli_repl.tgz
+    - command: s3.get
+      params:
+        aws_key: ${aws_key}
+        aws_secret: ${aws_secret}
+        local_file: src/nyc-output-tests_darwin-m82rce_n20-e2e_tests.tgz
+        remote_file: mongosh/binaries/${revision}/${revision_order_id}/nyc-output-tests_darwin-m82rce_n20-e2e_tests.tgz
+        bucket: mciuploads
+    - command: shell.exec
+      params:
+        working_dir: src
+        shell: bash
+        script: |
+          set -e
+          tar xvzf nyc-output-tests_darwin-m82rce_n20-e2e_tests.tgz
+    - command: s3.get
+      params:
+        aws_key: ${aws_key}
+        aws_secret: ${aws_secret}
+        local_file: src/nyc-output-tests_darwin-m82rce_n20-node_runtime_worker_thread.tgz
+        remote_file: mongosh/binaries/${revision}/${revision_order_id}/nyc-output-tests_darwin-m82rce_n20-node_runtime_worker_thread.tgz
+        bucket: mciuploads
+    - command: shell.exec
+      params:
+        working_dir: src
+        shell: bash
+        script: |
+          set -e
+          tar xvzf nyc-output-tests_darwin-m82rce_n20-node_runtime_worker_thread.tgz
+    - command: s3.get
+      params:
+        aws_key: ${aws_key}
+        aws_secret: ${aws_secret}
+        local_file: src/nyc-output-tests_darwin-m82rce_n20-service_provider_node_driver.tgz
+        remote_file: mongosh/binaries/${revision}/${revision_order_id}/nyc-output-tests_darwin-m82rce_n20-service_provider_node_driver.tgz
+        bucket: mciuploads
+    - command: shell.exec
+      params:
+        working_dir: src
+        shell: bash
+        script: |
+          set -e
+          tar xvzf nyc-output-tests_darwin-m82rce_n20-service_provider_node_driver.tgz
+    - command: s3.get
+      params:
+        aws_key: ${aws_key}
+        aws_secret: ${aws_secret}
+        local_file: src/nyc-output-tests_darwin-m82rce_n20-shell_api.tgz
+        remote_file: mongosh/binaries/${revision}/${revision_order_id}/nyc-output-tests_darwin-m82rce_n20-shell_api.tgz
+        bucket: mciuploads
+    - command: shell.exec
+      params:
+        working_dir: src
+        shell: bash
+        script: |
+          set -e
+          tar xvzf nyc-output-tests_darwin-m82rce_n20-shell_api.tgz
+    - command: s3.get
+      params:
+        aws_key: ${aws_key}
+        aws_secret: ${aws_secret}
         local_file: src/nyc-output-tests_darwin-mlatest_n20-async_rewriter3.tgz
         remote_file: mongosh/binaries/${revision}/${revision_order_id}/nyc-output-tests_darwin-mlatest_n20-async_rewriter3.tgz
-=======
-        local_file: src/nyc-output-tests_darwin-m82rc_n20-cli_repl.tgz
-        remote_file: mongosh/binaries/${revision}/${revision_order_id}/nyc-output-tests_darwin-m82rc_n20-cli_repl.tgz
->>>>>>> bf53fbad
-        bucket: mciuploads
-    - command: shell.exec
-      params:
-        working_dir: src
-        shell: bash
-        script: |
-          set -e
-<<<<<<< HEAD
+        bucket: mciuploads
+    - command: shell.exec
+      params:
+        working_dir: src
+        shell: bash
+        script: |
+          set -e
           tar xvzf nyc-output-tests_darwin-mlatest_n20-async_rewriter3.tgz
-=======
-          tar xvzf nyc-output-tests_darwin-m82rc_n20-cli_repl.tgz
-    - command: s3.get
-      params:
-        aws_key: ${aws_key}
-        aws_secret: ${aws_secret}
-        local_file: src/nyc-output-tests_darwin-m82rc_n20-e2e_tests.tgz
-        remote_file: mongosh/binaries/${revision}/${revision_order_id}/nyc-output-tests_darwin-m82rc_n20-e2e_tests.tgz
-        bucket: mciuploads
-    - command: shell.exec
-      params:
-        working_dir: src
-        shell: bash
-        script: |
-          set -e
-          tar xvzf nyc-output-tests_darwin-m82rc_n20-e2e_tests.tgz
-    - command: s3.get
-      params:
-        aws_key: ${aws_key}
-        aws_secret: ${aws_secret}
-        local_file: src/nyc-output-tests_darwin-m82rc_n20-node_runtime_worker_thread.tgz
-        remote_file: mongosh/binaries/${revision}/${revision_order_id}/nyc-output-tests_darwin-m82rc_n20-node_runtime_worker_thread.tgz
-        bucket: mciuploads
-    - command: shell.exec
-      params:
-        working_dir: src
-        shell: bash
-        script: |
-          set -e
-          tar xvzf nyc-output-tests_darwin-m82rc_n20-node_runtime_worker_thread.tgz
-    - command: s3.get
-      params:
-        aws_key: ${aws_key}
-        aws_secret: ${aws_secret}
-        local_file: src/nyc-output-tests_darwin-m82rc_n20-service_provider_node_driver.tgz
-        remote_file: mongosh/binaries/${revision}/${revision_order_id}/nyc-output-tests_darwin-m82rc_n20-service_provider_node_driver.tgz
-        bucket: mciuploads
-    - command: shell.exec
-      params:
-        working_dir: src
-        shell: bash
-        script: |
-          set -e
-          tar xvzf nyc-output-tests_darwin-m82rc_n20-service_provider_node_driver.tgz
-    - command: s3.get
-      params:
-        aws_key: ${aws_key}
-        aws_secret: ${aws_secret}
-        local_file: src/nyc-output-tests_darwin-m82rc_n20-shell_api.tgz
-        remote_file: mongosh/binaries/${revision}/${revision_order_id}/nyc-output-tests_darwin-m82rc_n20-shell_api.tgz
-        bucket: mciuploads
-    - command: shell.exec
-      params:
-        working_dir: src
-        shell: bash
-        script: |
-          set -e
-          tar xvzf nyc-output-tests_darwin-m82rc_n20-shell_api.tgz
-    - command: s3.get
-      params:
-        aws_key: ${aws_key}
-        aws_secret: ${aws_secret}
-        local_file: src/nyc-output-tests_darwin-m82rce_n20-cli_repl.tgz
-        remote_file: mongosh/binaries/${revision}/${revision_order_id}/nyc-output-tests_darwin-m82rce_n20-cli_repl.tgz
-        bucket: mciuploads
-    - command: shell.exec
-      params:
-        working_dir: src
-        shell: bash
-        script: |
-          set -e
-          tar xvzf nyc-output-tests_darwin-m82rce_n20-cli_repl.tgz
-    - command: s3.get
-      params:
-        aws_key: ${aws_key}
-        aws_secret: ${aws_secret}
-        local_file: src/nyc-output-tests_darwin-m82rce_n20-e2e_tests.tgz
-        remote_file: mongosh/binaries/${revision}/${revision_order_id}/nyc-output-tests_darwin-m82rce_n20-e2e_tests.tgz
-        bucket: mciuploads
-    - command: shell.exec
-      params:
-        working_dir: src
-        shell: bash
-        script: |
-          set -e
-          tar xvzf nyc-output-tests_darwin-m82rce_n20-e2e_tests.tgz
-    - command: s3.get
-      params:
-        aws_key: ${aws_key}
-        aws_secret: ${aws_secret}
-        local_file: src/nyc-output-tests_darwin-m82rce_n20-node_runtime_worker_thread.tgz
-        remote_file: mongosh/binaries/${revision}/${revision_order_id}/nyc-output-tests_darwin-m82rce_n20-node_runtime_worker_thread.tgz
-        bucket: mciuploads
-    - command: shell.exec
-      params:
-        working_dir: src
-        shell: bash
-        script: |
-          set -e
-          tar xvzf nyc-output-tests_darwin-m82rce_n20-node_runtime_worker_thread.tgz
-    - command: s3.get
-      params:
-        aws_key: ${aws_key}
-        aws_secret: ${aws_secret}
-        local_file: src/nyc-output-tests_darwin-m82rce_n20-service_provider_node_driver.tgz
-        remote_file: mongosh/binaries/${revision}/${revision_order_id}/nyc-output-tests_darwin-m82rce_n20-service_provider_node_driver.tgz
-        bucket: mciuploads
-    - command: shell.exec
-      params:
-        working_dir: src
-        shell: bash
-        script: |
-          set -e
-          tar xvzf nyc-output-tests_darwin-m82rce_n20-service_provider_node_driver.tgz
-    - command: s3.get
-      params:
-        aws_key: ${aws_key}
-        aws_secret: ${aws_secret}
-        local_file: src/nyc-output-tests_darwin-m82rce_n20-shell_api.tgz
-        remote_file: mongosh/binaries/${revision}/${revision_order_id}/nyc-output-tests_darwin-m82rce_n20-shell_api.tgz
-        bucket: mciuploads
-    - command: shell.exec
-      params:
-        working_dir: src
-        shell: bash
-        script: |
-          set -e
-          tar xvzf nyc-output-tests_darwin-m82rce_n20-shell_api.tgz
->>>>>>> bf53fbad
     - command: s3.get
       params:
         aws_key: ${aws_key}
@@ -2686,179 +2719,212 @@
       params:
         aws_key: ${aws_key}
         aws_secret: ${aws_secret}
-<<<<<<< HEAD
+        local_file: src/nyc-output-tests_linux-m82rc_n20-async_rewriter3.tgz
+        remote_file: mongosh/binaries/${revision}/${revision_order_id}/nyc-output-tests_linux-m82rc_n20-async_rewriter3.tgz
+        bucket: mciuploads
+    - command: shell.exec
+      params:
+        working_dir: src
+        shell: bash
+        script: |
+          set -e
+          tar xvzf nyc-output-tests_linux-m82rc_n20-async_rewriter3.tgz
+    - command: s3.get
+      params:
+        aws_key: ${aws_key}
+        aws_secret: ${aws_secret}
+        local_file: src/nyc-output-tests_linux-m82rc_n20-cli_repl.tgz
+        remote_file: mongosh/binaries/${revision}/${revision_order_id}/nyc-output-tests_linux-m82rc_n20-cli_repl.tgz
+        bucket: mciuploads
+    - command: shell.exec
+      params:
+        working_dir: src
+        shell: bash
+        script: |
+          set -e
+          tar xvzf nyc-output-tests_linux-m82rc_n20-cli_repl.tgz
+    - command: s3.get
+      params:
+        aws_key: ${aws_key}
+        aws_secret: ${aws_secret}
+        local_file: src/nyc-output-tests_linux-m82rc_n20-e2e_tests.tgz
+        remote_file: mongosh/binaries/${revision}/${revision_order_id}/nyc-output-tests_linux-m82rc_n20-e2e_tests.tgz
+        bucket: mciuploads
+    - command: shell.exec
+      params:
+        working_dir: src
+        shell: bash
+        script: |
+          set -e
+          tar xvzf nyc-output-tests_linux-m82rc_n20-e2e_tests.tgz
+    - command: s3.get
+      params:
+        aws_key: ${aws_key}
+        aws_secret: ${aws_secret}
+        local_file: src/nyc-output-tests_linux-m82rc_n20-java_shell.tgz
+        remote_file: mongosh/binaries/${revision}/${revision_order_id}/nyc-output-tests_linux-m82rc_n20-java_shell.tgz
+        bucket: mciuploads
+    - command: shell.exec
+      params:
+        working_dir: src
+        shell: bash
+        script: |
+          set -e
+          tar xvzf nyc-output-tests_linux-m82rc_n20-java_shell.tgz
+    - command: s3.get
+      params:
+        aws_key: ${aws_key}
+        aws_secret: ${aws_secret}
+        local_file: src/nyc-output-tests_linux-m82rc_n20-node_runtime_worker_thread.tgz
+        remote_file: mongosh/binaries/${revision}/${revision_order_id}/nyc-output-tests_linux-m82rc_n20-node_runtime_worker_thread.tgz
+        bucket: mciuploads
+    - command: shell.exec
+      params:
+        working_dir: src
+        shell: bash
+        script: |
+          set -e
+          tar xvzf nyc-output-tests_linux-m82rc_n20-node_runtime_worker_thread.tgz
+    - command: s3.get
+      params:
+        aws_key: ${aws_key}
+        aws_secret: ${aws_secret}
+        local_file: src/nyc-output-tests_linux-m82rc_n20-service_provider_node_driver.tgz
+        remote_file: mongosh/binaries/${revision}/${revision_order_id}/nyc-output-tests_linux-m82rc_n20-service_provider_node_driver.tgz
+        bucket: mciuploads
+    - command: shell.exec
+      params:
+        working_dir: src
+        shell: bash
+        script: |
+          set -e
+          tar xvzf nyc-output-tests_linux-m82rc_n20-service_provider_node_driver.tgz
+    - command: s3.get
+      params:
+        aws_key: ${aws_key}
+        aws_secret: ${aws_secret}
+        local_file: src/nyc-output-tests_linux-m82rc_n20-shell_api.tgz
+        remote_file: mongosh/binaries/${revision}/${revision_order_id}/nyc-output-tests_linux-m82rc_n20-shell_api.tgz
+        bucket: mciuploads
+    - command: shell.exec
+      params:
+        working_dir: src
+        shell: bash
+        script: |
+          set -e
+          tar xvzf nyc-output-tests_linux-m82rc_n20-shell_api.tgz
+    - command: s3.get
+      params:
+        aws_key: ${aws_key}
+        aws_secret: ${aws_secret}
+        local_file: src/nyc-output-tests_linux-m82rce_n20-async_rewriter3.tgz
+        remote_file: mongosh/binaries/${revision}/${revision_order_id}/nyc-output-tests_linux-m82rce_n20-async_rewriter3.tgz
+        bucket: mciuploads
+    - command: shell.exec
+      params:
+        working_dir: src
+        shell: bash
+        script: |
+          set -e
+          tar xvzf nyc-output-tests_linux-m82rce_n20-async_rewriter3.tgz
+    - command: s3.get
+      params:
+        aws_key: ${aws_key}
+        aws_secret: ${aws_secret}
+        local_file: src/nyc-output-tests_linux-m82rce_n20-cli_repl.tgz
+        remote_file: mongosh/binaries/${revision}/${revision_order_id}/nyc-output-tests_linux-m82rce_n20-cli_repl.tgz
+        bucket: mciuploads
+    - command: shell.exec
+      params:
+        working_dir: src
+        shell: bash
+        script: |
+          set -e
+          tar xvzf nyc-output-tests_linux-m82rce_n20-cli_repl.tgz
+    - command: s3.get
+      params:
+        aws_key: ${aws_key}
+        aws_secret: ${aws_secret}
+        local_file: src/nyc-output-tests_linux-m82rce_n20-e2e_tests.tgz
+        remote_file: mongosh/binaries/${revision}/${revision_order_id}/nyc-output-tests_linux-m82rce_n20-e2e_tests.tgz
+        bucket: mciuploads
+    - command: shell.exec
+      params:
+        working_dir: src
+        shell: bash
+        script: |
+          set -e
+          tar xvzf nyc-output-tests_linux-m82rce_n20-e2e_tests.tgz
+    - command: s3.get
+      params:
+        aws_key: ${aws_key}
+        aws_secret: ${aws_secret}
+        local_file: src/nyc-output-tests_linux-m82rce_n20-java_shell.tgz
+        remote_file: mongosh/binaries/${revision}/${revision_order_id}/nyc-output-tests_linux-m82rce_n20-java_shell.tgz
+        bucket: mciuploads
+    - command: shell.exec
+      params:
+        working_dir: src
+        shell: bash
+        script: |
+          set -e
+          tar xvzf nyc-output-tests_linux-m82rce_n20-java_shell.tgz
+    - command: s3.get
+      params:
+        aws_key: ${aws_key}
+        aws_secret: ${aws_secret}
+        local_file: src/nyc-output-tests_linux-m82rce_n20-node_runtime_worker_thread.tgz
+        remote_file: mongosh/binaries/${revision}/${revision_order_id}/nyc-output-tests_linux-m82rce_n20-node_runtime_worker_thread.tgz
+        bucket: mciuploads
+    - command: shell.exec
+      params:
+        working_dir: src
+        shell: bash
+        script: |
+          set -e
+          tar xvzf nyc-output-tests_linux-m82rce_n20-node_runtime_worker_thread.tgz
+    - command: s3.get
+      params:
+        aws_key: ${aws_key}
+        aws_secret: ${aws_secret}
+        local_file: src/nyc-output-tests_linux-m82rce_n20-service_provider_node_driver.tgz
+        remote_file: mongosh/binaries/${revision}/${revision_order_id}/nyc-output-tests_linux-m82rce_n20-service_provider_node_driver.tgz
+        bucket: mciuploads
+    - command: shell.exec
+      params:
+        working_dir: src
+        shell: bash
+        script: |
+          set -e
+          tar xvzf nyc-output-tests_linux-m82rce_n20-service_provider_node_driver.tgz
+    - command: s3.get
+      params:
+        aws_key: ${aws_key}
+        aws_secret: ${aws_secret}
+        local_file: src/nyc-output-tests_linux-m82rce_n20-shell_api.tgz
+        remote_file: mongosh/binaries/${revision}/${revision_order_id}/nyc-output-tests_linux-m82rce_n20-shell_api.tgz
+        bucket: mciuploads
+    - command: shell.exec
+      params:
+        working_dir: src
+        shell: bash
+        script: |
+          set -e
+          tar xvzf nyc-output-tests_linux-m82rce_n20-shell_api.tgz
+    - command: s3.get
+      params:
+        aws_key: ${aws_key}
+        aws_secret: ${aws_secret}
         local_file: src/nyc-output-tests_linux-mlatest_n20-async_rewriter3.tgz
         remote_file: mongosh/binaries/${revision}/${revision_order_id}/nyc-output-tests_linux-mlatest_n20-async_rewriter3.tgz
-=======
-        local_file: src/nyc-output-tests_linux-m82rc_n20-cli_repl.tgz
-        remote_file: mongosh/binaries/${revision}/${revision_order_id}/nyc-output-tests_linux-m82rc_n20-cli_repl.tgz
->>>>>>> bf53fbad
-        bucket: mciuploads
-    - command: shell.exec
-      params:
-        working_dir: src
-        shell: bash
-        script: |
-          set -e
-<<<<<<< HEAD
+        bucket: mciuploads
+    - command: shell.exec
+      params:
+        working_dir: src
+        shell: bash
+        script: |
+          set -e
           tar xvzf nyc-output-tests_linux-mlatest_n20-async_rewriter3.tgz
-=======
-          tar xvzf nyc-output-tests_linux-m82rc_n20-cli_repl.tgz
-    - command: s3.get
-      params:
-        aws_key: ${aws_key}
-        aws_secret: ${aws_secret}
-        local_file: src/nyc-output-tests_linux-m82rc_n20-e2e_tests.tgz
-        remote_file: mongosh/binaries/${revision}/${revision_order_id}/nyc-output-tests_linux-m82rc_n20-e2e_tests.tgz
-        bucket: mciuploads
-    - command: shell.exec
-      params:
-        working_dir: src
-        shell: bash
-        script: |
-          set -e
-          tar xvzf nyc-output-tests_linux-m82rc_n20-e2e_tests.tgz
-    - command: s3.get
-      params:
-        aws_key: ${aws_key}
-        aws_secret: ${aws_secret}
-        local_file: src/nyc-output-tests_linux-m82rc_n20-java_shell.tgz
-        remote_file: mongosh/binaries/${revision}/${revision_order_id}/nyc-output-tests_linux-m82rc_n20-java_shell.tgz
-        bucket: mciuploads
-    - command: shell.exec
-      params:
-        working_dir: src
-        shell: bash
-        script: |
-          set -e
-          tar xvzf nyc-output-tests_linux-m82rc_n20-java_shell.tgz
-    - command: s3.get
-      params:
-        aws_key: ${aws_key}
-        aws_secret: ${aws_secret}
-        local_file: src/nyc-output-tests_linux-m82rc_n20-node_runtime_worker_thread.tgz
-        remote_file: mongosh/binaries/${revision}/${revision_order_id}/nyc-output-tests_linux-m82rc_n20-node_runtime_worker_thread.tgz
-        bucket: mciuploads
-    - command: shell.exec
-      params:
-        working_dir: src
-        shell: bash
-        script: |
-          set -e
-          tar xvzf nyc-output-tests_linux-m82rc_n20-node_runtime_worker_thread.tgz
-    - command: s3.get
-      params:
-        aws_key: ${aws_key}
-        aws_secret: ${aws_secret}
-        local_file: src/nyc-output-tests_linux-m82rc_n20-service_provider_node_driver.tgz
-        remote_file: mongosh/binaries/${revision}/${revision_order_id}/nyc-output-tests_linux-m82rc_n20-service_provider_node_driver.tgz
-        bucket: mciuploads
-    - command: shell.exec
-      params:
-        working_dir: src
-        shell: bash
-        script: |
-          set -e
-          tar xvzf nyc-output-tests_linux-m82rc_n20-service_provider_node_driver.tgz
-    - command: s3.get
-      params:
-        aws_key: ${aws_key}
-        aws_secret: ${aws_secret}
-        local_file: src/nyc-output-tests_linux-m82rc_n20-shell_api.tgz
-        remote_file: mongosh/binaries/${revision}/${revision_order_id}/nyc-output-tests_linux-m82rc_n20-shell_api.tgz
-        bucket: mciuploads
-    - command: shell.exec
-      params:
-        working_dir: src
-        shell: bash
-        script: |
-          set -e
-          tar xvzf nyc-output-tests_linux-m82rc_n20-shell_api.tgz
-    - command: s3.get
-      params:
-        aws_key: ${aws_key}
-        aws_secret: ${aws_secret}
-        local_file: src/nyc-output-tests_linux-m82rce_n20-cli_repl.tgz
-        remote_file: mongosh/binaries/${revision}/${revision_order_id}/nyc-output-tests_linux-m82rce_n20-cli_repl.tgz
-        bucket: mciuploads
-    - command: shell.exec
-      params:
-        working_dir: src
-        shell: bash
-        script: |
-          set -e
-          tar xvzf nyc-output-tests_linux-m82rce_n20-cli_repl.tgz
-    - command: s3.get
-      params:
-        aws_key: ${aws_key}
-        aws_secret: ${aws_secret}
-        local_file: src/nyc-output-tests_linux-m82rce_n20-e2e_tests.tgz
-        remote_file: mongosh/binaries/${revision}/${revision_order_id}/nyc-output-tests_linux-m82rce_n20-e2e_tests.tgz
-        bucket: mciuploads
-    - command: shell.exec
-      params:
-        working_dir: src
-        shell: bash
-        script: |
-          set -e
-          tar xvzf nyc-output-tests_linux-m82rce_n20-e2e_tests.tgz
-    - command: s3.get
-      params:
-        aws_key: ${aws_key}
-        aws_secret: ${aws_secret}
-        local_file: src/nyc-output-tests_linux-m82rce_n20-java_shell.tgz
-        remote_file: mongosh/binaries/${revision}/${revision_order_id}/nyc-output-tests_linux-m82rce_n20-java_shell.tgz
-        bucket: mciuploads
-    - command: shell.exec
-      params:
-        working_dir: src
-        shell: bash
-        script: |
-          set -e
-          tar xvzf nyc-output-tests_linux-m82rce_n20-java_shell.tgz
-    - command: s3.get
-      params:
-        aws_key: ${aws_key}
-        aws_secret: ${aws_secret}
-        local_file: src/nyc-output-tests_linux-m82rce_n20-node_runtime_worker_thread.tgz
-        remote_file: mongosh/binaries/${revision}/${revision_order_id}/nyc-output-tests_linux-m82rce_n20-node_runtime_worker_thread.tgz
-        bucket: mciuploads
-    - command: shell.exec
-      params:
-        working_dir: src
-        shell: bash
-        script: |
-          set -e
-          tar xvzf nyc-output-tests_linux-m82rce_n20-node_runtime_worker_thread.tgz
-    - command: s3.get
-      params:
-        aws_key: ${aws_key}
-        aws_secret: ${aws_secret}
-        local_file: src/nyc-output-tests_linux-m82rce_n20-service_provider_node_driver.tgz
-        remote_file: mongosh/binaries/${revision}/${revision_order_id}/nyc-output-tests_linux-m82rce_n20-service_provider_node_driver.tgz
-        bucket: mciuploads
-    - command: shell.exec
-      params:
-        working_dir: src
-        shell: bash
-        script: |
-          set -e
-          tar xvzf nyc-output-tests_linux-m82rce_n20-service_provider_node_driver.tgz
-    - command: s3.get
-      params:
-        aws_key: ${aws_key}
-        aws_secret: ${aws_secret}
-        local_file: src/nyc-output-tests_linux-m82rce_n20-shell_api.tgz
-        remote_file: mongosh/binaries/${revision}/${revision_order_id}/nyc-output-tests_linux-m82rce_n20-shell_api.tgz
-        bucket: mciuploads
-    - command: shell.exec
-      params:
-        working_dir: src
-        shell: bash
-        script: |
-          set -e
-          tar xvzf nyc-output-tests_linux-m82rce_n20-shell_api.tgz
->>>>>>> bf53fbad
     - command: s3.get
       params:
         aws_key: ${aws_key}
@@ -4263,151 +4329,184 @@
       params:
         aws_key: ${aws_key}
         aws_secret: ${aws_secret}
-<<<<<<< HEAD
+        local_file: src/nyc-output-tests_win32-m82rc_n20-async_rewriter3.tgz
+        remote_file: mongosh/binaries/${revision}/${revision_order_id}/nyc-output-tests_win32-m82rc_n20-async_rewriter3.tgz
+        bucket: mciuploads
+    - command: shell.exec
+      params:
+        working_dir: src
+        shell: bash
+        script: |
+          set -e
+          tar xvzf nyc-output-tests_win32-m82rc_n20-async_rewriter3.tgz
+    - command: s3.get
+      params:
+        aws_key: ${aws_key}
+        aws_secret: ${aws_secret}
+        local_file: src/nyc-output-tests_win32-m82rc_n20-cli_repl.tgz
+        remote_file: mongosh/binaries/${revision}/${revision_order_id}/nyc-output-tests_win32-m82rc_n20-cli_repl.tgz
+        bucket: mciuploads
+    - command: shell.exec
+      params:
+        working_dir: src
+        shell: bash
+        script: |
+          set -e
+          tar xvzf nyc-output-tests_win32-m82rc_n20-cli_repl.tgz
+    - command: s3.get
+      params:
+        aws_key: ${aws_key}
+        aws_secret: ${aws_secret}
+        local_file: src/nyc-output-tests_win32-m82rc_n20-e2e_tests.tgz
+        remote_file: mongosh/binaries/${revision}/${revision_order_id}/nyc-output-tests_win32-m82rc_n20-e2e_tests.tgz
+        bucket: mciuploads
+    - command: shell.exec
+      params:
+        working_dir: src
+        shell: bash
+        script: |
+          set -e
+          tar xvzf nyc-output-tests_win32-m82rc_n20-e2e_tests.tgz
+    - command: s3.get
+      params:
+        aws_key: ${aws_key}
+        aws_secret: ${aws_secret}
+        local_file: src/nyc-output-tests_win32-m82rc_n20-node_runtime_worker_thread.tgz
+        remote_file: mongosh/binaries/${revision}/${revision_order_id}/nyc-output-tests_win32-m82rc_n20-node_runtime_worker_thread.tgz
+        bucket: mciuploads
+    - command: shell.exec
+      params:
+        working_dir: src
+        shell: bash
+        script: |
+          set -e
+          tar xvzf nyc-output-tests_win32-m82rc_n20-node_runtime_worker_thread.tgz
+    - command: s3.get
+      params:
+        aws_key: ${aws_key}
+        aws_secret: ${aws_secret}
+        local_file: src/nyc-output-tests_win32-m82rc_n20-service_provider_node_driver.tgz
+        remote_file: mongosh/binaries/${revision}/${revision_order_id}/nyc-output-tests_win32-m82rc_n20-service_provider_node_driver.tgz
+        bucket: mciuploads
+    - command: shell.exec
+      params:
+        working_dir: src
+        shell: bash
+        script: |
+          set -e
+          tar xvzf nyc-output-tests_win32-m82rc_n20-service_provider_node_driver.tgz
+    - command: s3.get
+      params:
+        aws_key: ${aws_key}
+        aws_secret: ${aws_secret}
+        local_file: src/nyc-output-tests_win32-m82rc_n20-shell_api.tgz
+        remote_file: mongosh/binaries/${revision}/${revision_order_id}/nyc-output-tests_win32-m82rc_n20-shell_api.tgz
+        bucket: mciuploads
+    - command: shell.exec
+      params:
+        working_dir: src
+        shell: bash
+        script: |
+          set -e
+          tar xvzf nyc-output-tests_win32-m82rc_n20-shell_api.tgz
+    - command: s3.get
+      params:
+        aws_key: ${aws_key}
+        aws_secret: ${aws_secret}
+        local_file: src/nyc-output-tests_win32-m82rce_n20-async_rewriter3.tgz
+        remote_file: mongosh/binaries/${revision}/${revision_order_id}/nyc-output-tests_win32-m82rce_n20-async_rewriter3.tgz
+        bucket: mciuploads
+    - command: shell.exec
+      params:
+        working_dir: src
+        shell: bash
+        script: |
+          set -e
+          tar xvzf nyc-output-tests_win32-m82rce_n20-async_rewriter3.tgz
+    - command: s3.get
+      params:
+        aws_key: ${aws_key}
+        aws_secret: ${aws_secret}
+        local_file: src/nyc-output-tests_win32-m82rce_n20-cli_repl.tgz
+        remote_file: mongosh/binaries/${revision}/${revision_order_id}/nyc-output-tests_win32-m82rce_n20-cli_repl.tgz
+        bucket: mciuploads
+    - command: shell.exec
+      params:
+        working_dir: src
+        shell: bash
+        script: |
+          set -e
+          tar xvzf nyc-output-tests_win32-m82rce_n20-cli_repl.tgz
+    - command: s3.get
+      params:
+        aws_key: ${aws_key}
+        aws_secret: ${aws_secret}
+        local_file: src/nyc-output-tests_win32-m82rce_n20-e2e_tests.tgz
+        remote_file: mongosh/binaries/${revision}/${revision_order_id}/nyc-output-tests_win32-m82rce_n20-e2e_tests.tgz
+        bucket: mciuploads
+    - command: shell.exec
+      params:
+        working_dir: src
+        shell: bash
+        script: |
+          set -e
+          tar xvzf nyc-output-tests_win32-m82rce_n20-e2e_tests.tgz
+    - command: s3.get
+      params:
+        aws_key: ${aws_key}
+        aws_secret: ${aws_secret}
+        local_file: src/nyc-output-tests_win32-m82rce_n20-node_runtime_worker_thread.tgz
+        remote_file: mongosh/binaries/${revision}/${revision_order_id}/nyc-output-tests_win32-m82rce_n20-node_runtime_worker_thread.tgz
+        bucket: mciuploads
+    - command: shell.exec
+      params:
+        working_dir: src
+        shell: bash
+        script: |
+          set -e
+          tar xvzf nyc-output-tests_win32-m82rce_n20-node_runtime_worker_thread.tgz
+    - command: s3.get
+      params:
+        aws_key: ${aws_key}
+        aws_secret: ${aws_secret}
+        local_file: src/nyc-output-tests_win32-m82rce_n20-service_provider_node_driver.tgz
+        remote_file: mongosh/binaries/${revision}/${revision_order_id}/nyc-output-tests_win32-m82rce_n20-service_provider_node_driver.tgz
+        bucket: mciuploads
+    - command: shell.exec
+      params:
+        working_dir: src
+        shell: bash
+        script: |
+          set -e
+          tar xvzf nyc-output-tests_win32-m82rce_n20-service_provider_node_driver.tgz
+    - command: s3.get
+      params:
+        aws_key: ${aws_key}
+        aws_secret: ${aws_secret}
+        local_file: src/nyc-output-tests_win32-m82rce_n20-shell_api.tgz
+        remote_file: mongosh/binaries/${revision}/${revision_order_id}/nyc-output-tests_win32-m82rce_n20-shell_api.tgz
+        bucket: mciuploads
+    - command: shell.exec
+      params:
+        working_dir: src
+        shell: bash
+        script: |
+          set -e
+          tar xvzf nyc-output-tests_win32-m82rce_n20-shell_api.tgz
+    - command: s3.get
+      params:
+        aws_key: ${aws_key}
+        aws_secret: ${aws_secret}
         local_file: src/nyc-output-tests_win32-mlatest_n20-async_rewriter3.tgz
         remote_file: mongosh/binaries/${revision}/${revision_order_id}/nyc-output-tests_win32-mlatest_n20-async_rewriter3.tgz
-=======
-        local_file: src/nyc-output-tests_win32-m82rc_n20-cli_repl.tgz
-        remote_file: mongosh/binaries/${revision}/${revision_order_id}/nyc-output-tests_win32-m82rc_n20-cli_repl.tgz
->>>>>>> bf53fbad
-        bucket: mciuploads
-    - command: shell.exec
-      params:
-        working_dir: src
-        shell: bash
-        script: |
-          set -e
-<<<<<<< HEAD
+        bucket: mciuploads
+    - command: shell.exec
+      params:
+        working_dir: src
+        shell: bash
+        script: |
+          set -e
           tar xvzf nyc-output-tests_win32-mlatest_n20-async_rewriter3.tgz
-=======
-          tar xvzf nyc-output-tests_win32-m82rc_n20-cli_repl.tgz
-    - command: s3.get
-      params:
-        aws_key: ${aws_key}
-        aws_secret: ${aws_secret}
-        local_file: src/nyc-output-tests_win32-m82rc_n20-e2e_tests.tgz
-        remote_file: mongosh/binaries/${revision}/${revision_order_id}/nyc-output-tests_win32-m82rc_n20-e2e_tests.tgz
-        bucket: mciuploads
-    - command: shell.exec
-      params:
-        working_dir: src
-        shell: bash
-        script: |
-          set -e
-          tar xvzf nyc-output-tests_win32-m82rc_n20-e2e_tests.tgz
-    - command: s3.get
-      params:
-        aws_key: ${aws_key}
-        aws_secret: ${aws_secret}
-        local_file: src/nyc-output-tests_win32-m82rc_n20-node_runtime_worker_thread.tgz
-        remote_file: mongosh/binaries/${revision}/${revision_order_id}/nyc-output-tests_win32-m82rc_n20-node_runtime_worker_thread.tgz
-        bucket: mciuploads
-    - command: shell.exec
-      params:
-        working_dir: src
-        shell: bash
-        script: |
-          set -e
-          tar xvzf nyc-output-tests_win32-m82rc_n20-node_runtime_worker_thread.tgz
-    - command: s3.get
-      params:
-        aws_key: ${aws_key}
-        aws_secret: ${aws_secret}
-        local_file: src/nyc-output-tests_win32-m82rc_n20-service_provider_node_driver.tgz
-        remote_file: mongosh/binaries/${revision}/${revision_order_id}/nyc-output-tests_win32-m82rc_n20-service_provider_node_driver.tgz
-        bucket: mciuploads
-    - command: shell.exec
-      params:
-        working_dir: src
-        shell: bash
-        script: |
-          set -e
-          tar xvzf nyc-output-tests_win32-m82rc_n20-service_provider_node_driver.tgz
-    - command: s3.get
-      params:
-        aws_key: ${aws_key}
-        aws_secret: ${aws_secret}
-        local_file: src/nyc-output-tests_win32-m82rc_n20-shell_api.tgz
-        remote_file: mongosh/binaries/${revision}/${revision_order_id}/nyc-output-tests_win32-m82rc_n20-shell_api.tgz
-        bucket: mciuploads
-    - command: shell.exec
-      params:
-        working_dir: src
-        shell: bash
-        script: |
-          set -e
-          tar xvzf nyc-output-tests_win32-m82rc_n20-shell_api.tgz
-    - command: s3.get
-      params:
-        aws_key: ${aws_key}
-        aws_secret: ${aws_secret}
-        local_file: src/nyc-output-tests_win32-m82rce_n20-cli_repl.tgz
-        remote_file: mongosh/binaries/${revision}/${revision_order_id}/nyc-output-tests_win32-m82rce_n20-cli_repl.tgz
-        bucket: mciuploads
-    - command: shell.exec
-      params:
-        working_dir: src
-        shell: bash
-        script: |
-          set -e
-          tar xvzf nyc-output-tests_win32-m82rce_n20-cli_repl.tgz
-    - command: s3.get
-      params:
-        aws_key: ${aws_key}
-        aws_secret: ${aws_secret}
-        local_file: src/nyc-output-tests_win32-m82rce_n20-e2e_tests.tgz
-        remote_file: mongosh/binaries/${revision}/${revision_order_id}/nyc-output-tests_win32-m82rce_n20-e2e_tests.tgz
-        bucket: mciuploads
-    - command: shell.exec
-      params:
-        working_dir: src
-        shell: bash
-        script: |
-          set -e
-          tar xvzf nyc-output-tests_win32-m82rce_n20-e2e_tests.tgz
-    - command: s3.get
-      params:
-        aws_key: ${aws_key}
-        aws_secret: ${aws_secret}
-        local_file: src/nyc-output-tests_win32-m82rce_n20-node_runtime_worker_thread.tgz
-        remote_file: mongosh/binaries/${revision}/${revision_order_id}/nyc-output-tests_win32-m82rce_n20-node_runtime_worker_thread.tgz
-        bucket: mciuploads
-    - command: shell.exec
-      params:
-        working_dir: src
-        shell: bash
-        script: |
-          set -e
-          tar xvzf nyc-output-tests_win32-m82rce_n20-node_runtime_worker_thread.tgz
-    - command: s3.get
-      params:
-        aws_key: ${aws_key}
-        aws_secret: ${aws_secret}
-        local_file: src/nyc-output-tests_win32-m82rce_n20-service_provider_node_driver.tgz
-        remote_file: mongosh/binaries/${revision}/${revision_order_id}/nyc-output-tests_win32-m82rce_n20-service_provider_node_driver.tgz
-        bucket: mciuploads
-    - command: shell.exec
-      params:
-        working_dir: src
-        shell: bash
-        script: |
-          set -e
-          tar xvzf nyc-output-tests_win32-m82rce_n20-service_provider_node_driver.tgz
-    - command: s3.get
-      params:
-        aws_key: ${aws_key}
-        aws_secret: ${aws_secret}
-        local_file: src/nyc-output-tests_win32-m82rce_n20-shell_api.tgz
-        remote_file: mongosh/binaries/${revision}/${revision_order_id}/nyc-output-tests_win32-m82rce_n20-shell_api.tgz
-        bucket: mciuploads
-    - command: shell.exec
-      params:
-        working_dir: src
-        shell: bash
-        script: |
-          set -e
-          tar xvzf nyc-output-tests_win32-m82rce_n20-shell_api.tgz
->>>>>>> bf53fbad
     - command: s3.get
       params:
         aws_key: ${aws_key}
@@ -5519,6 +5618,8 @@
         variant: tests_darwin-m80xc_n20
       - name: test_shell_api
         variant: tests_darwin-m80xc_n20
+      - name: test_async_rewriter3
+        variant: tests_darwin-m80xe_n20
       - name: test_cli_repl
         variant: tests_darwin-m80xe_n20
       - name: test_e2e_tests
@@ -5529,6 +5630,8 @@
         variant: tests_darwin-m80xe_n20
       - name: test_shell_api
         variant: tests_darwin-m80xe_n20
+      - name: test_async_rewriter3
+        variant: tests_darwin-m82rc_n20
       - name: test_cli_repl
         variant: tests_darwin-m82rc_n20
       - name: test_e2e_tests
@@ -5538,13 +5641,9 @@
       - name: test_service_provider_node_driver
         variant: tests_darwin-m82rc_n20
       - name: test_shell_api
-<<<<<<< HEAD
-        variant: tests_darwin-m80xc_n20
+        variant: tests_darwin-m82rc_n20
       - name: test_async_rewriter3
-        variant: tests_darwin-m80xe_n20
-=======
-        variant: tests_darwin-m82rc_n20
->>>>>>> bf53fbad
+        variant: tests_darwin-m82rce_n20
       - name: test_cli_repl
         variant: tests_darwin-m82rce_n20
       - name: test_e2e_tests
@@ -5554,13 +5653,9 @@
       - name: test_service_provider_node_driver
         variant: tests_darwin-m82rce_n20
       - name: test_shell_api
-<<<<<<< HEAD
-        variant: tests_darwin-m80xe_n20
+        variant: tests_darwin-m82rce_n20
       - name: test_async_rewriter3
         variant: tests_darwin-mlatest_n20
-=======
-        variant: tests_darwin-m82rce_n20
->>>>>>> bf53fbad
       - name: test_cli_repl
         variant: tests_darwin-mlatest_n20
       - name: test_e2e_tests
@@ -5772,7 +5867,7 @@
       - name: test_shell_api
         variant: tests_linux-m80xe_n20
       - name: test_async_rewriter3
-        variant: tests_linux-mlatest_n20
+        variant: tests_linux-m82rc_n20
       - name: test_cli_repl
         variant: tests_linux-m82rc_n20
       - name: test_e2e_tests
@@ -5785,6 +5880,8 @@
         variant: tests_linux-m82rc_n20
       - name: test_shell_api
         variant: tests_linux-m82rc_n20
+      - name: test_async_rewriter3
+        variant: tests_linux-m82rce_n20
       - name: test_cli_repl
         variant: tests_linux-m82rce_n20
       - name: test_e2e_tests
@@ -5797,6 +5894,8 @@
         variant: tests_linux-m82rce_n20
       - name: test_shell_api
         variant: tests_linux-m82rce_n20
+      - name: test_async_rewriter3
+        variant: tests_linux-mlatest_n20
       - name: test_cli_repl
         variant: tests_linux-mlatest_n20
       - name: test_e2e_tests
@@ -5998,7 +6097,7 @@
       - name: test_shell_api
         variant: tests_win32-m80xe_n20
       - name: test_async_rewriter3
-        variant: tests_win32-mlatest_n20
+        variant: tests_win32-m82rc_n20
       - name: test_cli_repl
         variant: tests_win32-m82rc_n20
       - name: test_e2e_tests
@@ -6009,6 +6108,8 @@
         variant: tests_win32-m82rc_n20
       - name: test_shell_api
         variant: tests_win32-m82rc_n20
+      - name: test_async_rewriter3
+        variant: tests_win32-m82rce_n20
       - name: test_cli_repl
         variant: tests_win32-m82rce_n20
       - name: test_e2e_tests
@@ -6019,6 +6120,8 @@
         variant: tests_win32-m82rce_n20
       - name: test_shell_api
         variant: tests_win32-m82rce_n20
+      - name: test_async_rewriter3
+        variant: tests_win32-mlatest_n20
       - name: test_cli_repl
         variant: tests_win32-mlatest_n20
       - name: test_e2e_tests
@@ -11082,6 +11185,7 @@
     tasks:
       - name: test_arg_parser
       - name: test_async_rewriter2
+      - name: test_async_rewriter3
       - name: test_autocomplete
       - name: test_browser_repl
       - name: test_browser_runtime_core
@@ -11114,6 +11218,7 @@
     tasks:
       - name: test_arg_parser
       - name: test_async_rewriter2
+      - name: test_async_rewriter3
       - name: test_autocomplete
       - name: test_browser_repl
       - name: test_browser_runtime_core
@@ -11575,6 +11680,7 @@
     tasks:
       - name: test_arg_parser
       - name: test_async_rewriter2
+      - name: test_async_rewriter3
       - name: test_autocomplete
       - name: test_browser_runtime_core
       - name: test_browser_runtime_electron
@@ -11607,6 +11713,7 @@
     tasks:
       - name: test_arg_parser
       - name: test_async_rewriter2
+      - name: test_async_rewriter3
       - name: test_autocomplete
       - name: test_browser_runtime_core
       - name: test_browser_runtime_electron
@@ -12089,6 +12196,7 @@
     tasks:
       - name: test_arg_parser
       - name: test_async_rewriter2
+      - name: test_async_rewriter3
       - name: test_autocomplete
       - name: test_browser_runtime_core
       - name: test_browser_runtime_electron
@@ -12120,6 +12228,7 @@
     tasks:
       - name: test_arg_parser
       - name: test_async_rewriter2
+      - name: test_async_rewriter3
       - name: test_autocomplete
       - name: test_browser_runtime_core
       - name: test_browser_runtime_electron
